use std::env;
use std::fs;
use std::io::Write;
use std::path::{Path, PathBuf};
use std::process::{Command, Stdio};
use std::sync::OnceLock;
use std::time::{SystemTime, UNIX_EPOCH};

use jv_build::{
    discover_jdk,
    metadata::{BuildContext as SymbolBuildContext, SymbolIndexCache},
    JavaTarget, JdkInfo,
};
use jv_checker::{PrimitiveType, TypeInferenceService, TypeKind};
use jv_cli::pipeline::project::{
    layout::ProjectLayout, locator::ProjectRoot, manifest::ManifestLoader,
};
use jv_cli::pipeline::{compile, BuildOptionsFactory, CliOverrides};
use jv_ir::types::IrImportDetail;
use jv_pm::{LogLevel, LoggingConfigLayer, LoggingFramework};

struct TempDirGuard {
    path: PathBuf,
}

fn workspace_temp_root() -> PathBuf {
    static ROOT: OnceLock<PathBuf> = OnceLock::new();
    ROOT.get_or_init(|| {
        let manifest_dir = PathBuf::from(env!("CARGO_MANIFEST_DIR"));
        let base = manifest_dir
            .ancestors()
            .find_map(|ancestor| {
                let candidate = ancestor.join("target");
                candidate.exists().then_some(candidate)
            })
            .unwrap_or_else(|| manifest_dir.join("target"));
        let temp_root = base.join("test-temp");
        let _ = fs::remove_dir_all(&temp_root);
        temp_root
    })
    .clone()
}

impl TempDirGuard {
    fn new(prefix: &str) -> std::io::Result<Self> {
        let timestamp = SystemTime::now()
            .duration_since(UNIX_EPOCH)
            .unwrap_or_default()
            .as_millis();
        let base = workspace_temp_root();
        fs::create_dir_all(&base)?;
        let path = base.join(format!("jv-integration-{}-{}", prefix, timestamp));
        fs::create_dir_all(&path)?;
        Ok(Self { path })
    }

    fn path(&self) -> &Path {
        &self.path
    }
}

impl Drop for TempDirGuard {
    fn drop(&mut self) {
        // Keep build artifacts for post-test inspection.
    }
}

fn compose_plan_from_fixture(
    project_dir: &Path,
    fixture: &Path,
    mut overrides: CliOverrides,
) -> jv_cli::pipeline::BuildPlan {
    let manifest_path = project_dir.join("jv.toml");
    fs::write(
        &manifest_path,
        r#"[package]
name = "integration"
version = "0.1.0"

[package.dependencies]

[project]
entrypoint = "src/main.jv"

[project.sources]
include = ["src/**/*.jv"]
"#,
    )
    .expect("write manifest");

    let src_dir = project_dir.join("src");
    fs::create_dir_all(&src_dir).expect("create src directory");
    let entrypoint_path = src_dir.join("main.jv");
    fs::copy(fixture, &entrypoint_path).expect("copy fixture source");

    let project_root = ProjectRoot::new(project_dir.to_path_buf(), manifest_path.clone());
    let settings = ManifestLoader::load(&manifest_path).expect("manifest loads");
    let layout =
        ProjectLayout::from_settings(&project_root, &settings).expect("layout enumerates sources");

    if overrides.entrypoint.is_none() {
        overrides.entrypoint = Some(entrypoint_path);
    }
    if overrides.output.is_none() {
        overrides.output = Some(project_dir.join("target"));
    }

    BuildOptionsFactory::compose(project_root, settings, layout, overrides)
        .expect("plan composition succeeds")
}

fn workspace_root() -> PathBuf {
    Path::new(env!("CARGO_MANIFEST_DIR")).join("..").join("..")
}

fn toolchains_root() -> Option<PathBuf> {
    let workspace = workspace_root();
    for ancestor in workspace.ancestors() {
        let candidate = ancestor.join("toolchains");
        if candidate.exists() {
            return Some(candidate);
        }
    }
    None
}

fn workspace_file(relative: &str) -> PathBuf {
    workspace_root().join(relative)
}

fn ensure_toolchain_envs() {
    static INIT: OnceLock<()> = OnceLock::new();
    INIT.get_or_init(|| {
        for (var, dir) in [
            ("JAVA25_HOME", toolchain_java_home(JavaTarget::Java25)),
            ("JAVA21_HOME", toolchain_java_home(JavaTarget::Java21)),
        ] {
            if env::var_os(var).is_none() {
                if let Some(path) = dir {
<<<<<<< HEAD
                    unsafe {
                        // 安全性: OnceLock::get_or_init により別スレッドと競合しない初期化ブロックであり、テスト全体で一度だけ実行される。
                        env::set_var(var, path);
                    }
=======
                    // プロセス開始時に一度だけ実行されるため、安全に環境変数を設定できる。
                    unsafe { env::set_var(var, path) };
>>>>>>> 9b91dad3
                }
            }
        }
    });
}

fn target_env_var(target: JavaTarget) -> &'static str {
    match target {
        JavaTarget::Java25 => "JAVA25_HOME",
        JavaTarget::Java21 => "JAVA21_HOME",
    }
}

fn target_toolchain_dir(target: JavaTarget) -> &'static str {
    match target {
        JavaTarget::Java25 => "jdk25",
        JavaTarget::Java21 => "jdk21",
    }
}

fn expected_major_version(target: JavaTarget) -> u32 {
    match target {
        JavaTarget::Java25 => 25,
        JavaTarget::Java21 => 21,
    }
}

fn toolchain_java_home(target: JavaTarget) -> Option<PathBuf> {
    let root = toolchains_root()?;
    let path = root.join(target_toolchain_dir(target));
    let java_bin = path.join("bin").join(java_executable());
    if java_bin.exists() {
        Some(path)
    } else {
        None
    }
}

fn java_home_from_env(var: &str) -> Option<PathBuf> {
    env::var_os(var)
        .map(PathBuf::from)
        .filter(|home| home.join("bin").join(java_executable()).exists())
}

fn jdk_info_for_target(target: JavaTarget) -> Option<&'static JdkInfo> {
    ensure_toolchain_envs();

    fn cache_for(target: JavaTarget) -> &'static OnceLock<Option<JdkInfo>> {
        match target {
            JavaTarget::Java25 => {
                static CACHE_25: OnceLock<Option<JdkInfo>> = OnceLock::new();
                &CACHE_25
            }
            JavaTarget::Java21 => {
                static CACHE_21: OnceLock<Option<JdkInfo>> = OnceLock::new();
                &CACHE_21
            }
        }
    }

    cache_for(target)
        .get_or_init(|| find_jdk_for_target(target))
        .as_ref()
}

fn find_jdk_for_target(target: JavaTarget) -> Option<JdkInfo> {
    let expected = expected_major_version(target);
    let mut candidates = Vec::new();

    if let Some(env_home) = java_home_from_env(target_env_var(target)) {
        candidates.push(env_home);
    }
    if let Some(toolchain_home) = toolchain_java_home(target) {
        candidates.push(toolchain_home);
    }
    if let Some(java_home) = java_home_from_env("JAVA_HOME") {
        candidates.push(java_home);
    }

    for home in candidates {
        if let Some(info) = jdk_info_from_home(home, expected) {
            return Some(info);
        }
    }

    match discover_jdk() {
        Ok(info) if info.major_version == expected => Some(info),
        Ok(info) => {
            eprintln!(
                "Discovered JDK {} but target {} requires {}",
                info.major_version,
                target.as_str(),
                expected
            );
            None
        }
        Err(error) => {
            eprintln!(
                "Failed to discover JDK for target {}: {}",
                target.as_str(),
                error
            );
            None
        }
    }
}

fn jdk_info_from_home(home: PathBuf, expected_major: u32) -> Option<JdkInfo> {
    let javac = home.join("bin").join(javac_executable());
    if !javac.exists() {
        eprintln!(
            "Missing javac at {} for configured JAVA_HOME={}",
            javac.display(),
            home.display()
        );
        return None;
    }

    let major = detect_major_version(&home)?;
    if major != expected_major {
        eprintln!(
            "Skipping JAVA_HOME={} because its major version {} != expected {}",
            home.display(),
            major,
            expected_major
        );
        return None;
    }

    Some(JdkInfo {
        javac_path: javac,
        java_home: home,
        major_version: major,
    })
}

fn detect_major_version(home: &Path) -> Option<u32> {
    let java_bin = home.join("bin").join(java_executable());
    if !java_bin.exists() {
        return None;
    }

    let output = Command::new(&java_bin).arg("-version").output().ok()?;
    let mut version_text = String::from_utf8_lossy(&output.stderr).to_string();
    if version_text.trim().is_empty() {
        version_text = String::from_utf8_lossy(&output.stdout).to_string();
    }
    parse_major_version(&version_text)
}

fn parse_major_version(output: &str) -> Option<u32> {
    for line in output.lines() {
        if let Some(start) = line.find('"') {
            let rest = &line[start + 1..];
            if let Some(end) = rest.find('"') {
                let version_str = &rest[..end];
                let major_part = version_str.split('.').next().unwrap_or(version_str);
                if let Ok(value) = major_part.parse::<u32>() {
                    return Some(value);
                }
            }
        }
    }
    None
}

fn javac_executable() -> &'static str {
    if cfg!(windows) {
        "javac.exe"
    } else {
        "javac"
    }
}

fn java_executable() -> &'static str {
    if cfg!(windows) {
        "java.exe"
    } else {
        "java"
    }
}

fn cli_binary_filename() -> &'static str {
    if cfg!(windows) {
        "jv.exe"
    } else {
        "jv"
    }
}

fn cargo_target_dir() -> PathBuf {
    env::var_os("CARGO_TARGET_DIR")
        .map(PathBuf::from)
        .unwrap_or_else(|| workspace_root().join("target"))
}

fn discover_cli_binary() -> Option<PathBuf> {
    let binary_name = cli_binary_filename();
    let mut candidates = Vec::new();
    let target_dir = cargo_target_dir();

    candidates.push(target_dir.join("debug").join(binary_name));
    candidates.push(target_dir.join("release").join(binary_name));

    if let Ok(entries) = fs::read_dir(&target_dir) {
        for entry in entries.flatten() {
            if entry.file_type().map(|ty| ty.is_dir()).unwrap_or(false) {
                candidates.push(entry.path().join("debug").join(binary_name));
                candidates.push(entry.path().join("release").join(binary_name));
            }
        }
    }

    if let Some(toolchains_dir) = toolchains_root() {
        if let Ok(entries) = fs::read_dir(&toolchains_dir) {
            for entry in entries.flatten() {
                if !entry.file_type().map(|ty| ty.is_dir()).unwrap_or(false) {
                    continue;
                }
                let root = entry.path();
                candidates.push(root.join(binary_name));
                candidates.push(root.join("bin").join(binary_name));
                if let Ok(subentries) = fs::read_dir(&root) {
                    for sub in subentries.flatten() {
                        if sub.file_type().map(|ty| ty.is_dir()).unwrap_or(false) {
                            candidates.push(sub.path().join(binary_name));
                            candidates.push(sub.path().join("bin").join(binary_name));
                        }
                    }
                }
            }
        }
    }

    candidates.into_iter().find(|path| path.exists())
}

fn cli_binary_path() -> Result<PathBuf, String> {
    if let Some(path) = env::var_os("CARGO_BIN_EXE_jv").map(PathBuf::from) {
        return Ok(path);
    }

    if let Some(path) = discover_cli_binary() {
        eprintln!(
            "CARGO_BIN_EXE_jv not set; inferred CLI binary at {}",
            path.display()
        );
        return Ok(path);
    }

    Err(
        "CLI binary not available; run `cargo build -p jv_cli --bin jv` before executing this test"
            .to_string(),
    )
}

fn default_java_target() -> JavaTarget {
    JavaTarget::Java25
}

fn javac_command_for_target(target: JavaTarget) -> Option<Command> {
    jdk_info_for_target(target).map(|info| {
        let mut cmd = Command::new(&info.javac_path);
        cmd.env("JAVA_HOME", &info.java_home);
        cmd
    })
}

fn java_command_for_target(target: JavaTarget) -> Option<Command> {
    jdk_info_for_target(target).map(|info| {
        let java_path = info.java_home.join("bin").join(java_executable());
        let mut cmd = Command::new(java_path);
        cmd.env("JAVA_HOME", &info.java_home);
        cmd
    })
}

#[allow(dead_code)]
fn javac_command() -> Option<Command> {
    javac_command_for_target(default_java_target())
}

#[allow(dead_code)]
fn java_command() -> Option<Command> {
    java_command_for_target(default_java_target())
}

fn has_javac_for_target(target: JavaTarget) -> bool {
    jdk_info_for_target(target).is_some()
}

fn has_java_runtime_for_target(target: JavaTarget) -> bool {
    jdk_info_for_target(target)
        .map(|info| info.java_home.join("bin").join(java_executable()).exists())
        .unwrap_or(false)
}

fn has_javac() -> bool {
    has_javac_for_target(default_java_target())
}

fn has_java_runtime() -> bool {
    has_java_runtime_for_target(default_java_target())
}

fn ensure_targets_available(targets: &[JavaTarget], reason: &str) -> bool {
    for target in targets {
        if !has_javac_for_target(*target) || !has_java_runtime_for_target(*target) {
            eprintln!(
                "Skipping {}: missing JDK {} (set {} to a valid install)",
                reason,
                target.as_str(),
                target_env_var(*target)
            );
            return false;
        }
    }
    true
}

fn resolve_module_artifacts(context: &SymbolBuildContext) -> Vec<PathBuf> {
    let mut artifacts = Vec::new();

    if !context.module_path.is_empty() {
        for entry in &context.module_path {
            collect_module_artifact(entry, &mut artifacts);
        }
    } else if let Some(java_home) = &context.java_home {
        let jmods = java_home.join("jmods");
        collect_module_artifact(&jmods, &mut artifacts);
    }

    artifacts
}

fn collect_module_artifact(path: &Path, artifacts: &mut Vec<PathBuf>) {
    if !path.exists() {
        return;
    }

    if path.is_file() {
        artifacts.push(path.to_path_buf());
        return;
    }

    if let Ok(entries) = fs::read_dir(path) {
        for entry in entries.flatten() {
            let candidate = entry.path();
            if candidate.is_file() {
                artifacts.push(candidate);
            }
        }
    }
}

fn read_java_sources(paths: &[PathBuf]) -> String {
    paths
        .iter()
        .map(|path| fs::read_to_string(path).expect("read java source"))
        .collect::<Vec<_>>()
        .join("\n")
}

#[test]
fn cli_build_generates_java_sources() {
    let cli_path = match cli_binary_path() {
        Ok(path) => path,
        Err(reason) => {
            eprintln!("Skipping CLI binary integration test: {}", reason);
            return;
        }
    };

    let temp_dir = TempDirGuard::new("cli-build").expect("Failed to create temp dir");
    let project_dir = temp_dir.path().join("project");
    fs::create_dir_all(project_dir.join("src")).expect("Failed to create project src");
    fs::copy(
        workspace_file("test_simple.jv"),
        project_dir.join("src/main.jv"),
    )
    .expect("Failed to copy fixture source");
    fs::write(
        project_dir.join("jv.toml"),
        r#"[package]
name = "cli"
version = "0.1.0"

[package.dependencies]

[project]
entrypoint = "src/main.jv"

[project.sources]
include = ["src/**/*.jv"]
"#,
    )
    .expect("Failed to write manifest");

    let status = Command::new(&cli_path)
        .current_dir(&project_dir)
        .arg("build")
        .arg("--java-only")
        .status()
        .expect("Failed to execute CLI");

    assert!(status.success(), "CLI build failed with status: {}", status);

    let java_files: Vec<_> = fs::read_dir(project_dir.join("target/java25"))
        .expect("Failed to read output directory")
        .filter_map(|entry| entry.ok())
        .map(|entry| entry.path())
        .filter(|path| path.extension().and_then(|ext| ext.to_str()) == Some("java"))
        .collect();

    assert!(
        !java_files.is_empty(),
        "Expected at least one generated Java file"
    );

    let java_source = fs::read_to_string(&java_files[0]).expect("Failed to read Java output");
    assert!(
        java_source.contains("class CliMain"),
        "generated Java should declare CliMain: {java_source}"
    );
    assert!(
        java_source.contains("Sequence output"),
        "generated Java should include the formatted message string: {java_source}"
    );
}

#[test]
fn cli_build_numeric_script_generates_worded_class() {
    let cli_path = match cli_binary_path() {
        Ok(path) => path,
        Err(reason) => {
            eprintln!("Skipping numeric script test: {}", reason);
            return;
        }
    };

    let temp_dir = TempDirGuard::new("cli-numeric").expect("create temp dir");
    let source_path = temp_dir.path().join("02-variables.jv");
    fs::copy(
        workspace_file("tests/fixtures/02-variables.jv"),
        &source_path,
    )
    .expect("copy numeric-labeled script");

    let output_dir = temp_dir.path().join("out");
    let status = Command::new(&cli_path)
        .current_dir(temp_dir.path())
        .arg("build")
        .arg(&source_path)
        .arg("--java-only")
        .arg("-o")
        .arg(&output_dir)
        .status()
        .expect("invoke jv build for numeric script");

    assert!(status.success(), "jv build failed: {:?}", status);

    let java_dir = output_dir.join("java25");
    let expected_java = java_dir.join("ZeroTwoVariables.java");
    assert!(
        expected_java.exists(),
        "expected {} to exist",
        expected_java.display()
    );

    let java_source = fs::read_to_string(&expected_java).expect("read generated script java");
    assert!(
        java_source.contains("class ZeroTwoVariables"),
        "generated Java should declare ZeroTwoVariables: {}",
        java_source
    );
}

#[test]
fn cli_build_quick_tour_script_compiles() {
    let cli_path = match cli_binary_path() {
        Ok(path) => path,
        Err(reason) => {
            eprintln!("Skipping quick-tour test: {}", reason);
            return;
        }
    };

    let temp_dir = TempDirGuard::new("cli-quick-tour").expect("create temp dir");
    let output_dir = temp_dir.path().join("out");
    let quick_tour = workspace_file("examples/quick-tour.jv");

    let status = Command::new(&cli_path)
        .current_dir(temp_dir.path())
        .arg("build")
        .arg(&quick_tour)
        .arg("--java-only")
        .arg("-o")
        .arg(&output_dir)
        .status()
        .expect("invoke jv build for quick-tour example");

    assert!(
        status.success(),
        "jv build failed for quick-tour example: {:?}",
        status
    );
}

#[test]
fn cli_examples_build_without_java_errors() {
    let cli_path = match cli_binary_path() {
        Ok(path) => path,
        Err(reason) => {
            eprintln!("Skipping examples build test: {}", reason);
            return;
        }
    };
    if javac_command_for_target(JavaTarget::Java25).is_none() {
        eprintln!("Skipping examples build test: javac for Java25 not available");
        return;
    }

    let examples_root = workspace_file("examples");
    assert!(
        examples_root.is_dir(),
        "examples root missing at {}",
        examples_root.display()
    );

    let fixtures = discover_examples(&examples_root);
    assert!(
        !fixtures.is_empty(),
        "no buildable examples discovered in {}",
        examples_root.display()
    );

    let mut failures = Vec::new();
    for ExampleFixture { label, kind } in fixtures {
        let (jv_file, result) = match kind {
            ExampleKind::Script { source } => {
                let res = build_script_example(cli_path.as_path(), &source, &label);
                (source, res)
            }
            ExampleKind::Project { root } => {
                let entrypoint = resolve_project_entrypoint(&root);
                let res = build_project_example(cli_path.as_path(), &root, &label);
                (entrypoint, res)
            }
        };

        match result {
            Ok(()) => {
                println!("[OK] {} -> {}", label, jv_file.display());
            }
            Err(err) => {
                println!("[FAIL] {} -> {}\n{}", label, jv_file.display(), err);
                failures.push(format!("{} -> {}:\n{}", label, jv_file.display(), err));
            }
        }
    }

    assert!(
        failures.is_empty(),
        "一部の examples が正常にビルドできませんでした:\n{}",
        failures.join("\n\n")
    );
}

struct ExampleFixture {
    label: String,
    kind: ExampleKind,
}

enum ExampleKind {
    Script { source: PathBuf },
    Project { root: PathBuf },
}

fn discover_examples(root: &Path) -> Vec<ExampleFixture> {
    let mut fixtures = Vec::new();
    for entry in fs::read_dir(root).expect("read examples directory") {
        let entry = entry.expect("read example entry");
        let path = entry.path();
        let file_type = entry.file_type().expect("stat example entry");
        let label = entry.file_name().to_string_lossy().to_string();

        if label == "target" {
            continue;
        }

        if file_type.is_file() && path.extension().and_then(|ext| ext.to_str()) == Some("jv") {
            fixtures.push(ExampleFixture {
                label,
                kind: ExampleKind::Script { source: path },
            });
        } else if file_type.is_dir() && path.join("jv.toml").exists() {
            fixtures.push(ExampleFixture {
                label,
                kind: ExampleKind::Project { root: path },
            });
        }
    }
    fixtures.sort_by(|a, b| a.label.cmp(&b.label));
    fixtures
}

fn build_script_example(cli_path: &Path, source: &Path, label: &str) -> Result<(), String> {
    let workdir = source
        .parent()
        .map(Path::to_path_buf)
        .unwrap_or_else(|| PathBuf::from("."));
    let relative_output = PathBuf::from(format!(
        "target/test-cli-examples/scripts/{}",
        sanitize_label(label)
    ));
    let absolute_output = workdir.join(&relative_output);
    if let Some(parent) = absolute_output.parent() {
        fs::create_dir_all(parent)
            .map_err(|err| format!("出力ディレクトリを作成できませんでした: {err}"))?;
    }
    let _ = fs::remove_dir_all(&absolute_output);

    let output = Command::new(cli_path)
        .current_dir(&workdir)
        .arg("build")
        .arg(&source)
        .arg("--java-only")
        .arg("--target")
        .arg("25")
        .arg("-o")
        .arg(&relative_output)
        .output()
        .map_err(|err| format!("jv build 実行に失敗しました: {err}"))?;

    if !output.status.success() {
        return Err(format!(
            "jv build failed for script example {}:\nstatus: {}\nstdout: {}\nstderr: {}",
            source.display(),
            output.status,
            String::from_utf8_lossy(&output.stdout),
            String::from_utf8_lossy(&output.stderr)
        ));
    }

    verify_java_artifacts(&absolute_output, label)
}

fn build_project_example(cli_path: &Path, root: &Path, label: &str) -> Result<(), String> {
    let relative_output = PathBuf::from("target/test-cli-examples");
    let absolute_output = root.join(&relative_output);
    let _ = fs::remove_dir_all(&absolute_output);

    let output = Command::new(cli_path)
        .current_dir(root)
        .arg("build")
        .arg("--java-only")
        .arg("--target")
        .arg("25")
        .arg("-o")
        .arg(&relative_output)
        .output()
        .map_err(|err| format!("jv build 実行に失敗しました: {err}"))?;

    if !output.status.success() {
        return Err(format!(
            "jv build failed for project example {}:\nstatus: {}\nstdout: {}\nstderr: {}",
            root.display(),
            output.status,
            String::from_utf8_lossy(&output.stdout),
            String::from_utf8_lossy(&output.stderr)
        ));
    }

    verify_java_artifacts(&absolute_output, label)
}

fn verify_java_artifacts(output_root: &Path, label: &str) -> Result<(), String> {
    let java_dir = output_root.join("java25");
    if !java_dir.is_dir() {
        return Err(format!(
            "java25 output missing for example {} at {}",
            label,
            java_dir.display()
        ));
    }

    let java_sources = collect_java_sources(&java_dir);
    if java_sources.is_empty() {
        return Err(format!(
            "no Java sources produced for example {} in {}",
            label,
            java_dir.display()
        ));
    }

    let classes_dir = java_dir.join("classes");
    fs::create_dir_all(&classes_dir)
        .map_err(|err| format!("javac 出力ディレクトリを作成できませんでした: {err}"))?;

    let mut javac = javac_command_for_target(JavaTarget::Java25)
        .ok_or_else(|| "javac command unavailable".to_string())?;
    javac.arg("-d").arg(&classes_dir);
    for source in &java_sources {
        javac.arg(source);
    }

    let output = javac
        .output()
        .map_err(|err| format!("javac の起動に失敗しました: {err}"))?;
    if !output.status.success() {
        return Err(format!(
            "javac reported errors for example {} stored in {}:\nstdout: {}\nstderr: {}",
            label,
            java_dir.display(),
            String::from_utf8_lossy(&output.stdout),
            String::from_utf8_lossy(&output.stderr)
        ));
    }

    Ok(())
}

fn collect_java_sources(root: &Path) -> Vec<PathBuf> {
    let mut java_files = Vec::new();
    let mut stack = vec![root.to_path_buf()];
    while let Some(dir) = stack.pop() {
        if dir.is_dir() {
            for entry in fs::read_dir(&dir).expect("traverse java output directory") {
                let entry = entry.expect("read java output entry");
                let path = entry.path();
                if path.is_dir() {
                    stack.push(path);
                } else if path.extension().and_then(|ext| ext.to_str()) == Some("java") {
                    java_files.push(path);
                }
            }
        }
    }
    java_files
}

fn sanitize_label(label: &str) -> String {
    label
        .chars()
        .map(|ch| {
            if ch.is_ascii_alphanumeric() || ch == '-' {
                ch
            } else {
                '-'
            }
        })
        .collect()
}

fn resolve_project_entrypoint(root: &Path) -> PathBuf {
    let manifest = root.join("jv.toml");
    if let Ok(content) = fs::read_to_string(&manifest) {
        if let Ok(value) = toml::from_str::<toml::Value>(&content) {
            if let Some(entrypoint) = value
                .get("project")
                .and_then(|project| project.get("entrypoint"))
                .and_then(|path| path.as_str())
            {
                return root.join(entrypoint);
            }
        }
    }
    root.join("src/main.jv")
}

#[test]
fn cli_build_emits_pattern_compile_for_regex_literal() {
    let cli_path = match cli_binary_path() {
        Ok(path) => path,
        Err(reason) => {
            eprintln!("Skipping regex CLI build test: {}", reason);
            return;
        }
    };

    let temp_dir = TempDirGuard::new("cli-regex-build").expect("create temp dir");
    let project_dir = temp_dir.path().join("regex-project");
    fs::create_dir_all(project_dir.join("src")).expect("create regex project src");

    fs::write(
        project_dir.join("jv.toml"),
        r#"[package]
name = "regex"
version = "0.1.0"

[package.dependencies]

[project]
entrypoint = "src/main.jv"

[project.sources]
include = ["src/**/*.jv"]
"#,
    )
    .expect("write regex manifest");

    fs::write(
        project_dir.join("src/main.jv"),
        r#"val pattern = /\d+/

fun sample(input: String): Boolean {
    return pattern.matcher(input).matches()
}
"#,
    )
    .expect("write regex source");

    let status = Command::new(&cli_path)
        .current_dir(&project_dir)
        .arg("build")
        .arg("--java-only")
        .status()
        .expect("execute jv build for regex literal");

    assert!(status.success(), "regex CLI build failed: {status:?}");

    let java_files: Vec<_> = fs::read_dir(project_dir.join("target/java25"))
        .expect("read regex java output")
        .filter_map(|entry| entry.ok())
        .map(|entry| entry.path())
        .filter(|path| path.extension().and_then(|ext| ext.to_str()) == Some("java"))
        .collect();

    assert!(
        !java_files.is_empty(),
        "regex build should emit at least one Java file"
    );

    let java_source = fs::read_to_string(&java_files[0]).expect("read regex java source");
    assert!(
        java_source.contains("import java.util.regex.Pattern;"),
        "generated Java should import Pattern: {java_source}"
    );
    assert!(
        java_source.contains("Pattern.compile(\"\\\\d+\")"),
        "generated Java should compile the regex literal: {java_source}"
    );
}

#[test]
fn cli_check_reports_regex_diagnostics() {
    let cli_path = match cli_binary_path() {
        Ok(path) => path,
        Err(reason) => {
            eprintln!("Skipping regex diagnostic test: {}", reason);
            return;
        }
    };

    let temp_dir = TempDirGuard::new("cli-regex-diagnostic").expect("create temp dir");
    let source_path = temp_dir.path().join("invalid_regex.jv");
    fs::write(&source_path, "val broken = /abc\\q/\n").expect("write invalid regex source");

    let output = Command::new(&cli_path)
        .arg("check")
        .arg(&source_path)
        .output()
        .expect("execute jv check for invalid regex");

    assert!(
        !output.status.success(),
        "invalid regex should cause CLI check to fail"
    );

    let stderr = String::from_utf8_lossy(&output.stderr);
    assert!(
        stderr.contains("JV5102"),
        "regex diagnostic output should contain JV5102, got: {stderr}"
    );
    assert!(
        stderr.contains("Unsupported regex escape sequence"),
        "regex diagnostic text should describe the escape error, got: {stderr}"
    );
}

#[test]
fn pipeline_compile_produces_artifacts() {
    let temp_dir = TempDirGuard::new("pipeline").expect("Failed to create temp dir");
    let input = workspace_file("test_simple.jv");

    let plan = compose_plan_from_fixture(
        temp_dir.path(),
        &input,
        CliOverrides {
            entrypoint: None,
            output: None,
            java_only: true,
            check: false,
            format: true,
            target: None,
            clean: false,
            perf: false,
            emit_types: false,
            verbose: false,
            emit_telemetry: false,
            parallel_inference: false,
            inference_workers: None,
            constraint_batch: None,
            apt_enabled: false,
            apt_processors: None,
            apt_processorpath: None,
            apt_options: Vec::new(),
            logging_cli: LoggingConfigLayer::default(),
            logging_env: LoggingConfigLayer::default(),
        },
    );

    let artifacts = compile(&plan).expect("Pipeline compilation failed");

    assert!(
        !artifacts.java_files.is_empty(),
        "Expected generated Java files"
    );
    assert!(artifacts.class_files.is_empty());

    for file in &artifacts.java_files {
        assert!(file.exists(), "Java file missing: {}", file.display());
    }
}

#[test]
fn pipeline_preserves_annotations_in_java_output() {
    let temp_dir = TempDirGuard::new("pipeline-annotations").expect("create temp dir");
    let input = workspace_file("tests/fixtures/java_annotations/pass_through.jv");

    let plan = compose_plan_from_fixture(
        temp_dir.path(),
        &input,
        CliOverrides {
            entrypoint: None,
            output: None,
            java_only: true,
            check: false,
            format: false,
            target: None,
            clean: false,
            perf: false,
            emit_types: false,
            verbose: false,
            emit_telemetry: false,
            parallel_inference: false,
            inference_workers: None,
            constraint_batch: None,
            apt_enabled: false,
            apt_processors: None,
            apt_processorpath: None,
            apt_options: Vec::new(),
            logging_cli: LoggingConfigLayer::default(),
            logging_env: LoggingConfigLayer::default(),
        },
    );

    let artifacts = match compile(&plan) {
        Ok(artifacts) => artifacts,
        Err(err) => {
            eprintln!("Skipping annotation pipeline test: {}", err);
            return;
        }
    };
    let service_java = artifacts
        .java_files
        .iter()
        .find(|path| path.file_name().and_then(|name| name.to_str()) == Some("Service.java"))
        .expect("Service.java generated");

    let java_source = fs::read_to_string(service_java).expect("read generated Java");
    assert!(java_source.contains("@Component"));
    assert!(java_source.contains("@Autowired"));
    assert!(java_source
        .contains("@RequestMapping(path = {\"/ping\"}, produces = {\"application/json\"})"));
    assert!(java_source.contains("@Nullable"));
}

#[test]
fn logging_integration_emits_logger_calls_and_trace_context() {
    let temp_dir =
        TempDirGuard::new("logging-integration").expect("一時ディレクトリの作成に失敗しました");
    let input = workspace_file("tests/fixtures/logging/basic.jv");

    let mut plan = compose_plan_from_fixture(
        temp_dir.path(),
        &input,
        CliOverrides {
            java_only: true,
            ..CliOverrides::default()
        },
    );

    plan.logging_config.framework = LoggingFramework::Slf4j;
    plan.logging_config.log_level = LogLevel::Trace;
    plan.logging_config.default_level = LogLevel::Info;
    plan.logging_config.opentelemetry.enabled = true;
    plan.logging_config.opentelemetry.trace_context = true;

    let artifacts = compile(&plan).expect("ロギング統合ビルドが成功するべきです");

    assert!(
        !artifacts.java_files.is_empty(),
        "少なくとも1つの Java ファイルが生成される必要があります"
    );

    let mut aggregated = String::new();
    for java_path in &artifacts.java_files {
        let source = fs::read_to_string(java_path).unwrap_or_else(|error| {
            panic!(
                "生成された Java ファイル ({}) の読み込みに失敗しました: {error}",
                java_path.display()
            )
        });
        aggregated.push_str(&source);
    }

    assert!(
        aggregated.contains("private static final org.slf4j.Logger LOGGER"),
        "Slf4j 用のロガーフィールドが生成されるべきです: {aggregated}"
    );
    assert!(
        aggregated.contains("LOGGER.info(\"開始\");"),
        "LOG ブロックが INFO レベルの呼び出しへ展開されるべきです: {aggregated}"
    );
    assert!(
        aggregated.contains("MDC.put(\"traceId\""),
        "TraceId を MDC へ投入するコードが必要です: {aggregated}"
    );
    assert!(
        aggregated.contains("MDC.remove(\"traceId\")"),
        "traceId を MDC から除去するコードが必要です: {aggregated}"
    );
    assert!(
        aggregated.contains("MDC.remove(\"spanId\")"),
        "spanId を MDC から除去するコードが必要です: {aggregated}"
    );
}

#[test]
fn sequence_runtime_java_omits_null_prints() {
    let temp_dir = TempDirGuard::new("sequence-runtime-null").expect("create temp dir");
    let input = workspace_file("test_simple.jv");

    let plan = compose_plan_from_fixture(
        temp_dir.path(),
        &input,
        CliOverrides {
            java_only: true,
            ..CliOverrides::default()
        },
    );

    let artifacts = compile(&plan).expect("sequence runtime compilation succeeds");

    let offending = artifacts
        .java_files
        .iter()
        .filter(|path| {
            path.file_name()
                .and_then(|name| name.to_str())
                .map(|name| name.contains("Sequence"))
                .unwrap_or(false)
        })
        .find_map(|path| {
            let source = fs::read_to_string(path).expect("read generated Java");
            if source.contains("System.out.println(null)") {
                Some(path.clone())
            } else {
                None
            }
        });

    assert!(
        offending.is_none(),
        "Sequence runtime should not emit System.out.println(null) (file: {})",
        offending.unwrap().display()
    );
}

#[test]
fn pipeline_emit_types_produces_type_facts_json() {
    let temp_dir = TempDirGuard::new("pipeline-emit-types").expect("create temp dir");
    let input = workspace_file("test_simple.jv");

    let plan = compose_plan_from_fixture(
        temp_dir.path(),
        &input,
        CliOverrides {
            entrypoint: None,
            output: None,
            java_only: true,
            check: false,
            format: false,
            target: None,
            clean: false,
            perf: false,
            emit_types: true,
            verbose: false,
            emit_telemetry: false,
            parallel_inference: false,
            inference_workers: None,
            constraint_batch: None,
            apt_enabled: false,
            apt_processors: None,
            apt_processorpath: None,
            apt_options: Vec::new(),
            logging_cli: LoggingConfigLayer::default(),
            logging_env: LoggingConfigLayer::default(),
        },
    );

    let artifacts = compile(&plan).expect("emit-types compilation succeeds");
    let snapshot = artifacts
        .inference
        .expect("emit-types should retain inference snapshot");
    let json = snapshot
        .type_facts()
        .to_pretty_json()
        .expect("serialize type facts");

    assert!(json.contains("environment"), "missing environment: {json}");
    assert!(
        json.contains("message"),
        "expected binding entry in json: {json}"
    );
}

#[test]
fn type_inference_snapshot_emitted_with_emit_types() {
    let temp_dir = TempDirGuard::new("type-facts").expect("temp dir");
    let snippet = temp_dir.path().join("snippet.jv");
    fs::write(&snippet, "val answer = 42\n").expect("write snippet");

    let plan = compose_plan_from_fixture(
        temp_dir.path(),
        &snippet,
        CliOverrides {
            entrypoint: None,
            output: None,
            java_only: true,
            check: true,
            format: false,
            target: None,
            clean: false,
            perf: false,
            emit_types: true,
            verbose: false,
            emit_telemetry: false,
            parallel_inference: false,
            inference_workers: None,
            constraint_batch: None,
            apt_enabled: false,
            apt_processors: None,
            apt_processorpath: None,
            apt_options: Vec::new(),
            logging_cli: LoggingConfigLayer::default(),
            logging_env: LoggingConfigLayer::default(),
        },
    );

    let artifacts = compile(&plan).expect("compile with emit-types succeeds");
    let snapshot = artifacts
        .inference
        .as_ref()
        .expect("inference snapshot present");

    let environment = snapshot.environment().flattened_bindings();
    let scheme = environment
        .get("answer")
        .expect("answer binding exported in environment");
    assert!(matches!(scheme.ty, TypeKind::Primitive(PrimitiveType::Int)));
    assert!(snapshot.bindings().len() >= 1);
}

#[test]
fn type_inference_snapshot_tracks_program_changes() {
    let temp_dir = TempDirGuard::new("type-facts-diff").expect("temp dir");
    let snippet = temp_dir.path().join("main.jv");
    fs::write(&snippet, "val base = 1\n").expect("write initial snippet");

    let plan = compose_plan_from_fixture(
        temp_dir.path(),
        &snippet,
        CliOverrides {
            entrypoint: None,
            output: None,
            java_only: true,
            check: true,
            format: false,
            target: None,
            clean: false,
            perf: false,
            emit_types: true,
            verbose: false,
            emit_telemetry: false,
            parallel_inference: false,
            inference_workers: None,
            constraint_batch: None,
            apt_enabled: false,
            apt_processors: None,
            apt_processorpath: None,
            apt_options: Vec::new(),
            logging_cli: LoggingConfigLayer::default(),
            logging_env: LoggingConfigLayer::default(),
        },
    );

    let first = compile(&plan).expect("first compile succeeds");
    let first_env = first
        .inference
        .as_ref()
        .expect("first inference snapshot")
        .environment()
        .flattened_bindings();
    assert!(first_env.contains_key("base"));
    assert!(!first_env.contains_key("incremented"));

    fs::write(&snippet, "val base = 1\nval incremented = base + 1\n")
        .expect("write updated snippet");
    fs::copy(&snippet, &plan.options.entrypoint).expect("sync updated snippet to entrypoint");

    let second = compile(&plan).expect("second compile succeeds");
    let second_env = second
        .inference
        .as_ref()
        .expect("second inference snapshot")
        .environment()
        .flattened_bindings();
    assert!(second_env.contains_key("base"));
    let incremented = second_env
        .get("incremented")
        .expect("incremented binding present");
    assert!(matches!(
        incremented.ty,
        TypeKind::Primitive(PrimitiveType::Int)
    ));
}

#[test]
fn null_safety_warnings_survive_pipeline() {
    let temp_dir = TempDirGuard::new("null-safety").expect("temp dir");
    let snippet = temp_dir.path().join("main.jv");
    fs::write(&snippet, "val message: String = null\n").expect("write snippet");

    let plan = compose_plan_from_fixture(
        temp_dir.path(),
        &snippet,
        CliOverrides {
            entrypoint: None,
            output: None,
            java_only: true,
            check: true,
            format: false,
            target: None,
            clean: false,
            perf: false,
            emit_types: false,
            verbose: false,
            emit_telemetry: false,
            parallel_inference: false,
            inference_workers: None,
            constraint_batch: None,
            apt_enabled: false,
            apt_processors: None,
            apt_processorpath: None,
            apt_options: Vec::new(),
            logging_cli: LoggingConfigLayer::default(),
            logging_env: LoggingConfigLayer::default(),
        },
    );

    let artifacts = compile(&plan).expect("compile succeeds with null warning");
    assert!(artifacts
        .warnings
        .iter()
        .any(|warning| warning.contains("Null safety violation")));
}

#[test]
fn ambiguous_function_causes_type_error() {
    let temp_dir = TempDirGuard::new("ambiguous").expect("temp dir");
    let snippet = temp_dir.path().join("main.jv");
    fs::write(&snippet, "fun ambiguous(x) { null }\n").expect("write snippet");

    let plan = compose_plan_from_fixture(
        temp_dir.path(),
        &snippet,
        CliOverrides {
            entrypoint: None,
            output: None,
            java_only: true,
            check: true,
            format: false,
            target: None,
            clean: false,
            perf: false,
            emit_types: false,
            verbose: false,
            emit_telemetry: false,
            parallel_inference: false,
            inference_workers: None,
            constraint_batch: None,
            apt_enabled: false,
            apt_processors: None,
            apt_processorpath: None,
            apt_options: Vec::new(),
            logging_cli: LoggingConfigLayer::default(),
            logging_env: LoggingConfigLayer::default(),
        },
    );

    let error = compile(&plan).expect_err("type error expected for ambiguous function");
    let message = error.to_string();
    assert!(message.contains("Type checking failed"));
    assert!(message.contains("ambiguous function signature"));
}

#[test]
fn pipeline_reports_missing_else_in_value_when() {
    let temp_dir = TempDirGuard::new("pipeline-missing-else").expect("create temp dir");
    let fixture = temp_dir.path().join("missing_else.jv");
    fs::write(
        &fixture,
        r#"fun compute(flag: Boolean): Int {
    return when (flag) {
        true -> 1
    }
}
"#,
    )
    .expect("write fixture");

    let plan = compose_plan_from_fixture(
        temp_dir.path(),
        &fixture,
        CliOverrides {
            entrypoint: None,
            output: None,
            java_only: true,
            check: true,
            format: false,
            target: None,
            clean: false,
            perf: false,
            emit_types: false,
            verbose: false,
            emit_telemetry: false,
            parallel_inference: false,
            inference_workers: None,
            constraint_batch: None,
            apt_enabled: false,
            apt_processors: None,
            apt_processorpath: None,
            apt_options: Vec::new(),
            logging_cli: LoggingConfigLayer::default(),
            logging_env: LoggingConfigLayer::default(),
        },
    );

    let err = compile(&plan).expect_err("compile should fail for missing else");
    let message = err.to_string();
    assert!(
        message.contains("E_WHEN_002"),
        "expected E_WHEN_002 in tooling error, got {message}"
    );
}

#[test]
fn pipeline_runs_javac_when_available() {
    if !has_javac() {
        eprintln!("Skipping javac integration test: javac not available");
        return;
    }

    let temp_dir = TempDirGuard::new("javac").expect("Failed to create temp dir");
    let input = workspace_file("test_simple.jv");

    let plan = compose_plan_from_fixture(
        temp_dir.path(),
        &input,
        CliOverrides {
            entrypoint: None,
            output: None,
            java_only: false,
            check: false,
            format: false,
            target: None,
            clean: false,
            perf: false,
            emit_types: false,
            verbose: false,
            emit_telemetry: false,
            parallel_inference: false,
            inference_workers: None,
            constraint_batch: None,
            apt_enabled: false,
            apt_processors: None,
            apt_processorpath: None,
            apt_options: Vec::new(),
            logging_cli: LoggingConfigLayer::default(),
            logging_env: LoggingConfigLayer::default(),
        },
    );

    let artifacts = compile(&plan).expect("Pipeline compilation with javac failed");

    assert!(artifacts.javac_version.is_some());
    assert!(
        !artifacts.class_files.is_empty(),
        "Expected compiled class files"
    );

    for file in &artifacts.class_files {
        assert!(file.exists(), "Class file missing: {}", file.display());
    }
}

#[test]
fn cli_check_reports_missing_else_diagnostic() {
    let cli_path = match cli_binary_path() {
        Ok(path) => path,
        Err(reason) => {
            eprintln!("Skipping CLI diagnostic test: {}", reason);
            return;
        }
    };

    let temp_dir = TempDirGuard::new("cli-check-when").expect("create temp dir");
    let source_path = temp_dir.path().join("missing_else.jv");
    fs::write(
        &source_path,
        r#"fun main(flag: Boolean) {
    val value = when (flag) {
        true -> 1
    }
    println(value)
}
"#,
    )
    .expect("write source");

    let output = Command::new(&cli_path)
        .arg("check")
        .arg(&source_path)
        .output()
        .expect("execute jv check");

    assert!(
        !output.status.success(),
        "CLI check should fail for missing else, status: {:?}",
        output.status
    );

    let stderr = String::from_utf8_lossy(&output.stderr);
    assert!(
        stderr.contains("E_WHEN_002"),
        "expected E_WHEN_002 in CLI output, got: {stderr}"
    );
}

#[test]
fn cli_check_reports_forbidden_if_expression() {
    let cli_path = match cli_binary_path() {
        Ok(path) => path,
        Err(reason) => {
            eprintln!("Skipping CLI diagnostic test: {}", reason);
            return;
        }
    };

    let temp_dir = TempDirGuard::new("cli-check-if").expect("create temp dir");
    let source_path = temp_dir.path().join("forbidden_if.jv");
    fs::write(
        &source_path,
        "fun main() { val value = if (true) 1 else 0 }\n",
    )
    .expect("write source");

    let output = Command::new(&cli_path)
        .arg("check")
        .arg(&source_path)
        .output()
        .expect("execute jv check");

    assert!(
        !output.status.success(),
        "CLI check should fail for forbidden if expression"
    );

    let stderr = String::from_utf8_lossy(&output.stderr);
    assert!(
        stderr.contains("JV3103"),
        "expected JV3103 in CLI output, got: {stderr}"
    );
}

#[test]
fn cli_all_subcommands_smoke_test() {
    let cli_path = match cli_binary_path() {
        Ok(path) => path,
        Err(reason) => {
            eprintln!("Skipping CLI integration test: {}", reason);
            return;
        }
    };

    let temp_dir = TempDirGuard::new("cli-all").expect("Failed to create temp dir");
    let project_dir = temp_dir.path().join("cli-demo");

    let version_output = Command::new(&cli_path)
        .arg("version")
        .output()
        .expect("Failed to run jv version");
    assert!(version_output.status.success());
    let version_stdout = String::from_utf8_lossy(&version_output.stdout);
    assert!(
        version_stdout.contains("jv "),
        "Expected version banner, got: {}",
        version_stdout
    );

    let init_status = Command::new(&cli_path)
        .arg("init")
        .arg(&project_dir)
        .status()
        .expect("Failed to run jv init");
    assert!(init_status.success());
    assert!(project_dir.join("jv.toml").exists());
    assert!(project_dir.join("src/main.jv").exists());

    let main_path = project_dir.join("src/main.jv");
    let main_source = r#"fun main() {
    val message = "Hello from CLI"
    println(message)
}
"#;
    fs::write(&main_path, main_source).expect("Failed to write main.jv");

    let fmt_status = Command::new(&cli_path)
        .arg("fmt")
        .arg(&main_path)
        .status()
        .expect("Failed to run jv fmt");
    assert!(fmt_status.success());
    let formatted = fs::read_to_string(&main_path).expect("Failed to read formatted file");
    assert!(formatted.contains("Hello from CLI"));

    let check_status = Command::new(&cli_path)
        .arg("check")
        .arg(&main_path)
        .status()
        .expect("Failed to run jv check");
    assert!(check_status.success());

    let output_dir = project_dir.join("out");
    let build_output = Command::new(&cli_path)
        .arg("build")
        .arg(&main_path)
        .arg("-o")
        .arg(&output_dir)
        .arg("--java-only")
        .arg("--check")
        .arg("--format")
        .output()
        .expect("Failed to run jv build");
    assert!(build_output.status.success());
    fn collect_java_files(dir: &Path) -> Vec<PathBuf> {
        let mut java_files = Vec::new();
        let mut stack = vec![dir.to_path_buf()];
        while let Some(current) = stack.pop() {
            if let Ok(entries) = fs::read_dir(&current) {
                for entry in entries.flatten() {
                    let path = entry.path();
                    if path.is_dir() {
                        stack.push(path);
                    } else if path.extension().and_then(|ext| ext.to_str()) == Some("java") {
                        java_files.push(path);
                    }
                }
            }
        }
        java_files
    }

    let generated_java = collect_java_files(&output_dir);
    assert!(
        !generated_java.is_empty(),
        "Expected generated Java files, build stdout: {}",
        String::from_utf8_lossy(&build_output.stdout)
    );

    if has_javac() && has_java_runtime() {
        let run_output = Command::new(&cli_path)
            .arg("run")
            .arg(&main_path)
            .output()
            .expect("Failed to run jv run");
        assert!(run_output.status.success());
    } else {
        eprintln!("Skipping jv run command: java runtime or javac missing");
    }

    let mut repl_child = Command::new(&cli_path)
        .arg("repl")
        .stdin(Stdio::piped())
        .stdout(Stdio::piped())
        .stderr(Stdio::piped())
        .spawn()
        .expect("Failed to start jv repl");

    {
        let mut stdin = repl_child
            .stdin
            .take()
            .expect("Failed to access repl stdin");
        stdin
            .write_all(b":help\n:q\n")
            .expect("Failed to send commands to repl");
    }

    let repl_output = repl_child
        .wait_with_output()
        .expect("Failed to wait for repl");
    assert!(repl_output.status.success());
    let repl_stdout = String::from_utf8_lossy(&repl_output.stdout);
    assert!(repl_stdout.contains("jv REPL"));
    assert!(repl_stdout.contains("Commands:"));
    assert!(repl_stdout.contains("Bye"));
}

#[test]
fn advanced_generics_fixtures_compile() {
    if !has_java_runtime() || !has_javac() {
        eprintln!("Skipping advanced generics fixtures: java runtime or javac not available");
        return;
    }

    let fixtures = [
        "generic_data_basic",
        "higher_kinded_functor",
        "dependent_vector",
        "reflection_api",
    ];

    for name in &fixtures {
        let fixture_path = workspace_file(&format!(
            "crates/jv_cli/tests/fixtures/advanced_generics/{}.jv",
            name
        ));
        let temp_dir = TempDirGuard::new(&format!("advanced-generics-{name}")).expect("temp dir");
        let plan =
            compose_plan_from_fixture(temp_dir.path(), &fixture_path, CliOverrides::default());

        assert!(
            plan.entrypoint().exists(),
            "entrypoint should exist for {name}"
        );
    }
}

#[test]
fn sequence_pipeline_fixture_runs_consistently_across_targets() {
    let required = [JavaTarget::Java25, JavaTarget::Java21];
    if !ensure_targets_available(&required, "sequence pipeline fixture run") {
        return;
    }

    let fixture = workspace_file("tests/fixtures/sequence/sequence_chain.jv");
    let expected_output = "[2, 4, 6, 8, 10]\n[5, 8]\n3\ntrue\n15\n3";

    for target in [JavaTarget::Java25, JavaTarget::Java21] {
        let temp_dir =
            TempDirGuard::new("sequence-pipeline").expect("create temp directory for fixture");
        let plan = compose_plan_from_fixture(
            temp_dir.path(),
            &fixture,
            CliOverrides {
                java_only: true,
                target: Some(target),
                ..CliOverrides::default()
            },
        );

        let artifacts = compile(&plan).expect("sequence pipeline fixture compiles");
        let java_dir = plan
            .options
            .output_dir
            .join(format!("java{}", target.as_str()));
        let classes_dir = java_dir.join("classes");
        fs::create_dir_all(&classes_dir).expect("create classes directory for javac");

        let mut javac = javac_command_for_target(target).expect("javac command unavailable");
        javac.arg("-d").arg(&classes_dir);
        for file in &artifacts.java_files {
            javac.arg(file);
        }
        let status = javac
            .status()
            .expect("invoke javac for sequence pipeline fixture");
        assert!(
            status.success(),
            "javac failed for target {}",
            target.as_str()
        );

        let mut java_cmd = java_command_for_target(target).expect("java runtime unavailable");
        let output = java_cmd
            .arg("-cp")
            .arg(&classes_dir)
            .arg(&artifacts.script_main_class)
            .output()
            .expect("execute compiled sequence pipeline script");

        assert!(
            output.status.success(),
            "java execution failed for target {}: {}",
            target.as_str(),
            String::from_utf8_lossy(&output.stderr)
        );

        let stdout = String::from_utf8_lossy(&output.stdout);
        assert_eq!(
            stdout.trim(),
            expected_output,
            "unexpected output for target {}",
            target.as_str()
        );
    }
}

#[test]
fn sequence_stream_casts_compile_successfully() {
    if !ensure_targets_available(
        &[JavaTarget::Java25],
        "sequence stream cast regression verification",
    ) {
        return;
    }

    let fixture = workspace_file("tests/fixtures/sequence/sequence_stream_cast_failure.jv");
    let temp_dir = TempDirGuard::new("sequence-stream-cast-regression").expect("create temp dir");
    let plan = compose_plan_from_fixture(
        temp_dir.path(),
        &fixture,
        CliOverrides {
            java_only: true,
            target: Some(JavaTarget::Java25),
            ..CliOverrides::default()
        },
    );

    let artifacts = compile(&plan).expect("fixture should compile to Java sources");
    let java_dir = plan
        .options
        .output_dir
        .join(format!("java{}", JavaTarget::Java25.as_str()));
    let classes_dir = java_dir.join("classes");
    fs::create_dir_all(&classes_dir).expect("create classes directory for javac");

    let mut javac =
        javac_command_for_target(JavaTarget::Java25).expect("javac command unavailable");
    javac.arg("-d").arg(&classes_dir);
    for file in &artifacts.java_files {
        javac.arg(file);
    }

    let javac_status = javac
        .status()
        .expect("invoke javac for sequence stream cast fixture");
    assert!(
        javac_status.success(),
        "javac failed for sequence stream cast fixture"
    );

    let mut java_cmd =
        java_command_for_target(JavaTarget::Java25).expect("java runtime unavailable");
    let output = java_cmd
        .arg("-cp")
        .arg(&classes_dir)
        .arg(&artifacts.script_main_class)
        .output()
        .expect("execute compiled sequence stream cast script");

    assert!(
        output.status.success(),
        "sequence stream cast execution failed: {}",
        String::from_utf8_lossy(&output.stderr)
    );

    let stdout = String::from_utf8_lossy(&output.stdout);
    let normalized = stdout.replace("\r\n", "\n");
    let expected = "[lexer-module, parser-module, ast-module, codegen-module]\n[lexer-module, parser-module, ast-module, codegen-module]";
    assert_eq!(
        normalized.trim(),
        expected,
        "unexpected output from sequence stream cast fixture"
    );
}

#[test]
fn java_target_switch_emits_expected_sequence_collection_factories() {
    let fixture = workspace_file("tests/fixtures/sequence/java21_compat.jv");

    for (target, expected_snippets) in [
        (
            JavaTarget::Java25,
            vec![".toList()", ".collect(Collectors.toSet())"],
        ),
        (
            JavaTarget::Java21,
            vec!["Collectors.toList()", "Collectors.toSet()"],
        ),
    ] {
        let temp_dir =
            TempDirGuard::new("sequence-collection-factories").expect("create temp directory");
        let plan = compose_plan_from_fixture(
            temp_dir.path(),
            &fixture,
            CliOverrides {
                java_only: true,
                target: Some(target),
                ..CliOverrides::default()
            },
        );

        let artifacts = compile(&plan).expect("collection factory fixture compiles");
        let mut java_source = String::new();
        for file in &artifacts.java_files {
            let content = fs::read_to_string(file).expect("read generated java source");
            java_source.push_str(&content);
        }

        for snippet in expected_snippets {
            assert!(
                java_source.contains(snippet),
                "expected '{}' for target {} in generated Java:\n{}",
                snippet,
                target.as_str(),
                java_source
            );
        }

        if target == JavaTarget::Java25 {
            assert!(
                !java_source.contains("Collectors.toList()"),
                "Java 25 output should avoid Collectors.toList():\n{}",
                java_source
            );
            assert!(
                java_source.contains(".collect(Collectors.toSet())"),
                "Java 25 output should explicitly fallback to Collectors.toSet():\n{}",
                java_source
            );
        }
    }
}

#[test]
fn java21_compat_fixture_runs_across_targets() {
    let required = [JavaTarget::Java25, JavaTarget::Java21];
    if !ensure_targets_available(&required, "java21 compat runtime test") {
        return;
    }

    let fixture = workspace_file("tests/fixtures/sequence/java21_compat.jv");
    let expected_output = "[2, 3, 4, 5]\ntrue\n2";

    for target in [JavaTarget::Java25, JavaTarget::Java21] {
        let temp_dir =
            TempDirGuard::new("java21-compat-run").expect("create temp directory for fixture");
        let plan = compose_plan_from_fixture(
            temp_dir.path(),
            &fixture,
            CliOverrides {
                java_only: true,
                target: Some(target),
                ..CliOverrides::default()
            },
        );

        let artifacts = compile(&plan).expect("java21 compat fixture compiles");
        let java_dir = plan
            .options
            .output_dir
            .join(format!("java{}", target.as_str()));
        let classes_dir = java_dir.join("classes");
        fs::create_dir_all(&classes_dir).expect("create classes directory for javac");

        let mut javac = javac_command_for_target(target).expect("javac command unavailable");
        javac.arg("-d").arg(&classes_dir);
        for file in &artifacts.java_files {
            javac.arg(file);
        }
        let status = javac
            .status()
            .expect("invoke javac for java21 compat fixture");
        assert!(
            status.success(),
            "javac failed for target {}",
            target.as_str()
        );

        let mut java_cmd = java_command_for_target(target).expect("java runtime unavailable");
        let output = java_cmd
            .arg("-cp")
            .arg(&classes_dir)
            .arg(&artifacts.script_main_class)
            .output()
            .expect("execute compiled java21 compat script");

        assert!(
            output.status.success(),
            "java execution failed for target {}: {}",
            target.as_str(),
            String::from_utf8_lossy(&output.stderr)
        );

        let stdout = String::from_utf8_lossy(&output.stdout);
        assert_eq!(
            stdout.trim(),
            expected_output,
            "unexpected output for target {}",
            target.as_str()
        );
    }
}

#[test]
fn sequence_interpolation_materializes_sequences_before_string_format() {
    let required = [JavaTarget::Java25, JavaTarget::Java21];
    if !ensure_targets_available(&required, "sequence interpolation fixture run") {
        return;
    }

    let fixture = workspace_file("tests/lang/strings/sequence_interpolation.jv");
    let expected_output = "inline=[2, 4, 6, 8]\nstored=[2, 4]";

    for target in [JavaTarget::Java25, JavaTarget::Java21] {
        let temp_dir =
            TempDirGuard::new("sequence-interpolation").expect("create temp directory for fixture");
        let plan = compose_plan_from_fixture(
            temp_dir.path(),
            &fixture,
            CliOverrides {
                java_only: true,
                target: Some(target),
                ..CliOverrides::default()
            },
        );

        let artifacts = compile(&plan).expect("sequence interpolation fixture compiles");
        let java_dir = plan
            .options
            .output_dir
            .join(format!("java{}", target.as_str()));
        let classes_dir = java_dir.join("classes");
        fs::create_dir_all(&classes_dir).expect("create classes directory for javac");

        let mut javac = javac_command_for_target(target).expect("javac command unavailable");
        javac.arg("-d").arg(&classes_dir);
        for file in &artifacts.java_files {
            javac.arg(file);
        }
        let status = javac
            .status()
            .expect("invoke javac for sequence interpolation fixture");
        assert!(
            status.success(),
            "javac failed for target {}",
            target.as_str()
        );

        let mut java_cmd = java_command_for_target(target).expect("java runtime unavailable");
        let output = java_cmd
            .arg("-cp")
            .arg(&classes_dir)
            .arg(&artifacts.script_main_class)
            .output()
            .expect("execute compiled sequence interpolation script");

        assert!(
            output.status.success(),
            "java execution failed for target {}: {}",
            target.as_str(),
            String::from_utf8_lossy(&output.stderr)
        );

        let stdout = String::from_utf8_lossy(&output.stdout);
        assert_eq!(
            stdout.trim(),
            expected_output,
            "unexpected output for target {}",
            target.as_str()
        );
    }
}

#[test]
fn sequence_map_materialization_casts_streams_to_lists() {
    let required = [JavaTarget::Java25, JavaTarget::Java21];
    if !ensure_targets_available(&required, "sequence map materialization fixture run") {
        return;
    }

    let fixture = workspace_file("tests/lang/streams/map_materialization.jv");
    let expected_output =
        "Doubled ints: [2, 4, 6, 8, 10]\nDoubled floats: [2.0, 4.0, 6.0, 8.0, 10.0]";

    for target in [JavaTarget::Java25, JavaTarget::Java21] {
        let temp_dir = TempDirGuard::new("sequence-map-materialization")
            .expect("create temp directory for fixture");
        let plan = compose_plan_from_fixture(
            temp_dir.path(),
            &fixture,
            CliOverrides {
                java_only: true,
                target: Some(target),
                ..CliOverrides::default()
            },
        );

        let artifacts = compile(&plan).expect("sequence map materialization fixture compiles");
        let java_dir = plan
            .options
            .output_dir
            .join(format!("java{}", target.as_str()));
        let classes_dir = java_dir.join("classes");
        fs::create_dir_all(&classes_dir).expect("create classes directory for javac");

        let mut javac = javac_command_for_target(target).expect("javac command unavailable");
        javac.arg("-d").arg(&classes_dir);
        for file in &artifacts.java_files {
            javac.arg(file);
        }
        let status = javac
            .status()
            .expect("invoke javac for sequence map materialization fixture");
        assert!(
            status.success(),
            "javac failed for target {}",
            target.as_str()
        );

        let mut java_cmd = java_command_for_target(target).expect("java command unavailable");
        java_cmd
            .arg("-cp")
            .arg(&classes_dir)
            .arg(&artifacts.script_main_class);
        let output = java_cmd
            .output()
            .expect("execute compiled sequence map materialization script");
        assert!(
            output.status.success(),
            "java execution failed for target {}: {}",
            target.as_str(),
            String::from_utf8_lossy(&output.stderr)
        );

        let stdout = String::from_utf8_lossy(&output.stdout);
        assert_eq!(
            stdout.trim(),
            expected_output,
            "unexpected output for target {}",
            target.as_str()
        );
    }
}

#[test]
fn smart_imports_resolve_alias_wildcard_static_and_module() {
    if !has_javac() || !has_java_runtime() {
        eprintln!("Skipping smart import integration test: java runtime or javac missing");
        return;
    }

    let fixture = workspace_file("tests/lang/imports/smart_imports.jv");
    let temp_dir = TempDirGuard::new("smart-imports")
        .expect("create temp directory for smart imports fixture");
    let mut metrics_checked = false;

    for target in [JavaTarget::Java25, JavaTarget::Java21] {
        let plan = compose_plan_from_fixture(
            temp_dir.path(),
            &fixture,
            CliOverrides {
                java_only: true,
                verbose: true,
                target: Some(target),
                ..CliOverrides::default()
            },
        );

        let artifacts = compile(&plan).expect("smart imports fixture compiles");
        assert!(
            !artifacts.java_files.is_empty(),
            "expected generated Java output"
        );

        let java_source = read_java_sources(&artifacts.java_files);

        let local_date_import = artifacts
            .resolved_imports
            .iter()
            .find(|import| {
                matches!(
                    import.detail,
                    IrImportDetail::Type { ref fqcn } if fqcn == "java.time.LocalDate"
                )
            })
            .expect("LocalDate import should be resolved");
        assert_eq!(
            local_date_import.alias.as_deref(),
            Some("Date"),
            "LocalDate import should keep the alias"
        );

        assert!(
            artifacts.resolved_imports.iter().any(|import| matches!(
                import.detail,
                IrImportDetail::Package { ref name } if name == "java.util"
            )),
            "package wildcard import should be present"
        );

        assert!(
            artifacts.resolved_imports.iter().any(|import| matches!(
                import.detail,
                IrImportDetail::Static { ref owner, ref member }
                    if owner == "java.util.Collections" && member == "*"
            )),
            "static wildcard import should be present"
        );

        assert!(
            artifacts.resolved_imports.iter().any(|import| matches!(
                import.detail,
                IrImportDetail::Static { ref owner, ref member }
                    if owner == "java.lang.Math" && member == "max"
            )),
            "static single-member import should be present"
        );

        let driver_import = artifacts
            .resolved_imports
            .iter()
            .find(|import| {
                matches!(
                    import.detail,
                    IrImportDetail::Type { ref fqcn } if fqcn == "java.sql.DriverManager"
                )
            })
            .expect("DriverManager import should be resolved");

        let module_imports: Vec<String> = artifacts
            .resolved_imports
            .iter()
            .filter_map(|import| match &import.detail {
                IrImportDetail::Module { name } => Some(name.clone()),
                _ => None,
            })
            .collect();

        if target == JavaTarget::Java25 {
            assert_eq!(
                driver_import.module_dependency.as_deref(),
                Some("java.sql"),
                "DriverManager should carry java.sql module dependency for Java 25"
            );
            assert!(
                module_imports.iter().any(|name| name == "java.sql"),
                "module import for java.sql should be emitted"
            );
            assert!(
                java_source.contains("import module java.sql;"),
                "generated Java should include module import"
            );
        } else {
            assert!(
                driver_import.module_dependency.is_none(),
                "Java 21 target should not attach module dependency"
            );
            assert!(
                module_imports.is_empty(),
                "Java 21 target should not emit module imports"
            );
            assert!(
                !java_source.contains("import module java.sql;"),
                "Java 21 output should omit module imports"
            );
        }

        assert!(
            java_source.contains("import java.time.LocalDate;"),
            "generated Java should import LocalDate"
        );
        assert!(
            java_source.contains("import static java.lang.Math.max;"),
            "generated Java should include static Math.max import"
        );
        assert!(
            java_source.contains("import static java.util.Collections.*;"),
            "generated Java should include static wildcard import"
        );

        if target == JavaTarget::Java25 && !metrics_checked {
            let cache_dir = plan
                .root
                .root_dir()
                .join("target")
                .join("jv")
                .join("symbol-index");
            let cache = SymbolIndexCache::new(cache_dir);
            let context = SymbolBuildContext::from_config(&plan.build_config);
            let module_artifacts = resolve_module_artifacts(&context);
            let fingerprint = cache
                .fingerprint(&context, &module_artifacts)
                .expect("fingerprint generation");
            let cache_entry = cache
                .load(&fingerprint)
                .expect("load symbol index cache")
                .expect("symbol index cache entry should exist");
            assert!(
                cache_entry.metrics.artifact_count > 0,
                "cache metrics should record scanned artifacts"
            );
            assert!(
                cache_entry.metrics.build_ms > 0,
                "cache metrics should record build duration"
            );
            metrics_checked = true;
        }
    }

    assert!(
        metrics_checked,
        "performance guard metrics were not validated"
    );
}

#[test]
fn pipeline_parses_package_declarations() {
    let fixtures = [
        ("simple_package", "com.example.app"),
        ("nested_package", "com.example.app.service.impl"),
        ("package_with_class", "org.jv.test"),
        ("package_single_segment", "utils"),
    ];

    for (name, expected_package) in &fixtures {
        let fixture = workspace_file(&format!("tests/fixtures/package/{}.jv", name));
        let temp_dir = TempDirGuard::new(&format!("package-{name}"))
            .expect("create temp directory for package fixture");
        let plan = compose_plan_from_fixture(
            temp_dir.path(),
            &fixture,
            CliOverrides {
                java_only: true,
                ..CliOverrides::default()
            },
        );

        let artifacts = compile(&plan).expect(&format!("package fixture {} compiles", name));

        // Verify that Java files were generated
        assert!(
            !artifacts.java_files.is_empty(),
            "expected generated Java files for {}",
            name
        );

        // Read generated Java source to verify package declaration
        for java_file in &artifacts.java_files {
            let java_source =
                fs::read_to_string(java_file).expect(&format!("read generated Java for {}", name));

            // Verify package declaration in generated Java code
            assert!(
                java_source.contains(&format!("package {};", expected_package)),
                "expected 'package {};' in generated Java for {}, got:\n{}",
                expected_package,
                name,
                java_source
            );
        }
    }
}<|MERGE_RESOLUTION|>--- conflicted
+++ resolved
@@ -137,15 +137,8 @@
         ] {
             if env::var_os(var).is_none() {
                 if let Some(path) = dir {
-<<<<<<< HEAD
-                    unsafe {
-                        // 安全性: OnceLock::get_or_init により別スレッドと競合しない初期化ブロックであり、テスト全体で一度だけ実行される。
-                        env::set_var(var, path);
-                    }
-=======
                     // プロセス開始時に一度だけ実行されるため、安全に環境変数を設定できる。
                     unsafe { env::set_var(var, path) };
->>>>>>> 9b91dad3
                 }
             }
         }
