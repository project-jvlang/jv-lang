use std::env;
use std::fs;
use std::io::Write;
use std::path::{Path, PathBuf};
use std::process::{Command, Stdio};
use std::sync::OnceLock;
use std::time::{SystemTime, UNIX_EPOCH};

use jv_build::{
    discover_jdk,
    metadata::{BuildContext as SymbolBuildContext, SymbolIndexCache},
    JavaTarget, JdkInfo,
};
use jv_checker::{PrimitiveType, TypeInferenceService, TypeKind};
use jv_cli::pipeline::project::{
    layout::ProjectLayout, locator::ProjectRoot, manifest::ManifestLoader,
};
use jv_cli::pipeline::{compile, BuildOptionsFactory, CliOverrides};
use jv_ir::types::IrImportDetail;
use jv_pm::{LogLevel, LoggingConfigLayer, LoggingFramework};

struct TempDirGuard {
    path: PathBuf,
}

fn workspace_temp_root() -> PathBuf {
    static ROOT: OnceLock<PathBuf> = OnceLock::new();
    ROOT.get_or_init(|| {
        let manifest_dir = PathBuf::from(env!("CARGO_MANIFEST_DIR"));
        let base = manifest_dir
            .ancestors()
            .find_map(|ancestor| {
                let candidate = ancestor.join("target");
                candidate.exists().then_some(candidate)
            })
            .unwrap_or_else(|| manifest_dir.join("target"));
        let temp_root = base.join("test-temp");
        let _ = fs::remove_dir_all(&temp_root);
        temp_root
    })
    .clone()
}

impl TempDirGuard {
    fn new(prefix: &str) -> std::io::Result<Self> {
        let timestamp = SystemTime::now()
            .duration_since(UNIX_EPOCH)
            .unwrap_or_default()
            .as_millis();
        let base = workspace_temp_root();
        fs::create_dir_all(&base)?;
        let path = base.join(format!("jv-integration-{}-{}", prefix, timestamp));
        fs::create_dir_all(&path)?;
        Ok(Self { path })
    }

    fn path(&self) -> &Path {
        &self.path
    }
}

impl Drop for TempDirGuard {
    fn drop(&mut self) {
        // Keep build artifacts for post-test inspection.
    }
}

fn compose_plan_from_fixture(
    project_dir: &Path,
    fixture: &Path,
    mut overrides: CliOverrides,
) -> jv_cli::pipeline::BuildPlan {
    let manifest_path = project_dir.join("jv.toml");
    fs::write(
        &manifest_path,
        r#"[package]
name = "integration"
version = "0.1.0"

[package.dependencies]

[project]
entrypoint = "src/main.jv"

[project.sources]
include = ["src/**/*.jv"]
"#,
    )
    .expect("write manifest");

    let src_dir = project_dir.join("src");
    fs::create_dir_all(&src_dir).expect("create src directory");
    let entrypoint_path = src_dir.join("main.jv");
    fs::copy(fixture, &entrypoint_path).expect("copy fixture source");

    let project_root = ProjectRoot::new(project_dir.to_path_buf(), manifest_path.clone());
    let settings = ManifestLoader::load(&manifest_path).expect("manifest loads");
    let layout =
        ProjectLayout::from_settings(&project_root, &settings).expect("layout enumerates sources");

    if overrides.entrypoint.is_none() {
        overrides.entrypoint = Some(entrypoint_path);
    }
    if overrides.output.is_none() {
        overrides.output = Some(project_dir.join("target"));
    }

    BuildOptionsFactory::compose(project_root, settings, layout, overrides)
        .expect("plan composition succeeds")
}

fn workspace_root() -> PathBuf {
    Path::new(env!("CARGO_MANIFEST_DIR")).join("..").join("..")
}

fn toolchains_root() -> Option<PathBuf> {
    let workspace = workspace_root();
    for ancestor in workspace.ancestors() {
        let candidate = ancestor.join("toolchains");
        if candidate.exists() {
            return Some(candidate);
        }
    }
    None
}

fn workspace_file(relative: &str) -> PathBuf {
    workspace_root().join(relative)
}

fn collect_java_files(root: &Path) -> Vec<PathBuf> {
    let mut stack = vec![root.to_path_buf()];
    let mut files = Vec::new();

    while let Some(current) = stack.pop() {
        let entries = fs::read_dir(&current)
            .unwrap_or_else(|err| panic!("Failed to read {}: {}", current.display(), err));
        for entry in entries.flatten() {
            let path = entry.path();
            if path.is_dir() {
                stack.push(path);
            } else if path.extension().and_then(|ext| ext.to_str()) == Some("java") {
                files.push(path);
            }
        }
    }

    files
}

fn ensure_toolchain_envs() {
    static INIT: OnceLock<()> = OnceLock::new();
    INIT.get_or_init(|| {
        for (var, dir) in [
            ("JAVA25_HOME", toolchain_java_home(JavaTarget::Java25)),
            ("JAVA21_HOME", toolchain_java_home(JavaTarget::Java21)),
        ] {
            if env::var_os(var).is_none() {
                if let Some(path) = dir {
<<<<<<< HEAD
                    // プロセス開始時に一度だけ実行されるため、安全に環境変数を設定できる。
                    unsafe { env::set_var(var, path) };
=======
                    unsafe {
                        env::set_var(var, path);
                    }
>>>>>>> eae12a0b
                }
            }
        }
    });
}

fn target_env_var(target: JavaTarget) -> &'static str {
    match target {
        JavaTarget::Java25 => "JAVA25_HOME",
        JavaTarget::Java21 => "JAVA21_HOME",
    }
}

fn target_toolchain_dir(target: JavaTarget) -> &'static str {
    match target {
        JavaTarget::Java25 => "jdk25",
        JavaTarget::Java21 => "jdk21",
    }
}

fn expected_major_version(target: JavaTarget) -> u32 {
    match target {
        JavaTarget::Java25 => 25,
        JavaTarget::Java21 => 21,
    }
}

fn toolchain_java_home(target: JavaTarget) -> Option<PathBuf> {
    let root = toolchains_root()?;
    let path = root.join(target_toolchain_dir(target));
    let java_bin = path.join("bin").join(java_executable());
    if java_bin.exists() {
        Some(path)
    } else {
        None
    }
}

fn java_home_from_env(var: &str) -> Option<PathBuf> {
    env::var_os(var)
        .map(PathBuf::from)
        .filter(|home| home.join("bin").join(java_executable()).exists())
}

fn jdk_info_for_target(target: JavaTarget) -> Option<&'static JdkInfo> {
    ensure_toolchain_envs();

    fn cache_for(target: JavaTarget) -> &'static OnceLock<Option<JdkInfo>> {
        match target {
            JavaTarget::Java25 => {
                static CACHE_25: OnceLock<Option<JdkInfo>> = OnceLock::new();
                &CACHE_25
            }
            JavaTarget::Java21 => {
                static CACHE_21: OnceLock<Option<JdkInfo>> = OnceLock::new();
                &CACHE_21
            }
        }
    }

    cache_for(target)
        .get_or_init(|| find_jdk_for_target(target))
        .as_ref()
}

fn find_jdk_for_target(target: JavaTarget) -> Option<JdkInfo> {
    let expected = expected_major_version(target);
    let mut candidates = Vec::new();

    if let Some(env_home) = java_home_from_env(target_env_var(target)) {
        candidates.push(env_home);
    }
    if let Some(toolchain_home) = toolchain_java_home(target) {
        candidates.push(toolchain_home);
    }
    if let Some(java_home) = java_home_from_env("JAVA_HOME") {
        candidates.push(java_home);
    }

    for home in candidates {
        if let Some(info) = jdk_info_from_home(home, expected) {
            return Some(info);
        }
    }

    match discover_jdk() {
        Ok(info) if info.major_version == expected => Some(info),
        Ok(info) => {
            eprintln!(
                "Discovered JDK {} but target {} requires {}",
                info.major_version,
                target.as_str(),
                expected
            );
            None
        }
        Err(error) => {
            eprintln!(
                "Failed to discover JDK for target {}: {}",
                target.as_str(),
                error
            );
            None
        }
    }
}

fn jdk_info_from_home(home: PathBuf, expected_major: u32) -> Option<JdkInfo> {
    let javac = home.join("bin").join(javac_executable());
    if !javac.exists() {
        eprintln!(
            "Missing javac at {} for configured JAVA_HOME={}",
            javac.display(),
            home.display()
        );
        return None;
    }

    let major = detect_major_version(&home)?;
    if major != expected_major {
        eprintln!(
            "Skipping JAVA_HOME={} because its major version {} != expected {}",
            home.display(),
            major,
            expected_major
        );
        return None;
    }

    Some(JdkInfo {
        javac_path: javac,
        java_home: home,
        major_version: major,
    })
}

fn detect_major_version(home: &Path) -> Option<u32> {
    let java_bin = home.join("bin").join(java_executable());
    if !java_bin.exists() {
        return None;
    }

    let output = Command::new(&java_bin).arg("-version").output().ok()?;
    let mut version_text = String::from_utf8_lossy(&output.stderr).to_string();
    if version_text.trim().is_empty() {
        version_text = String::from_utf8_lossy(&output.stdout).to_string();
    }
    parse_major_version(&version_text)
}

fn parse_major_version(output: &str) -> Option<u32> {
    for line in output.lines() {
        if let Some(start) = line.find('"') {
            let rest = &line[start + 1..];
            if let Some(end) = rest.find('"') {
                let version_str = &rest[..end];
                let major_part = version_str.split('.').next().unwrap_or(version_str);
                if let Ok(value) = major_part.parse::<u32>() {
                    return Some(value);
                }
            }
        }
    }
    None
}

fn javac_executable() -> &'static str {
    if cfg!(windows) {
        "javac.exe"
    } else {
        "javac"
    }
}

fn java_executable() -> &'static str {
    if cfg!(windows) {
        "java.exe"
    } else {
        "java"
    }
}

fn cli_binary_filename() -> &'static str {
    if cfg!(windows) {
        "jv.exe"
    } else {
        "jv"
    }
}

fn cargo_target_dir() -> PathBuf {
    env::var_os("CARGO_TARGET_DIR")
        .map(PathBuf::from)
        .unwrap_or_else(|| workspace_root().join("target"))
}

fn discover_cli_binary() -> Option<PathBuf> {
    let binary_name = cli_binary_filename();
    let mut candidates = Vec::new();
    let target_dir = cargo_target_dir();

    candidates.push(target_dir.join("debug").join(binary_name));
    candidates.push(target_dir.join("release").join(binary_name));

    if let Ok(entries) = fs::read_dir(&target_dir) {
        for entry in entries.flatten() {
            if entry.file_type().map(|ty| ty.is_dir()).unwrap_or(false) {
                candidates.push(entry.path().join("debug").join(binary_name));
                candidates.push(entry.path().join("release").join(binary_name));
            }
        }
    }

    if let Some(toolchains_dir) = toolchains_root() {
        if let Ok(entries) = fs::read_dir(&toolchains_dir) {
            for entry in entries.flatten() {
                if !entry.file_type().map(|ty| ty.is_dir()).unwrap_or(false) {
                    continue;
                }
                let root = entry.path();
                candidates.push(root.join(binary_name));
                candidates.push(root.join("bin").join(binary_name));
                if let Ok(subentries) = fs::read_dir(&root) {
                    for sub in subentries.flatten() {
                        if sub.file_type().map(|ty| ty.is_dir()).unwrap_or(false) {
                            candidates.push(sub.path().join(binary_name));
                            candidates.push(sub.path().join("bin").join(binary_name));
                        }
                    }
                }
            }
        }
    }

    candidates.into_iter().find(|path| path.exists())
}

fn cli_binary_path() -> Result<PathBuf, String> {
    if let Some(path) = env::var_os("CARGO_BIN_EXE_jv").map(PathBuf::from) {
        return Ok(path);
    }

    if let Some(path) = discover_cli_binary() {
        eprintln!(
            "CARGO_BIN_EXE_jv not set; inferred CLI binary at {}",
            path.display()
        );
        return Ok(path);
    }

    Err(
        "CLI binary not available; run `cargo build -p jv_cli --bin jv` before executing this test"
            .to_string(),
    )
}

fn default_java_target() -> JavaTarget {
    JavaTarget::Java25
}

fn javac_command_for_target(target: JavaTarget) -> Option<Command> {
    jdk_info_for_target(target).map(|info| {
        let mut cmd = Command::new(&info.javac_path);
        cmd.env("JAVA_HOME", &info.java_home);
        cmd
    })
}

fn java_command_for_target(target: JavaTarget) -> Option<Command> {
    jdk_info_for_target(target).map(|info| {
        let java_path = info.java_home.join("bin").join(java_executable());
        let mut cmd = Command::new(java_path);
        cmd.env("JAVA_HOME", &info.java_home);
        cmd
    })
}

#[allow(dead_code)]
fn javac_command() -> Option<Command> {
    javac_command_for_target(default_java_target())
}

#[allow(dead_code)]
fn java_command() -> Option<Command> {
    java_command_for_target(default_java_target())
}

fn has_javac_for_target(target: JavaTarget) -> bool {
    jdk_info_for_target(target).is_some()
}

fn has_java_runtime_for_target(target: JavaTarget) -> bool {
    jdk_info_for_target(target)
        .map(|info| info.java_home.join("bin").join(java_executable()).exists())
        .unwrap_or(false)
}

fn has_javac() -> bool {
    has_javac_for_target(default_java_target())
}

fn has_java_runtime() -> bool {
    has_java_runtime_for_target(default_java_target())
}

fn ensure_targets_available(targets: &[JavaTarget], reason: &str) -> bool {
    for target in targets {
        if !has_javac_for_target(*target) || !has_java_runtime_for_target(*target) {
            eprintln!(
                "Skipping {}: missing JDK {} (set {} to a valid install)",
                reason,
                target.as_str(),
                target_env_var(*target)
            );
            return false;
        }
    }
    true
}

fn resolve_module_artifacts(context: &SymbolBuildContext) -> Vec<PathBuf> {
    let mut artifacts = Vec::new();

    if !context.module_path.is_empty() {
        for entry in &context.module_path {
            collect_module_artifact(entry, &mut artifacts);
        }
    } else if let Some(java_home) = &context.java_home {
        let jmods = java_home.join("jmods");
        collect_module_artifact(&jmods, &mut artifacts);
    }

    artifacts
}

fn collect_module_artifact(path: &Path, artifacts: &mut Vec<PathBuf>) {
    if !path.exists() {
        return;
    }

    if path.is_file() {
        artifacts.push(path.to_path_buf());
        return;
    }

    if let Ok(entries) = fs::read_dir(path) {
        for entry in entries.flatten() {
            let candidate = entry.path();
            if candidate.is_file() {
                artifacts.push(candidate);
            }
        }
    }
}

fn read_java_sources(paths: &[PathBuf]) -> String {
    paths
        .iter()
        .map(|path| fs::read_to_string(path).expect("read java source"))
        .collect::<Vec<_>>()
        .join("\n")
}

#[test]
fn cli_build_generates_java_sources() {
    let cli_path = match cli_binary_path() {
        Ok(path) => path,
        Err(reason) => {
            eprintln!("Skipping CLI binary integration test: {}", reason);
            return;
        }
    };

    let temp_dir = TempDirGuard::new("cli-build").expect("Failed to create temp dir");
    let project_dir = temp_dir.path().join("project");
    fs::create_dir_all(project_dir.join("src")).expect("Failed to create project src");
    fs::copy(
        workspace_file("test_simple.jv"),
        project_dir.join("src/main.jv"),
    )
    .expect("Failed to copy fixture source");
    fs::write(
        project_dir.join("jv.toml"),
        r#"[package]
name = "cli"
version = "0.1.0"

[package.dependencies]

[project]
entrypoint = "src/main.jv"

[project.sources]
include = ["src/**/*.jv"]
"#,
    )
    .expect("Failed to write manifest");

    let status = Command::new(&cli_path)
        .current_dir(&project_dir)
        .arg("build")
        .arg("--java-only")
        .status()
        .expect("Failed to execute CLI");

    assert!(status.success(), "CLI build failed with status: {}", status);

    let java_dir = project_dir.join("target/java25");
    let java_files = collect_java_files(&java_dir);

    assert!(
        !java_files.is_empty(),
        "Expected at least one generated Java file"
    );

    let java_source = fs::read_to_string(&java_files[0]).expect("Failed to read Java output");
<<<<<<< HEAD
    assert!(
        java_source.contains("class CliMain"),
        "generated Java should declare CliMain: {java_source}"
    );
    assert!(
        java_source.contains("Sequence output"),
        "generated Java should include the formatted message string: {java_source}"
    );
=======
    let class_name = java_files[0]
        .file_stem()
        .and_then(|stem| stem.to_str())
        .expect("generated Java should have a valid class name");
    assert!(
        java_source.contains(&format!("class {}", class_name)),
        "generated Java should declare {}: {}",
        class_name,
        java_source
    );
    assert!(java_source.contains("message"));
>>>>>>> eae12a0b
}

#[test]
fn cli_build_numeric_script_generates_worded_class() {
    let cli_path = match cli_binary_path() {
        Ok(path) => path,
        Err(reason) => {
            eprintln!("Skipping numeric script test: {}", reason);
            return;
        }
    };

    let temp_dir = TempDirGuard::new("cli-numeric").expect("create temp dir");
    let source_path = temp_dir.path().join("02-variables.jv");
    fs::copy(
        workspace_file("tests/fixtures/02-variables.jv"),
        &source_path,
    )
    .expect("copy numeric-labeled script");

    let output_dir = temp_dir.path().join("out");
    let status = Command::new(&cli_path)
        .current_dir(temp_dir.path())
        .arg("build")
        .arg(&source_path)
        .arg("--java-only")
        .arg("-o")
        .arg(&output_dir)
        .status()
        .expect("invoke jv build for numeric script");

    assert!(status.success(), "jv build failed: {:?}", status);

    let java_dir = output_dir.join("java25");
    let expected_java = java_dir.join("ZeroTwoVariables.java");
    assert!(
        expected_java.exists(),
        "expected {} to exist",
        expected_java.display()
    );

    let java_source = fs::read_to_string(&expected_java).expect("read generated script java");
    assert!(
        java_source.contains("class ZeroTwoVariables"),
        "generated Java should declare ZeroTwoVariables: {}",
        java_source
    );
}

#[test]
fn cli_build_quick_tour_script_compiles() {
    let cli_path = match cli_binary_path() {
        Ok(path) => path,
        Err(reason) => {
            eprintln!("Skipping quick-tour test: {}", reason);
            return;
        }
    };

    let temp_dir = TempDirGuard::new("cli-quick-tour").expect("create temp dir");
    let quick_tour = workspace_file("examples/quick-tour.jv");
    let quick_tour_copy = temp_dir.path().join("quick-tour.jv");
    fs::copy(&quick_tour, &quick_tour_copy).expect("copy quick-tour script");
    let output_dir = temp_dir.path().join("out");

    let status = Command::new(&cli_path)
        .current_dir(temp_dir.path())
        .arg("build")
        .arg(&quick_tour_copy)
        .arg("--java-only")
        .arg("-o")
        .arg(&output_dir)
        .status()
        .expect("invoke jv build for quick-tour example");

    assert!(
        status.success(),
        "jv build failed for quick-tour example: {:?}",
        status
    );
}

#[test]
fn cli_examples_build_without_java_errors() {
    let cli_path = match cli_binary_path() {
        Ok(path) => path,
        Err(reason) => {
            eprintln!("Skipping examples build test: {}", reason);
            return;
        }
    };
    if javac_command_for_target(JavaTarget::Java25).is_none() {
        eprintln!("Skipping examples build test: javac for Java25 not available");
        return;
    }

    let examples_root = workspace_file("examples");
    assert!(
        examples_root.is_dir(),
        "examples root missing at {}",
        examples_root.display()
    );

    let fixtures = discover_examples(&examples_root);
    assert!(
        !fixtures.is_empty(),
        "no buildable examples discovered in {}",
        examples_root.display()
    );

    let mut failures = Vec::new();
    for ExampleFixture { label, kind } in fixtures {
        let (jv_file, result) = match kind {
            ExampleKind::Script { source } => {
                let res = build_script_example(cli_path.as_path(), &source, &label);
                (source, res)
            }
            ExampleKind::Project { root } => {
                let entrypoint = resolve_project_entrypoint(&root);
                let res = build_project_example(cli_path.as_path(), &root, &label);
                (entrypoint, res)
            }
        };

        match result {
            Ok(()) => {
                println!("[OK] {} -> {}", label, jv_file.display());
            }
            Err(err) => {
                println!("[FAIL] {} -> {}\n{}", label, jv_file.display(), err);
                failures.push(format!("{} -> {}:\n{}", label, jv_file.display(), err));
            }
        }
    }

    assert!(
        failures.is_empty(),
        "一部の examples が正常にビルドできませんでした:\n{}",
        failures.join("\n\n")
    );
}

struct ExampleFixture {
    label: String,
    kind: ExampleKind,
}

enum ExampleKind {
    Script { source: PathBuf },
    Project { root: PathBuf },
}

fn discover_examples(root: &Path) -> Vec<ExampleFixture> {
    let mut fixtures = Vec::new();
    for entry in fs::read_dir(root).expect("read examples directory") {
        let entry = entry.expect("read example entry");
        let path = entry.path();
        let file_type = entry.file_type().expect("stat example entry");
        let label = entry.file_name().to_string_lossy().to_string();

        if label == "target" {
            continue;
        }

        if file_type.is_file() && path.extension().and_then(|ext| ext.to_str()) == Some("jv") {
            fixtures.push(ExampleFixture {
                label,
                kind: ExampleKind::Script { source: path },
            });
        } else if file_type.is_dir() && path.join("jv.toml").exists() {
            fixtures.push(ExampleFixture {
                label,
                kind: ExampleKind::Project { root: path },
            });
        }
    }
    fixtures.sort_by(|a, b| a.label.cmp(&b.label));
    fixtures
}

fn build_script_example(cli_path: &Path, source: &Path, label: &str) -> Result<(), String> {
    let workdir = source
        .parent()
        .map(Path::to_path_buf)
        .unwrap_or_else(|| PathBuf::from("."));
    let relative_output = PathBuf::from(format!(
        "target/test-cli-examples/scripts/{}",
        sanitize_label(label)
    ));
    let absolute_output = workdir.join(&relative_output);
    if let Some(parent) = absolute_output.parent() {
        fs::create_dir_all(parent)
            .map_err(|err| format!("出力ディレクトリを作成できませんでした: {err}"))?;
    }
    let _ = fs::remove_dir_all(&absolute_output);

    let output = Command::new(cli_path)
        .current_dir(&workdir)
        .arg("build")
        .arg(&source)
        .arg("--java-only")
        .arg("--target")
        .arg("25")
        .arg("-o")
        .arg(&relative_output)
        .output()
        .map_err(|err| format!("jv build 実行に失敗しました: {err}"))?;

    if !output.status.success() {
        return Err(format!(
            "jv build failed for script example {}:\nstatus: {}\nstdout: {}\nstderr: {}",
            source.display(),
            output.status,
            String::from_utf8_lossy(&output.stdout),
            String::from_utf8_lossy(&output.stderr)
        ));
    }

    verify_java_artifacts(&absolute_output, label)
}

fn build_project_example(cli_path: &Path, root: &Path, label: &str) -> Result<(), String> {
    let relative_output = PathBuf::from("target/test-cli-examples");
    let absolute_output = root.join(&relative_output);
    let _ = fs::remove_dir_all(&absolute_output);

    let output = Command::new(cli_path)
        .current_dir(root)
        .arg("build")
        .arg("--java-only")
        .arg("--target")
        .arg("25")
        .arg("-o")
        .arg(&relative_output)
        .output()
        .map_err(|err| format!("jv build 実行に失敗しました: {err}"))?;

    if !output.status.success() {
        return Err(format!(
            "jv build failed for project example {}:\nstatus: {}\nstdout: {}\nstderr: {}",
            root.display(),
            output.status,
            String::from_utf8_lossy(&output.stdout),
            String::from_utf8_lossy(&output.stderr)
        ));
    }

    verify_java_artifacts(&absolute_output, label)
}

fn verify_java_artifacts(output_root: &Path, label: &str) -> Result<(), String> {
    let java_dir = output_root.join("java25");
    if !java_dir.is_dir() {
        return Err(format!(
            "java25 output missing for example {} at {}",
            label,
            java_dir.display()
        ));
    }

    let java_sources = collect_java_sources(&java_dir);
    if java_sources.is_empty() {
        return Err(format!(
            "no Java sources produced for example {} in {}",
            label,
            java_dir.display()
        ));
    }

    let classes_dir = java_dir.join("classes");
    fs::create_dir_all(&classes_dir)
        .map_err(|err| format!("javac 出力ディレクトリを作成できませんでした: {err}"))?;

    let mut javac = javac_command_for_target(JavaTarget::Java25)
        .ok_or_else(|| "javac command unavailable".to_string())?;
    javac.arg("-d").arg(&classes_dir);
    for source in &java_sources {
        javac.arg(source);
    }

    let output = javac
        .output()
        .map_err(|err| format!("javac の起動に失敗しました: {err}"))?;
    if !output.status.success() {
        return Err(format!(
            "javac reported errors for example {} stored in {}:\nstdout: {}\nstderr: {}",
            label,
            java_dir.display(),
            String::from_utf8_lossy(&output.stdout),
            String::from_utf8_lossy(&output.stderr)
        ));
    }

    Ok(())
}

fn collect_java_sources(root: &Path) -> Vec<PathBuf> {
    let mut java_files = Vec::new();
    let mut stack = vec![root.to_path_buf()];
    while let Some(dir) = stack.pop() {
        if dir.is_dir() {
            for entry in fs::read_dir(&dir).expect("traverse java output directory") {
                let entry = entry.expect("read java output entry");
                let path = entry.path();
                if path.is_dir() {
                    stack.push(path);
                } else if path.extension().and_then(|ext| ext.to_str()) == Some("java") {
                    java_files.push(path);
                }
            }
        }
    }
    java_files
}

fn sanitize_label(label: &str) -> String {
    label
        .chars()
        .map(|ch| {
            if ch.is_ascii_alphanumeric() || ch == '-' {
                ch
            } else {
                '-'
            }
        })
        .collect()
}

fn resolve_project_entrypoint(root: &Path) -> PathBuf {
    let manifest = root.join("jv.toml");
    if let Ok(content) = fs::read_to_string(&manifest) {
        if let Ok(value) = toml::from_str::<toml::Value>(&content) {
            if let Some(entrypoint) = value
                .get("project")
                .and_then(|project| project.get("entrypoint"))
                .and_then(|path| path.as_str())
            {
                return root.join(entrypoint);
            }
        }
    }
    root.join("src/main.jv")
}

#[test]
fn cli_build_emits_pattern_compile_for_regex_literal() {
    let cli_path = match cli_binary_path() {
        Ok(path) => path,
        Err(reason) => {
            eprintln!("Skipping regex CLI build test: {}", reason);
            return;
        }
    };

    let temp_dir = TempDirGuard::new("cli-regex-build").expect("create temp dir");
    let project_dir = temp_dir.path().join("regex-project");
    fs::create_dir_all(project_dir.join("src")).expect("create regex project src");

    fs::write(
        project_dir.join("jv.toml"),
        r#"[package]
name = "regex"
version = "0.1.0"

[package.dependencies]

[project]
entrypoint = "src/main.jv"

[project.sources]
include = ["src/**/*.jv"]
"#,
    )
    .expect("write regex manifest");

    fs::write(
        project_dir.join("src/main.jv"),
        r#"val pattern = /\d+/

fun sample(input: String): Boolean {
    return pattern.matcher(input).matches()
}
"#,
    )
    .expect("write regex source");

    let status = Command::new(&cli_path)
        .current_dir(&project_dir)
        .arg("build")
        .arg("--java-only")
        .status()
        .expect("execute jv build for regex literal");

    assert!(status.success(), "regex CLI build failed: {status:?}");

    let java_dir = project_dir.join("target/java25");
    let java_files = collect_java_files(&java_dir);

    assert!(
        !java_files.is_empty(),
        "regex build should emit at least one Java file"
    );

    let java_sources: Vec<String> = java_files
        .iter()
        .map(|path| fs::read_to_string(path).expect("read regex java source"))
        .collect();
    let combined_java = java_sources.join("\n");
    assert!(
        combined_java.contains("import java.util.regex.Pattern;"),
        "generated Java should import Pattern: {combined_java}"
    );
    assert!(
        combined_java.contains("Pattern.compile("),
        "generated Java should invoke Pattern.compile: {combined_java}"
    );
    assert!(
<<<<<<< HEAD
        java_source.contains("Pattern.compile(\"\\\\d+\")"),
        "generated Java should compile the regex literal: {java_source}"
=======
        combined_java.contains("\\d+"),
        "generated Java should compile the regex literal: {combined_java}"
>>>>>>> eae12a0b
    );
}

#[test]
fn cli_check_reports_regex_diagnostics() {
    let cli_path = match cli_binary_path() {
        Ok(path) => path,
        Err(reason) => {
            eprintln!("Skipping regex diagnostic test: {}", reason);
            return;
        }
    };

    let temp_dir = TempDirGuard::new("cli-regex-diagnostic").expect("create temp dir");
    let source_path = temp_dir.path().join("invalid_regex.jv");
    fs::write(&source_path, "val broken = /abc\\q/\n").expect("write invalid regex source");

    let output = Command::new(&cli_path)
        .arg("check")
        .arg(&source_path)
        .output()
        .expect("execute jv check for invalid regex");

    assert!(
        !output.status.success(),
        "invalid regex should cause CLI check to fail"
    );

    let stderr = String::from_utf8_lossy(&output.stderr);
    assert!(
        stderr.contains("JV5102"),
        "regex diagnostic output should contain JV5102, got: {stderr}"
    );
    let stderr_lower = stderr.to_ascii_lowercase();
    assert!(
<<<<<<< HEAD
        stderr.contains("Unsupported regex escape sequence"),
        "regex diagnostic text should describe the escape error, got: {stderr}"
=======
        stderr_lower.contains("regex literal"),
        "regex diagnostic text should mention regex literal, got: {stderr}"
>>>>>>> eae12a0b
    );
}

#[test]
fn pipeline_compile_produces_artifacts() {
    let temp_dir = TempDirGuard::new("pipeline").expect("Failed to create temp dir");
    let input = workspace_file("test_simple.jv");

    let plan = compose_plan_from_fixture(
        temp_dir.path(),
        &input,
        CliOverrides {
            entrypoint: None,
            output: None,
            java_only: true,
            check: false,
            format: true,
            target: None,
            clean: false,
            perf: false,
            emit_types: false,
            verbose: false,
            emit_telemetry: false,
            parallel_inference: false,
            inference_workers: None,
            constraint_batch: None,
            apt_enabled: false,
            apt_processors: None,
            apt_processorpath: None,
            apt_options: Vec::new(),
            logging_cli: LoggingConfigLayer::default(),
            logging_env: LoggingConfigLayer::default(),
        },
    );

    let artifacts = compile(&plan).expect("Pipeline compilation failed");

    assert!(
        !artifacts.java_files.is_empty(),
        "Expected generated Java files"
    );
    assert!(artifacts.class_files.is_empty());

    for file in &artifacts.java_files {
        assert!(file.exists(), "Java file missing: {}", file.display());
    }
}

#[test]
fn pipeline_preserves_annotations_in_java_output() {
    let temp_dir = TempDirGuard::new("pipeline-annotations").expect("create temp dir");
    let input = workspace_file("tests/fixtures/java_annotations/pass_through.jv");

    let plan = compose_plan_from_fixture(
        temp_dir.path(),
        &input,
        CliOverrides {
            entrypoint: None,
            output: None,
            java_only: true,
            check: false,
            format: false,
            target: None,
            clean: false,
            perf: false,
            emit_types: false,
            verbose: false,
            emit_telemetry: false,
            parallel_inference: false,
            inference_workers: None,
            constraint_batch: None,
            apt_enabled: false,
            apt_processors: None,
            apt_processorpath: None,
            apt_options: Vec::new(),
            logging_cli: LoggingConfigLayer::default(),
            logging_env: LoggingConfigLayer::default(),
        },
    );

    let artifacts = match compile(&plan) {
        Ok(artifacts) => artifacts,
        Err(err) => {
            eprintln!("Skipping annotation pipeline test: {}", err);
            return;
        }
    };
    let service_java = artifacts
        .java_files
        .iter()
        .find(|path| path.file_name().and_then(|name| name.to_str()) == Some("Service.java"))
        .expect("Service.java generated");

    let java_source = fs::read_to_string(service_java).expect("read generated Java");
    assert!(java_source.contains("@Component"));
    assert!(java_source.contains("@Autowired"));
    assert!(java_source
        .contains("@RequestMapping(path = {\"/ping\"}, produces = {\"application/json\"})"));
    assert!(java_source.contains("@Nullable"));
}

#[test]
fn logging_integration_emits_logger_calls_and_trace_context() {
    let temp_dir =
        TempDirGuard::new("logging-integration").expect("一時ディレクトリの作成に失敗しました");
    let input = workspace_file("tests/fixtures/logging/basic.jv");

    let mut plan = compose_plan_from_fixture(
        temp_dir.path(),
        &input,
        CliOverrides {
            java_only: true,
            ..CliOverrides::default()
        },
    );

    plan.logging_config.framework = LoggingFramework::Slf4j;
    plan.logging_config.log_level = LogLevel::Trace;
    plan.logging_config.default_level = LogLevel::Info;
    plan.logging_config.opentelemetry.enabled = true;
    plan.logging_config.opentelemetry.trace_context = true;

    let artifacts = compile(&plan).expect("ロギング統合ビルドが成功するべきです");

    assert!(
        !artifacts.java_files.is_empty(),
        "少なくとも1つの Java ファイルが生成される必要があります"
    );

    let mut aggregated = String::new();
    for java_path in &artifacts.java_files {
        let source = fs::read_to_string(java_path).unwrap_or_else(|error| {
            panic!(
                "生成された Java ファイル ({}) の読み込みに失敗しました: {error}",
                java_path.display()
            )
        });
        aggregated.push_str(&source);
    }

    assert!(
        aggregated.contains("private static final org.slf4j.Logger LOGGER"),
        "Slf4j 用のロガーフィールドが生成されるべきです: {aggregated}"
    );
    assert!(
        aggregated.contains("LOGGER.info(\"開始\");"),
        "LOG ブロックが INFO レベルの呼び出しへ展開されるべきです: {aggregated}"
    );
    assert!(
        aggregated.contains("MDC.put(\"traceId\""),
        "TraceId を MDC へ投入するコードが必要です: {aggregated}"
    );
    assert!(
        aggregated.contains("MDC.remove(\"traceId\")"),
        "traceId を MDC から除去するコードが必要です: {aggregated}"
    );
    assert!(
        aggregated.contains("MDC.remove(\"spanId\")"),
        "spanId を MDC から除去するコードが必要です: {aggregated}"
    );
}

#[test]
fn sequence_runtime_java_omits_null_prints() {
    let temp_dir = TempDirGuard::new("sequence-runtime-null").expect("create temp dir");
    let input = workspace_file("test_simple.jv");

    let plan = compose_plan_from_fixture(
        temp_dir.path(),
        &input,
        CliOverrides {
            java_only: true,
            ..CliOverrides::default()
        },
    );

    let artifacts = compile(&plan).expect("sequence runtime compilation succeeds");

    let offending = artifacts
        .java_files
        .iter()
        .filter(|path| {
            path.file_name()
                .and_then(|name| name.to_str())
                .map(|name| name.contains("Sequence"))
                .unwrap_or(false)
        })
        .find_map(|path| {
            let source = fs::read_to_string(path).expect("read generated Java");
            if source.contains("System.out.println(null)") {
                Some(path.clone())
            } else {
                None
            }
        });

    assert!(
        offending.is_none(),
        "Sequence runtime should not emit System.out.println(null) (file: {})",
        offending.unwrap().display()
    );
}

#[test]
fn pipeline_emit_types_produces_type_facts_json() {
    let temp_dir = TempDirGuard::new("pipeline-emit-types").expect("create temp dir");
    let input = workspace_file("test_simple.jv");

    let plan = compose_plan_from_fixture(
        temp_dir.path(),
        &input,
        CliOverrides {
            entrypoint: None,
            output: None,
            java_only: true,
            check: false,
            format: false,
            target: None,
            clean: false,
            perf: false,
            emit_types: true,
            verbose: false,
            emit_telemetry: false,
            parallel_inference: false,
            inference_workers: None,
            constraint_batch: None,
            apt_enabled: false,
            apt_processors: None,
            apt_processorpath: None,
            apt_options: Vec::new(),
            logging_cli: LoggingConfigLayer::default(),
            logging_env: LoggingConfigLayer::default(),
        },
    );

    let artifacts = compile(&plan).expect("emit-types compilation succeeds");
    let snapshot = artifacts
        .inference
        .expect("emit-types should retain inference snapshot");
    let json = snapshot
        .type_facts()
        .to_pretty_json()
        .expect("serialize type facts");

    assert!(json.contains("environment"), "missing environment: {json}");
    assert!(
        json.contains("message"),
        "expected binding entry in json: {json}"
    );
}

#[test]
fn type_inference_snapshot_emitted_with_emit_types() {
    let temp_dir = TempDirGuard::new("type-facts").expect("temp dir");
    let snippet = temp_dir.path().join("snippet.jv");
    fs::write(&snippet, "val answer = 42\n").expect("write snippet");

    let plan = compose_plan_from_fixture(
        temp_dir.path(),
        &snippet,
        CliOverrides {
            entrypoint: None,
            output: None,
            java_only: true,
            check: true,
            format: false,
            target: None,
            clean: false,
            perf: false,
            emit_types: true,
            verbose: false,
            emit_telemetry: false,
            parallel_inference: false,
            inference_workers: None,
            constraint_batch: None,
            apt_enabled: false,
            apt_processors: None,
            apt_processorpath: None,
            apt_options: Vec::new(),
            logging_cli: LoggingConfigLayer::default(),
            logging_env: LoggingConfigLayer::default(),
        },
    );

    let artifacts = compile(&plan).expect("compile with emit-types succeeds");
    let snapshot = artifacts
        .inference
        .as_ref()
        .expect("inference snapshot present");

    let environment = snapshot.environment().flattened_bindings();
    let scheme = environment
        .get("answer")
        .expect("answer binding exported in environment");
    assert!(matches!(scheme.ty, TypeKind::Primitive(PrimitiveType::Int)));
    assert!(snapshot.bindings().len() >= 1);
}

#[test]
fn type_inference_snapshot_tracks_program_changes() {
    let temp_dir = TempDirGuard::new("type-facts-diff").expect("temp dir");
    let snippet = temp_dir.path().join("main.jv");
    fs::write(&snippet, "val base = 1\n").expect("write initial snippet");

    let plan = compose_plan_from_fixture(
        temp_dir.path(),
        &snippet,
        CliOverrides {
            entrypoint: None,
            output: None,
            java_only: true,
            check: true,
            format: false,
            target: None,
            clean: false,
            perf: false,
            emit_types: true,
            verbose: false,
            emit_telemetry: false,
            parallel_inference: false,
            inference_workers: None,
            constraint_batch: None,
            apt_enabled: false,
            apt_processors: None,
            apt_processorpath: None,
            apt_options: Vec::new(),
            logging_cli: LoggingConfigLayer::default(),
            logging_env: LoggingConfigLayer::default(),
        },
    );

    let first = compile(&plan).expect("first compile succeeds");
    let first_env = first
        .inference
        .as_ref()
        .expect("first inference snapshot")
        .environment()
        .flattened_bindings();
    assert!(first_env.contains_key("base"));
    assert!(!first_env.contains_key("incremented"));

    fs::write(&snippet, "val base = 1\nval incremented = base + 1\n")
        .expect("write updated snippet");
    fs::copy(&snippet, &plan.options.entrypoint).expect("sync updated snippet to entrypoint");

    let second = compile(&plan).expect("second compile succeeds");
    let second_env = second
        .inference
        .as_ref()
        .expect("second inference snapshot")
        .environment()
        .flattened_bindings();
    assert!(second_env.contains_key("base"));
    let incremented = second_env
        .get("incremented")
        .expect("incremented binding present");
    assert!(matches!(
        incremented.ty,
        TypeKind::Primitive(PrimitiveType::Int)
    ));
}

#[test]
fn null_safety_warnings_survive_pipeline() {
    let temp_dir = TempDirGuard::new("null-safety").expect("temp dir");
    let snippet = temp_dir.path().join("main.jv");
    fs::write(&snippet, "val message: String = null\n").expect("write snippet");

    let plan = compose_plan_from_fixture(
        temp_dir.path(),
        &snippet,
        CliOverrides {
            entrypoint: None,
            output: None,
            java_only: true,
            check: true,
            format: false,
            target: None,
            clean: false,
            perf: false,
            emit_types: false,
            verbose: false,
            emit_telemetry: false,
            parallel_inference: false,
            inference_workers: None,
            constraint_batch: None,
            apt_enabled: false,
            apt_processors: None,
            apt_processorpath: None,
            apt_options: Vec::new(),
            logging_cli: LoggingConfigLayer::default(),
            logging_env: LoggingConfigLayer::default(),
        },
    );

    let artifacts = compile(&plan).expect("compile succeeds with null warning");
    assert!(artifacts
        .warnings
        .iter()
        .any(|warning| warning.contains("Null safety violation")));
}

#[test]
fn ambiguous_function_causes_type_error() {
    let temp_dir = TempDirGuard::new("ambiguous").expect("temp dir");
    let snippet = temp_dir.path().join("main.jv");
    fs::write(&snippet, "fun ambiguous(x) { null }\n").expect("write snippet");

    let plan = compose_plan_from_fixture(
        temp_dir.path(),
        &snippet,
        CliOverrides {
            entrypoint: None,
            output: None,
            java_only: true,
            check: true,
            format: false,
            target: None,
            clean: false,
            perf: false,
            emit_types: false,
            verbose: false,
            emit_telemetry: false,
            parallel_inference: false,
            inference_workers: None,
            constraint_batch: None,
            apt_enabled: false,
            apt_processors: None,
            apt_processorpath: None,
            apt_options: Vec::new(),
            logging_cli: LoggingConfigLayer::default(),
            logging_env: LoggingConfigLayer::default(),
        },
    );

    let error = compile(&plan).expect_err("type error expected for ambiguous function");
    let message = error.to_string();
    assert!(message.contains("Type checking failed"));
    assert!(message.contains("ambiguous function signature"));
}

#[test]
fn pipeline_reports_missing_else_in_value_when() {
    let temp_dir = TempDirGuard::new("pipeline-missing-else").expect("create temp dir");
    let fixture = temp_dir.path().join("missing_else.jv");
    fs::write(
        &fixture,
        r#"fun compute(flag: Boolean): Int {
    return when (flag) {
        true -> 1
    }
}
"#,
    )
    .expect("write fixture");

    let plan = compose_plan_from_fixture(
        temp_dir.path(),
        &fixture,
        CliOverrides {
            entrypoint: None,
            output: None,
            java_only: true,
            check: true,
            format: false,
            target: None,
            clean: false,
            perf: false,
            emit_types: false,
            verbose: false,
            emit_telemetry: false,
            parallel_inference: false,
            inference_workers: None,
            constraint_batch: None,
            apt_enabled: false,
            apt_processors: None,
            apt_processorpath: None,
            apt_options: Vec::new(),
            logging_cli: LoggingConfigLayer::default(),
            logging_env: LoggingConfigLayer::default(),
        },
    );

    let err = compile(&plan).expect_err("compile should fail for missing else");
    let message = err.to_string();
    assert!(
        message.contains("E_WHEN_002"),
        "expected E_WHEN_002 in tooling error, got {message}"
    );
}

#[test]
fn pipeline_runs_javac_when_available() {
    if !has_javac() {
        eprintln!("Skipping javac integration test: javac not available");
        return;
    }

    let temp_dir = TempDirGuard::new("javac").expect("Failed to create temp dir");
    let input = workspace_file("test_simple.jv");

    let plan = compose_plan_from_fixture(
        temp_dir.path(),
        &input,
        CliOverrides {
            entrypoint: None,
            output: None,
            java_only: false,
            check: false,
            format: false,
            target: None,
            clean: false,
            perf: false,
            emit_types: false,
            verbose: false,
            emit_telemetry: false,
            parallel_inference: false,
            inference_workers: None,
            constraint_batch: None,
            apt_enabled: false,
            apt_processors: None,
            apt_processorpath: None,
            apt_options: Vec::new(),
            logging_cli: LoggingConfigLayer::default(),
            logging_env: LoggingConfigLayer::default(),
        },
    );

    let artifacts = compile(&plan).expect("Pipeline compilation with javac failed");

    assert!(artifacts.javac_version.is_some());
    assert!(
        !artifacts.class_files.is_empty(),
        "Expected compiled class files"
    );

    for file in &artifacts.class_files {
        assert!(file.exists(), "Class file missing: {}", file.display());
    }
}

#[test]
fn cli_check_reports_missing_else_diagnostic() {
    let cli_path = match cli_binary_path() {
        Ok(path) => path,
        Err(reason) => {
            eprintln!("Skipping CLI diagnostic test: {}", reason);
            return;
        }
    };

    let temp_dir = TempDirGuard::new("cli-check-when").expect("create temp dir");
    let source_path = temp_dir.path().join("missing_else.jv");
    fs::write(
        &source_path,
        r#"fun main(flag: Boolean) {
    val value = when (flag) {
        true -> 1
    }
    println(value)
}
"#,
    )
    .expect("write source");

    let output = Command::new(&cli_path)
        .arg("check")
        .arg(&source_path)
        .output()
        .expect("execute jv check");

    assert!(
        !output.status.success(),
        "CLI check should fail for missing else, status: {:?}",
        output.status
    );

    let stderr = String::from_utf8_lossy(&output.stderr);
    assert!(
        stderr.contains("E_WHEN_002"),
        "expected E_WHEN_002 in CLI output, got: {stderr}"
    );
}

#[test]
fn cli_check_reports_forbidden_if_expression() {
    let cli_path = match cli_binary_path() {
        Ok(path) => path,
        Err(reason) => {
            eprintln!("Skipping CLI diagnostic test: {}", reason);
            return;
        }
    };

    let temp_dir = TempDirGuard::new("cli-check-if").expect("create temp dir");
    let source_path = temp_dir.path().join("forbidden_if.jv");
    fs::write(
        &source_path,
        "fun main() { val value = if (true) 1 else 0 }\n",
    )
    .expect("write source");

    let output = Command::new(&cli_path)
        .arg("check")
        .arg(&source_path)
        .output()
        .expect("execute jv check");

    assert!(
        !output.status.success(),
        "CLI check should fail for forbidden if expression"
    );

    let stderr = String::from_utf8_lossy(&output.stderr);
    assert!(
        stderr.contains("JV3103"),
        "expected JV3103 in CLI output, got: {stderr}"
    );
}

#[test]
fn cli_all_subcommands_smoke_test() {
    let cli_path = match cli_binary_path() {
        Ok(path) => path,
        Err(reason) => {
            eprintln!("Skipping CLI integration test: {}", reason);
            return;
        }
    };

    let temp_dir = TempDirGuard::new("cli-all").expect("Failed to create temp dir");
    let project_dir = temp_dir.path().join("cli-demo");

    let version_output = Command::new(&cli_path)
        .arg("version")
        .output()
        .expect("Failed to run jv version");
    assert!(version_output.status.success());
    let version_stdout = String::from_utf8_lossy(&version_output.stdout);
    assert!(
        version_stdout.contains("jv "),
        "Expected version banner, got: {}",
        version_stdout
    );

    let init_status = Command::new(&cli_path)
        .arg("init")
        .arg(&project_dir)
        .status()
        .expect("Failed to run jv init");
    assert!(init_status.success());
    assert!(project_dir.join("jv.toml").exists());
    assert!(project_dir.join("src/main.jv").exists());

    let main_path = project_dir.join("src/main.jv");
    let main_source = r#"fun main() {
    val message = "Hello from CLI"
    println(message)
}
"#;
    fs::write(&main_path, main_source).expect("Failed to write main.jv");

    let fmt_status = Command::new(&cli_path)
        .arg("fmt")
        .arg(&main_path)
        .status()
        .expect("Failed to run jv fmt");
    assert!(fmt_status.success());
    let formatted = fs::read_to_string(&main_path).expect("Failed to read formatted file");
    assert!(formatted.contains("Hello from CLI"));

    let check_status = Command::new(&cli_path)
        .arg("check")
        .arg(&main_path)
        .status()
        .expect("Failed to run jv check");
    assert!(check_status.success());

    let output_dir = project_dir.join("out");
    let build_output = Command::new(&cli_path)
        .arg("build")
        .arg(&main_path)
        .arg("-o")
        .arg(&output_dir)
        .arg("--java-only")
        .arg("--check")
        .arg("--format")
        .output()
        .expect("Failed to run jv build");
    assert!(build_output.status.success());
<<<<<<< HEAD
    fn collect_java_files(dir: &Path) -> Vec<PathBuf> {
        let mut java_files = Vec::new();
        let mut stack = vec![dir.to_path_buf()];
        while let Some(current) = stack.pop() {
            if let Ok(entries) = fs::read_dir(&current) {
                for entry in entries.flatten() {
                    let path = entry.path();
                    if path.is_dir() {
                        stack.push(path);
                    } else if path.extension().and_then(|ext| ext.to_str()) == Some("java") {
                        java_files.push(path);
                    }
                }
            }
        }
        java_files
    }

=======
>>>>>>> eae12a0b
    let generated_java = collect_java_files(&output_dir);
    assert!(
        !generated_java.is_empty(),
        "Expected generated Java files, build stdout: {}",
        String::from_utf8_lossy(&build_output.stdout)
    );

    if has_javac() && has_java_runtime() {
        let run_output = Command::new(&cli_path)
            .arg("run")
            .arg(&main_path)
            .output()
            .expect("Failed to run jv run");
        assert!(run_output.status.success());
    } else {
        eprintln!("Skipping jv run command: java runtime or javac missing");
    }

    let mut repl_child = Command::new(&cli_path)
        .arg("repl")
        .stdin(Stdio::piped())
        .stdout(Stdio::piped())
        .stderr(Stdio::piped())
        .spawn()
        .expect("Failed to start jv repl");

    {
        let mut stdin = repl_child
            .stdin
            .take()
            .expect("Failed to access repl stdin");
        stdin
            .write_all(b":help\n:q\n")
            .expect("Failed to send commands to repl");
    }

    let repl_output = repl_child
        .wait_with_output()
        .expect("Failed to wait for repl");
    assert!(repl_output.status.success());
    let repl_stdout = String::from_utf8_lossy(&repl_output.stdout);
    assert!(repl_stdout.contains("jv REPL"));
    assert!(repl_stdout.contains("Commands:"));
    assert!(repl_stdout.contains("Bye"));
}

#[test]
fn advanced_generics_fixtures_compile() {
    if !has_java_runtime() || !has_javac() {
        eprintln!("Skipping advanced generics fixtures: java runtime or javac not available");
        return;
    }

    let fixtures = [
        "generic_data_basic",
        "higher_kinded_functor",
        "dependent_vector",
        "reflection_api",
    ];

    for name in &fixtures {
        let fixture_path = workspace_file(&format!(
            "crates/jv_cli/tests/fixtures/advanced_generics/{}.jv",
            name
        ));
        let temp_dir = TempDirGuard::new(&format!("advanced-generics-{name}")).expect("temp dir");
        let plan =
            compose_plan_from_fixture(temp_dir.path(), &fixture_path, CliOverrides::default());

        assert!(
            plan.entrypoint().exists(),
            "entrypoint should exist for {name}"
        );
    }
}

#[test]
fn sequence_pipeline_fixture_runs_consistently_across_targets() {
    let required = [JavaTarget::Java25, JavaTarget::Java21];
    if !ensure_targets_available(&required, "sequence pipeline fixture run") {
        return;
    }

    let fixture = workspace_file("tests/fixtures/sequence/sequence_chain.jv");
    let expected_output = "[2, 4, 6, 8, 10]\n[5, 8]\n3\ntrue\n15\n3";

    for target in [JavaTarget::Java25, JavaTarget::Java21] {
        let temp_dir =
            TempDirGuard::new("sequence-pipeline").expect("create temp directory for fixture");
        let plan = compose_plan_from_fixture(
            temp_dir.path(),
            &fixture,
            CliOverrides {
                java_only: true,
                target: Some(target),
                ..CliOverrides::default()
            },
        );

        let artifacts = compile(&plan).expect("sequence pipeline fixture compiles");
        let java_dir = plan
            .options
            .output_dir
            .join(format!("java{}", target.as_str()));
        let classes_dir = java_dir.join("classes");
        fs::create_dir_all(&classes_dir).expect("create classes directory for javac");

        let mut javac = javac_command_for_target(target).expect("javac command unavailable");
        javac.arg("-d").arg(&classes_dir);
        for file in &artifacts.java_files {
            javac.arg(file);
        }
        let status = javac
            .status()
            .expect("invoke javac for sequence pipeline fixture");
        assert!(
            status.success(),
            "javac failed for target {}",
            target.as_str()
        );

        let mut java_cmd = java_command_for_target(target).expect("java runtime unavailable");
        let output = java_cmd
            .arg("-cp")
            .arg(&classes_dir)
            .arg(&artifacts.script_main_class)
            .output()
            .expect("execute compiled sequence pipeline script");

        assert!(
            output.status.success(),
            "java execution failed for target {}: {}",
            target.as_str(),
            String::from_utf8_lossy(&output.stderr)
        );

        let stdout = String::from_utf8_lossy(&output.stdout);
        assert_eq!(
            stdout.trim(),
            expected_output,
            "unexpected output for target {}",
            target.as_str()
        );
    }
}

#[test]
fn sequence_stream_casts_compile_successfully() {
    if !ensure_targets_available(
        &[JavaTarget::Java25],
        "sequence stream cast regression verification",
    ) {
        return;
    }

    let fixture = workspace_file("tests/fixtures/sequence/sequence_stream_cast_failure.jv");
    let temp_dir = TempDirGuard::new("sequence-stream-cast-regression").expect("create temp dir");
    let plan = compose_plan_from_fixture(
        temp_dir.path(),
        &fixture,
        CliOverrides {
            java_only: true,
            target: Some(JavaTarget::Java25),
            ..CliOverrides::default()
        },
    );

    let artifacts = compile(&plan).expect("fixture should compile to Java sources");
    let java_dir = plan
        .options
        .output_dir
        .join(format!("java{}", JavaTarget::Java25.as_str()));
    let classes_dir = java_dir.join("classes");
    fs::create_dir_all(&classes_dir).expect("create classes directory for javac");

    let mut javac =
        javac_command_for_target(JavaTarget::Java25).expect("javac command unavailable");
    javac.arg("-d").arg(&classes_dir);
    for file in &artifacts.java_files {
        javac.arg(file);
    }

    let javac_status = javac
        .status()
        .expect("invoke javac for sequence stream cast fixture");
    assert!(
        javac_status.success(),
        "javac failed for sequence stream cast fixture"
    );

    let mut java_cmd =
        java_command_for_target(JavaTarget::Java25).expect("java runtime unavailable");
    let output = java_cmd
        .arg("-cp")
        .arg(&classes_dir)
        .arg(&artifacts.script_main_class)
        .output()
        .expect("execute compiled sequence stream cast script");

    assert!(
        output.status.success(),
        "sequence stream cast execution failed: {}",
        String::from_utf8_lossy(&output.stderr)
    );

    let stdout = String::from_utf8_lossy(&output.stdout);
    let normalized = stdout.replace("\r\n", "\n");
    let expected = "[lexer-module, parser-module, ast-module, codegen-module]\n[lexer-module, parser-module, ast-module, codegen-module]";
    assert_eq!(
        normalized.trim(),
        expected,
        "unexpected output from sequence stream cast fixture"
    );
}

#[test]
fn java_target_switch_emits_expected_sequence_collection_factories() {
    let fixture = workspace_file("tests/fixtures/sequence/java21_compat.jv");

    for (target, expected_snippets) in [
        (
            JavaTarget::Java25,
            vec![".toList()", ".collect(Collectors.toSet())"],
        ),
        (
            JavaTarget::Java21,
            vec!["Collectors.toList()", "Collectors.toSet()"],
        ),
    ] {
        let temp_dir =
            TempDirGuard::new("sequence-collection-factories").expect("create temp directory");
        let plan = compose_plan_from_fixture(
            temp_dir.path(),
            &fixture,
            CliOverrides {
                java_only: true,
                target: Some(target),
                ..CliOverrides::default()
            },
        );

        let artifacts = compile(&plan).expect("collection factory fixture compiles");
        let mut java_source = String::new();
        for file in &artifacts.java_files {
            let content = fs::read_to_string(file).expect("read generated java source");
            java_source.push_str(&content);
        }

        for snippet in expected_snippets {
            assert!(
                java_source.contains(snippet),
                "expected '{}' for target {} in generated Java:\n{}",
                snippet,
                target.as_str(),
                java_source
            );
        }

        if target == JavaTarget::Java25 {
            assert!(
                !java_source.contains("Collectors.toList()"),
                "Java 25 output should avoid Collectors.toList():\n{}",
                java_source
            );
            assert!(
                java_source.contains(".collect(Collectors.toSet())"),
                "Java 25 output should explicitly fallback to Collectors.toSet():\n{}",
                java_source
            );
        }
    }
}

#[test]
fn java21_compat_fixture_runs_across_targets() {
    let required = [JavaTarget::Java25, JavaTarget::Java21];
    if !ensure_targets_available(&required, "java21 compat runtime test") {
        return;
    }

    let fixture = workspace_file("tests/fixtures/sequence/java21_compat.jv");
    let expected_output = "[2, 3, 4, 5]\ntrue\n2";

    for target in [JavaTarget::Java25, JavaTarget::Java21] {
        let temp_dir =
            TempDirGuard::new("java21-compat-run").expect("create temp directory for fixture");
        let plan = compose_plan_from_fixture(
            temp_dir.path(),
            &fixture,
            CliOverrides {
                java_only: true,
                target: Some(target),
                ..CliOverrides::default()
            },
        );

        let artifacts = compile(&plan).expect("java21 compat fixture compiles");
        let java_dir = plan
            .options
            .output_dir
            .join(format!("java{}", target.as_str()));
        let classes_dir = java_dir.join("classes");
        fs::create_dir_all(&classes_dir).expect("create classes directory for javac");

        let mut javac = javac_command_for_target(target).expect("javac command unavailable");
        javac.arg("-d").arg(&classes_dir);
        for file in &artifacts.java_files {
            javac.arg(file);
        }
        let status = javac
            .status()
            .expect("invoke javac for java21 compat fixture");
        assert!(
            status.success(),
            "javac failed for target {}",
            target.as_str()
        );

        let mut java_cmd = java_command_for_target(target).expect("java runtime unavailable");
        let output = java_cmd
            .arg("-cp")
            .arg(&classes_dir)
            .arg(&artifacts.script_main_class)
            .output()
            .expect("execute compiled java21 compat script");

        assert!(
            output.status.success(),
            "java execution failed for target {}: {}",
            target.as_str(),
            String::from_utf8_lossy(&output.stderr)
        );

        let stdout = String::from_utf8_lossy(&output.stdout);
        assert_eq!(
            stdout.trim(),
            expected_output,
            "unexpected output for target {}",
            target.as_str()
        );
    }
}

#[test]
fn sequence_interpolation_materializes_sequences_before_string_format() {
    let required = [JavaTarget::Java25, JavaTarget::Java21];
    if !ensure_targets_available(&required, "sequence interpolation fixture run") {
        return;
    }

    let fixture = workspace_file("tests/lang/strings/sequence_interpolation.jv");
    let expected_output = "inline=[2, 4, 6, 8]\nstored=[2, 4]";

    for target in [JavaTarget::Java25, JavaTarget::Java21] {
        let temp_dir =
            TempDirGuard::new("sequence-interpolation").expect("create temp directory for fixture");
        let plan = compose_plan_from_fixture(
            temp_dir.path(),
            &fixture,
            CliOverrides {
                java_only: true,
                target: Some(target),
                ..CliOverrides::default()
            },
        );

        let artifacts = compile(&plan).expect("sequence interpolation fixture compiles");
        let java_dir = plan
            .options
            .output_dir
            .join(format!("java{}", target.as_str()));
        let classes_dir = java_dir.join("classes");
        fs::create_dir_all(&classes_dir).expect("create classes directory for javac");

        let mut javac = javac_command_for_target(target).expect("javac command unavailable");
        javac.arg("-d").arg(&classes_dir);
        for file in &artifacts.java_files {
            javac.arg(file);
        }
        let status = javac
            .status()
            .expect("invoke javac for sequence interpolation fixture");
        assert!(
            status.success(),
            "javac failed for target {}",
            target.as_str()
        );

        let mut java_cmd = java_command_for_target(target).expect("java runtime unavailable");
        let output = java_cmd
            .arg("-cp")
            .arg(&classes_dir)
            .arg(&artifacts.script_main_class)
            .output()
            .expect("execute compiled sequence interpolation script");

        assert!(
            output.status.success(),
            "java execution failed for target {}: {}",
            target.as_str(),
            String::from_utf8_lossy(&output.stderr)
        );

        let stdout = String::from_utf8_lossy(&output.stdout);
        assert_eq!(
            stdout.trim(),
            expected_output,
            "unexpected output for target {}",
            target.as_str()
        );
    }
}

#[test]
fn sequence_map_materialization_casts_streams_to_lists() {
    let required = [JavaTarget::Java25, JavaTarget::Java21];
    if !ensure_targets_available(&required, "sequence map materialization fixture run") {
        return;
    }

    let fixture = workspace_file("tests/lang/streams/map_materialization.jv");
    let expected_output =
        "Doubled ints: [2, 4, 6, 8, 10]\nDoubled floats: [2.0, 4.0, 6.0, 8.0, 10.0]";

    for target in [JavaTarget::Java25, JavaTarget::Java21] {
        let temp_dir = TempDirGuard::new("sequence-map-materialization")
            .expect("create temp directory for fixture");
        let plan = compose_plan_from_fixture(
            temp_dir.path(),
            &fixture,
            CliOverrides {
                java_only: true,
                target: Some(target),
                ..CliOverrides::default()
            },
        );

        let artifacts = compile(&plan).expect("sequence map materialization fixture compiles");
        let java_dir = plan
            .options
            .output_dir
            .join(format!("java{}", target.as_str()));
        let classes_dir = java_dir.join("classes");
        fs::create_dir_all(&classes_dir).expect("create classes directory for javac");

        let mut javac = javac_command_for_target(target).expect("javac command unavailable");
        javac.arg("-d").arg(&classes_dir);
        for file in &artifacts.java_files {
            javac.arg(file);
        }
        let status = javac
            .status()
            .expect("invoke javac for sequence map materialization fixture");
        assert!(
            status.success(),
            "javac failed for target {}",
            target.as_str()
        );

        let mut java_cmd = java_command_for_target(target).expect("java command unavailable");
        java_cmd
            .arg("-cp")
            .arg(&classes_dir)
            .arg(&artifacts.script_main_class);
        let output = java_cmd
            .output()
            .expect("execute compiled sequence map materialization script");
        assert!(
            output.status.success(),
            "java execution failed for target {}: {}",
            target.as_str(),
            String::from_utf8_lossy(&output.stderr)
        );

        let stdout = String::from_utf8_lossy(&output.stdout);
        assert_eq!(
            stdout.trim(),
            expected_output,
            "unexpected output for target {}",
            target.as_str()
        );
    }
}

#[test]
fn smart_imports_resolve_alias_wildcard_static_and_module() {
    if !has_javac() || !has_java_runtime() {
        eprintln!("Skipping smart import integration test: java runtime or javac missing");
        return;
    }

    let fixture = workspace_file("tests/lang/imports/smart_imports.jv");
    let temp_dir = TempDirGuard::new("smart-imports")
        .expect("create temp directory for smart imports fixture");
    let mut metrics_checked = false;

    for target in [JavaTarget::Java25, JavaTarget::Java21] {
        let plan = compose_plan_from_fixture(
            temp_dir.path(),
            &fixture,
            CliOverrides {
                java_only: true,
                verbose: true,
                target: Some(target),
                ..CliOverrides::default()
            },
        );

        let artifacts = compile(&plan).expect("smart imports fixture compiles");
        assert!(
            !artifacts.java_files.is_empty(),
            "expected generated Java output"
        );

        let java_source = read_java_sources(&artifacts.java_files);

        let local_date_import = artifacts
            .resolved_imports
            .iter()
            .find(|import| {
                matches!(
                    import.detail,
                    IrImportDetail::Type { ref fqcn } if fqcn == "java.time.LocalDate"
                )
            })
            .expect("LocalDate import should be resolved");
        assert_eq!(
            local_date_import.alias.as_deref(),
            Some("Date"),
            "LocalDate import should keep the alias"
        );

        assert!(
            artifacts.resolved_imports.iter().any(|import| matches!(
                import.detail,
                IrImportDetail::Package { ref name } if name == "java.util"
            )),
            "package wildcard import should be present"
        );

        assert!(
            artifacts.resolved_imports.iter().any(|import| matches!(
                import.detail,
                IrImportDetail::Static { ref owner, ref member }
                    if owner == "java.util.Collections" && member == "*"
            )),
            "static wildcard import should be present"
        );

        assert!(
            artifacts.resolved_imports.iter().any(|import| matches!(
                import.detail,
                IrImportDetail::Static { ref owner, ref member }
                    if owner == "java.lang.Math" && member == "max"
            )),
            "static single-member import should be present"
        );

        let driver_import = artifacts
            .resolved_imports
            .iter()
            .find(|import| {
                matches!(
                    import.detail,
                    IrImportDetail::Type { ref fqcn } if fqcn == "java.sql.DriverManager"
                )
            })
            .expect("DriverManager import should be resolved");

        let module_imports: Vec<String> = artifacts
            .resolved_imports
            .iter()
            .filter_map(|import| match &import.detail {
                IrImportDetail::Module { name } => Some(name.clone()),
                _ => None,
            })
            .collect();

        if target == JavaTarget::Java25 {
            assert_eq!(
                driver_import.module_dependency.as_deref(),
                Some("java.sql"),
                "DriverManager should carry java.sql module dependency for Java 25"
            );
            assert!(
                module_imports.iter().any(|name| name == "java.sql"),
                "module import for java.sql should be emitted"
            );
            assert!(
                java_source.contains("import module java.sql;"),
                "generated Java should include module import"
            );
        } else {
            assert!(
                driver_import.module_dependency.is_none(),
                "Java 21 target should not attach module dependency"
            );
            assert!(
                module_imports.is_empty(),
                "Java 21 target should not emit module imports"
            );
            assert!(
                !java_source.contains("import module java.sql;"),
                "Java 21 output should omit module imports"
            );
        }

        assert!(
            java_source.contains("import java.time.LocalDate;"),
            "generated Java should import LocalDate"
        );
        assert!(
            java_source.contains("import static java.lang.Math.max;"),
            "generated Java should include static Math.max import"
        );
        assert!(
            java_source.contains("import static java.util.Collections.*;"),
            "generated Java should include static wildcard import"
        );

        if target == JavaTarget::Java25 && !metrics_checked {
            let cache_dir = plan
                .root
                .root_dir()
                .join("target")
                .join("jv")
                .join("symbol-index");
            let cache = SymbolIndexCache::new(cache_dir);
            let context = SymbolBuildContext::from_config(&plan.build_config);
            let module_artifacts = resolve_module_artifacts(&context);
            let fingerprint = cache
                .fingerprint(&context, &module_artifacts)
                .expect("fingerprint generation");
            let cache_entry = cache
                .load(&fingerprint)
                .expect("load symbol index cache")
                .expect("symbol index cache entry should exist");
            assert!(
                cache_entry.metrics.artifact_count > 0,
                "cache metrics should record scanned artifacts"
            );
            assert!(
                cache_entry.metrics.build_ms > 0,
                "cache metrics should record build duration"
            );
            metrics_checked = true;
        }
    }

    assert!(
        metrics_checked,
        "performance guard metrics were not validated"
    );
}

#[test]
fn pipeline_parses_package_declarations() {
    let fixtures = [
        ("simple_package", "com.example.app"),
        ("nested_package", "com.example.app.service.impl"),
        ("package_with_class", "org.jv.test"),
        ("package_single_segment", "utils"),
    ];

    for (name, expected_package) in &fixtures {
        let fixture = workspace_file(&format!("tests/fixtures/package/{}.jv", name));
        let temp_dir = TempDirGuard::new(&format!("package-{name}"))
            .expect("create temp directory for package fixture");
        let plan = compose_plan_from_fixture(
            temp_dir.path(),
            &fixture,
            CliOverrides {
                java_only: true,
                ..CliOverrides::default()
            },
        );

        let artifacts = compile(&plan).expect(&format!("package fixture {} compiles", name));

        // Verify that Java files were generated
        assert!(
            !artifacts.java_files.is_empty(),
            "expected generated Java files for {}",
            name
        );

        // Read generated Java source to verify package declaration
        for java_file in &artifacts.java_files {
            let java_source =
                fs::read_to_string(java_file).expect(&format!("read generated Java for {}", name));

            // Verify package declaration in generated Java code
            assert!(
                java_source.contains(&format!("package {};", expected_package)),
                "expected 'package {};' in generated Java for {}, got:\n{}",
                expected_package,
                name,
                java_source
            );
        }
    }
}<|MERGE_RESOLUTION|>--- conflicted
+++ resolved
@@ -157,14 +157,10 @@
         ] {
             if env::var_os(var).is_none() {
                 if let Some(path) = dir {
-<<<<<<< HEAD
                     // プロセス開始時に一度だけ実行されるため、安全に環境変数を設定できる。
-                    unsafe { env::set_var(var, path) };
-=======
                     unsafe {
                         env::set_var(var, path);
                     }
->>>>>>> eae12a0b
                 }
             }
         }
@@ -581,16 +577,6 @@
     );
 
     let java_source = fs::read_to_string(&java_files[0]).expect("Failed to read Java output");
-<<<<<<< HEAD
-    assert!(
-        java_source.contains("class CliMain"),
-        "generated Java should declare CliMain: {java_source}"
-    );
-    assert!(
-        java_source.contains("Sequence output"),
-        "generated Java should include the formatted message string: {java_source}"
-    );
-=======
     let class_name = java_files[0]
         .file_stem()
         .and_then(|stem| stem.to_str())
@@ -601,8 +587,10 @@
         class_name,
         java_source
     );
-    assert!(java_source.contains("message"));
->>>>>>> eae12a0b
+    assert!(
+        java_source.contains("Sequence output"),
+        "generated Java should include the formatted message string: {java_source}"
+    );
 }
 
 #[test]
@@ -1020,13 +1008,12 @@
         "generated Java should invoke Pattern.compile: {combined_java}"
     );
     assert!(
-<<<<<<< HEAD
-        java_source.contains("Pattern.compile(\"\\\\d+\")"),
-        "generated Java should compile the regex literal: {java_source}"
-=======
         combined_java.contains("\\d+"),
         "generated Java should compile the regex literal: {combined_java}"
->>>>>>> eae12a0b
+    );
+    assert!(
+        combined_java.contains(&format!("Pattern.compile(\"\\d+\")")),
+        "generated Java should compile the regex literal with literal pattern: {combined_java}"
     );
 }
 
@@ -1062,13 +1049,12 @@
     );
     let stderr_lower = stderr.to_ascii_lowercase();
     assert!(
-<<<<<<< HEAD
         stderr.contains("Unsupported regex escape sequence"),
         "regex diagnostic text should describe the escape error, got: {stderr}"
-=======
+    );
+    assert!(
         stderr_lower.contains("regex literal"),
         "regex diagnostic text should mention regex literal, got: {stderr}"
->>>>>>> eae12a0b
     );
 }
 
@@ -1759,27 +1745,6 @@
         .output()
         .expect("Failed to run jv build");
     assert!(build_output.status.success());
-<<<<<<< HEAD
-    fn collect_java_files(dir: &Path) -> Vec<PathBuf> {
-        let mut java_files = Vec::new();
-        let mut stack = vec![dir.to_path_buf()];
-        while let Some(current) = stack.pop() {
-            if let Ok(entries) = fs::read_dir(&current) {
-                for entry in entries.flatten() {
-                    let path = entry.path();
-                    if path.is_dir() {
-                        stack.push(path);
-                    } else if path.extension().and_then(|ext| ext.to_str()) == Some("java") {
-                        java_files.push(path);
-                    }
-                }
-            }
-        }
-        java_files
-    }
-
-=======
->>>>>>> eae12a0b
     let generated_java = collect_java_files(&output_dir);
     assert!(
         !generated_java.is_empty(),
