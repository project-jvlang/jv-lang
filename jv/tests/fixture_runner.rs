use std::env;
use std::fs;
use std::path::{Path, PathBuf};
use std::process::Command;

use anyhow::{Context, Result};
use jv_ast::{BinaryOp, CallArgumentStyle, Literal, Span};
use jv_checker::{
    CheckError, TypeChecker,
    diagnostics::{
        DiagnosticStrategy, collect_raw_type_diagnostics, from_check_error, from_parse_error,
        from_transform_error,
    },
};
use jv_cli::format_tooling_diagnostic;
use jv_codegen_java::{JavaCodeGenConfig, JavaCodeGenerator};
use jv_ir::{
    IrCaseLabel, IrDeconstructionComponent, IrDeconstructionPattern, IrExpression, IrModifiers,
    IrParameter, IrProgram, IrRecordComponent, IrStatement, IrSwitchCase, IrVisibility, JavaType,
    transform_program,
};
use jv_parser_frontend::ParserPipeline;
use jv_parser_rowan::frontend::RowanPipeline;
use jv_pm::JavaTarget;
use tempfile::tempdir;

fn main() {
    if let Err(error) = run() {
        eprintln!("fixture runner error: {error:?}");
        std::process::exit(1);
    }
}

fn run() -> Result<()> {
    let mut args = env::args().skip(1);
    let mut mode: Option<String> = None;
    let mut fixture_dir: Option<PathBuf> = None;

    while let Some(arg) = args.next() {
        match arg.as_str() {
            "--test-mode" => mode = args.next(),
            "--fixture-dir" => fixture_dir = args.next().map(PathBuf::from),
            _ => continue,
        }
    }

    if mode.is_none() && fixture_dir.is_none() {
        return Ok(());
    }

    let mode = mode.context("--test-mode requires a value")?;
    if mode != "fixture" {
        eprintln!("unsupported test mode: {mode}");
        return Ok(());
    }

    let fixture_dir = fixture_dir.context("--fixture-dir is required in fixture mode")?;

    run_fixture_suite(&fixture_dir)
}

fn run_fixture_suite(dir: &Path) -> Result<()> {
    let resolved = if dir.is_absolute() {
        dir.to_path_buf()
    } else {
        workspace_root().join(dir)
    };

    let mut entries = fs::read_dir(&resolved)
        .with_context(|| format!("read fixture directory {}", resolved.display()))?
        .filter_map(|entry| entry.ok())
        .filter(|entry| {
            entry
                .path()
                .extension()
                .map(|ext| ext == "jv")
                .unwrap_or(false)
        })
        .map(|entry| entry.path())
        .collect::<Vec<_>>();
    entries.sort();

    if entries.is_empty() {
        println!("no fixtures found under {}", dir.display());
        return Ok(());
    }

    let javac_version = detect_javac_version();
    if javac_version.is_none() {
        eprintln!("warning: javac not found; skipping compilation checks");
    }

    let mut failures = Vec::new();

    for source_path in &entries {
        if let Err(error) = run_fixture_case(source_path, javac_version) {
            failures.push((source_path.clone(), error));
        }
    }

    if failures.is_empty() {
        println!(
            "fixture suite passed: {} cases (javac {:?})",
            entries.len(),
            javac_version
        );
        Ok(())
    } else {
        for (path, error) in &failures {
            eprintln!("fixture {} failed: {error:?}", path.display());
        }
        anyhow::bail!("{} fixture(s) failed", failures.len())
    }
}

fn collect_fixture_diagnostic(
    source_path: &Path,
    display_path: &Path,
    analyze_codegen: bool,
) -> Result<String> {
    let source = fs::read_to_string(source_path)
        .with_context(|| format!("read fixture source {}", source_path.display()))?;

    let pipeline = RowanPipeline::default();
    let output = match pipeline.parse(&source) {
        Ok(output) => output,
        Err(error) => {
            if let Some(diagnostic) = from_parse_error(&error) {
                let diagnostic = diagnostic.with_strategy(DiagnosticStrategy::Deferred);
                return Ok(format_tooling_diagnostic(display_path, &diagnostic));
            }
            anyhow::bail!("parser error without diagnostic code: {error:?}");
        }
    };
    let program = output.into_program();

    let mut checker = TypeChecker::new();
    match checker.check_program(&program) {
        Ok(()) => {}
        Err(errors) => {
            let diagnostics = errors
                .iter()
                .filter_map(from_check_error)
                .collect::<Vec<_>>();

            if let Some(primary) = diagnostics
                .iter()
                .find(|diagnostic| diagnostic.code.starts_with("JV"))
                .cloned()
                .or_else(|| diagnostics.first().cloned())
            {
                let diagnostic = primary.with_strategy(DiagnosticStrategy::Deferred);
                return Ok(format_tooling_diagnostic(display_path, &diagnostic));
            }

            let details = errors
                .iter()
                .map(|error| error.to_string())
                .collect::<Vec<_>>()
                .join("\n");
            anyhow::bail!("type checking failed without diagnostic code: {details}");
        }
    }

    let null_safety_errors = if let Some(normalized) = checker.normalized_program() {
        let cloned = normalized.clone();
        checker.check_null_safety(&cloned, None)
    } else {
        checker.check_null_safety(&program, None)
    };
    let mut null_safety_diagnostics = Vec::new();
    for error in &null_safety_errors {
        if let Some(diagnostic) = from_check_error(error) {
            null_safety_diagnostics.push(diagnostic);
        }
    }
    if let Some(primary) = null_safety_diagnostics
        .iter()
        .find(|diagnostic| diagnostic.code.starts_with("JV"))
        .cloned()
        .or_else(|| null_safety_diagnostics.first().cloned())
    {
        let diagnostic = primary.with_strategy(DiagnosticStrategy::Deferred);
        return Ok(format_tooling_diagnostic(display_path, &diagnostic));
    }

    let lowering_input = checker.take_normalized_program().unwrap_or(program.clone());
    let ir_program = match transform_program(lowering_input) {
        Ok(ir) => ir,
        Err(error) => {
            if let Some(diagnostic) = from_transform_error(&error) {
                let diagnostic = diagnostic.with_strategy(DiagnosticStrategy::Deferred);
                return Ok(format_tooling_diagnostic(display_path, &diagnostic));
            }
            anyhow::bail!("IR transform error without diagnostic code: {error:?}");
        }
    };

    let raw_type_diagnostics = collect_raw_type_diagnostics(&ir_program);
    if !raw_type_diagnostics.is_empty() {
        let rendered = raw_type_diagnostics
            .into_iter()
            .map(|diagnostic| {
                let diagnostic = diagnostic.with_strategy(DiagnosticStrategy::Deferred);
                format_tooling_diagnostic(display_path, &diagnostic)
            })
            .collect::<Vec<_>>()
            .join("\n\n");
        return Ok(rendered);
    }

    if analyze_codegen {
        for target in [JavaTarget::Java25, JavaTarget::Java21] {
            let mut generator =
                JavaCodeGenerator::with_config(JavaCodeGenConfig::for_target(target));
            if let Err(error) = generator.generate_compilation_unit(&ir_program) {
                let message = error.to_string();
                let pseudo = CheckError::TypeError(message);
                if let Some(diagnostic) = from_check_error(&pseudo) {
                    let diagnostic = diagnostic.with_strategy(DiagnosticStrategy::Deferred);
                    return Ok(format_tooling_diagnostic(display_path, &diagnostic));
                }
                anyhow::bail!("codegen error without diagnostic code: {error:?}");
            }
        }
    }

    Ok(String::new())
}

fn run_fixture_case(path: &Path, javac_version: Option<u32>) -> Result<()> {
    let stem = path
        .file_stem()
        .and_then(|s| s.to_str())
        .context("fixture file stem must be valid UTF-8")?;

    let expected_diag = read_expected(path, stem, "expected_diag")?;
    let is_negative = !expected_diag.trim().is_empty();

    let expected_pair = if is_negative {
        None
    } else {
        Some((
            read_expected(path, stem, "expected_java25")?,
            read_expected(path, stem, "expected_java21")?,
        ))
    };

    if let Some((ref expected_java25, ref expected_java21)) = expected_pair {
        if let Some(actual) = generate_fixture_source(stem, JavaTarget::Java25) {
            compare_output(&actual, expected_java25, stem, "Java25")?;
        }

        if let Some(actual) = generate_fixture_source(stem, JavaTarget::Java21) {
            compare_output(&actual, expected_java21, stem, "Java21")?;
        }
    }

    let display_path = path
        .file_name()
        .map(PathBuf::from)
        .unwrap_or_else(|| PathBuf::from(stem));
    let actual_diag = if is_negative {
        collect_fixture_diagnostic(path, &display_path, true)?
    } else {
        String::new()
    };
    compare_output(&actual_diag, &expected_diag, stem, "diagnostics")?;

    if let Some((ref expected_java25, ref expected_java21)) = expected_pair {
        if let Some(version) = javac_version {
            compile_with_javac(expected_java25, 25, version, stem, "Java25")?;
            compile_with_javac(expected_java21, 21, version, stem, "Java21")?;
        }
    }

    Ok(())
}

fn read_expected(source_path: &Path, stem: &str, suffix: &str) -> Result<String> {
    let expected_path = source_path.with_file_name(format!("{stem}.{suffix}"));
    let content = fs::read_to_string(&expected_path)
        .with_context(|| format!("read expected {}", expected_path.display()))?;
    Ok(content.replace("\r\n", "\n"))
}

fn compare_output(actual: &str, expected: &str, name: &str, label: &str) -> Result<()> {
    if normalize(actual) != normalize(expected) {
        anyhow::bail!(
            "fixture {name} ({label}) mismatch\n--- expected ---\n{}\n--- actual ---\n{}",
            expected,
            actual
        );
    }
    Ok(())
}

fn normalize(value: &str) -> String {
    value.trim().replace("\r\n", "\n")
}

fn generate_fixture_source(stem: &str, target: JavaTarget) -> Option<String> {
    let program = match stem {
        "example1" => Some(example1_program()),
        "example2" => Some(example2_program()),
        "example5" => Some(example5_program()),
        _ => None,
    }?;
    let mut generator = JavaCodeGenerator::with_config(JavaCodeGenConfig::for_target(target));
    let unit = generator.generate_compilation_unit(&program).ok()?;
    Some(unit.to_source(&JavaCodeGenConfig::for_target(target)))
}

fn detect_javac_version() -> Option<u32> {
    let output = Command::new("javac").arg("-version").output().ok()?;

    let text = if output.stderr.is_empty() {
        String::from_utf8_lossy(&output.stdout).into_owned()
    } else {
        String::from_utf8_lossy(&output.stderr).into_owned()
    };

    parse_javac_major(&text)
}

fn parse_javac_major(text: &str) -> Option<u32> {
    for token in text.split_whitespace() {
        if let Some(stripped) = token.split('.').next() {
            if let Ok(value) = stripped.parse::<u32>() {
                if value >= 8 {
                    return Some(value);
                }
            }
        }
    }
    None
}

fn compile_with_javac(
    java_source: &str,
    required: u32,
    detected: u32,
    stem: &str,
    label: &str,
) -> Result<()> {
    if detected < required {
        eprintln!(
            "warning: javac {detected} cannot validate {label} fixture {stem} (requires {required})"
        );
        return Ok(());
    }

    let dir = tempdir().context("create temp dir for javac")?;
    let java_path = dir.path().join(format!("{stem}_{label}.java"));
    fs::write(&java_path, java_source).context("write temporary java file")?;

    let mut cmd = Command::new("javac");
    cmd.arg(&java_path);
    if detected >= required {
        cmd.arg(format!("--release={required}"));
    }
    let output = cmd.output().context("run javac")?;
    if !output.status.success() {
        anyhow::bail!(
            "javac failed for {stem} ({label}):\nstdout:\n{}\nstderr:\n{}",
            String::from_utf8_lossy(&output.stdout),
            String::from_utf8_lossy(&output.stderr)
        );
    }

    Ok(())
}

fn dummy_span() -> Span {
    Span::dummy()
}

fn string_type() -> JavaType {
    JavaType::Reference {
        name: "String".to_string(),
        generic_args: vec![],
    }
}

fn int_type() -> JavaType {
    JavaType::Primitive("int".to_string())
}

fn reference_type(name: &str) -> JavaType {
    JavaType::Reference {
        name: name.to_string(),
        generic_args: vec![],
    }
}

fn ir_identifier(name: &str, ty: &JavaType) -> IrExpression {
    IrExpression::Identifier {
        name: name.to_string(),
        java_type: ty.clone(),
        span: dummy_span(),
    }
}

fn switch_case(
    labels: Vec<IrCaseLabel>,
    guard: Option<IrExpression>,
    body: IrExpression,
) -> IrSwitchCase {
    IrSwitchCase {
        labels,
        guard,
        body,
        span: dummy_span(),
    }
}

fn string_literal(value: &str) -> IrExpression {
    IrExpression::Literal(Literal::String(value.to_string()), dummy_span())
}

fn number_literal(value: &str) -> IrExpression {
    IrExpression::Literal(Literal::Number(value.to_string()), dummy_span())
}

fn record_component(name: &str, java_type: JavaType) -> IrRecordComponent {
    IrRecordComponent {
        name: name.to_string(),
        java_type,
        span: dummy_span(),
    }
}

fn public_modifiers() -> IrModifiers {
    IrModifiers {
        visibility: IrVisibility::Public,
        ..IrModifiers::default()
    }
}

fn static_public_method() -> IrModifiers {
    IrModifiers {
        visibility: IrVisibility::Public,
        is_static: true,
        ..IrModifiers::default()
    }
}

fn example1_program() -> IrProgram {
    let object_type = reference_type("Object");
    let string = string_type();
    let int = int_type();

    let discriminant = Box::new(ir_identifier("x", &object_type));

    let string_case = switch_case(
        vec![IrCaseLabel::TypePattern {
            type_name: "String".to_string(),
            variable: "value".to_string(),
            deconstruction: None,
        }],
        None,
        IrExpression::MethodCall {
            receiver: Some(Box::new(ir_identifier("value", &string))),
            method_name: "length".to_string(),
            java_name: None,
            resolved_target: None,
            args: vec![],
            argument_style: CallArgumentStyle::Comma,
            java_type: int.clone(),
            span: dummy_span(),
        },
    );

    let int_case = switch_case(
        vec![IrCaseLabel::TypePattern {
            type_name: "Integer".to_string(),
            variable: "value".to_string(),
            deconstruction: None,
        }],
        None,
        IrExpression::Binary {
            left: Box::new(ir_identifier("value", &int)),
            op: BinaryOp::Multiply,
            right: Box::new(IrExpression::Literal(
                Literal::Number("2".to_string()),
                dummy_span(),
            )),
            java_type: int.clone(),
            span: dummy_span(),
        },
    );

    let default_case = switch_case(vec![IrCaseLabel::Default], None, number_literal("0"));

    let switch_expr = IrExpression::Switch {
        discriminant,
        cases: vec![string_case, int_case, default_case],
        java_type: int.clone(),
        implicit_end: None,
        strategy_description: Some(
            "strategy=Switch arms=3 guards=0 default=true exhaustive=false".to_string(),
        ),
        span: dummy_span(),
    };

    let method_body = IrExpression::Block {
        statements: vec![IrStatement::Return {
            value: Some(switch_expr),
            span: dummy_span(),
        }],
        java_type: int,
        span: dummy_span(),
    };

    let evaluate_method = IrStatement::MethodDeclaration {
        name: "evaluate".to_string(),
        java_name: None,
        type_parameters: vec![],
        parameters: vec![IrParameter {
            name: "x".to_string(),
            java_type: object_type,
            modifiers: IrModifiers::default(),
            span: dummy_span(),
        }],
        primitive_return: None,
        return_type: int_type(),
        body: Some(method_body),
        modifiers: IrModifiers {
            visibility: IrVisibility::Public,
            is_static: true,
            ..IrModifiers::default()
        },
        throws: vec![],
        assertion_patterns: Vec::new(),
        span: dummy_span(),
    };

    let class = IrStatement::ClassDeclaration {
        name: "Example1".to_string(),
        type_parameters: vec![],
        superclass: None,
        interfaces: vec![],
        fields: vec![],
        methods: vec![evaluate_method],
        nested_classes: vec![],
        modifiers: IrModifiers {
            visibility: IrVisibility::Public,
            ..IrModifiers::default()
        },
        span: dummy_span(),
    };

    IrProgram {
        package: Some("patterns".to_string()),
        imports: vec![],
        type_declarations: vec![class],
        generic_metadata: Default::default(),
        conversion_metadata: Vec::new(),
<<<<<<< HEAD
        logging: Default::default(),
=======
        tuple_record_plans: Vec::new(),
>>>>>>> 4d844dce
        span: dummy_span(),
    }
}

fn example2_program() -> IrProgram {
    let discriminant = Box::new(ir_identifier("score", &int_type()));

    let mut cases = Vec::new();
    cases.push(range_case("0", "60", false, "Fail"));
    cases.push(range_case("60", "80", false, "Pass"));
    cases.push(range_case("80", "100", true, "Excellent"));
    cases.push(switch_case(
        vec![IrCaseLabel::Default],
        None,
        string_literal("Invalid"),
    ));

    let switch_expr = IrExpression::Switch {
        discriminant,
        cases,
        java_type: string_type(),
        implicit_end: None,
        strategy_description: Some(
            "strategy=Switch arms=4 guards=3 default=true exhaustive=false".to_string(),
        ),
        span: dummy_span(),
    };

    let method_body = IrExpression::Block {
        statements: vec![IrStatement::Return {
            value: Some(switch_expr),
            span: dummy_span(),
        }],
        java_type: string_type(),
        span: dummy_span(),
    };

    let method = IrStatement::MethodDeclaration {
        name: "categorize".to_string(),
        java_name: None,
        type_parameters: vec![],
        parameters: vec![IrParameter {
            name: "score".to_string(),
            java_type: int_type(),
            modifiers: IrModifiers::default(),
            span: dummy_span(),
        }],
        primitive_return: None,
        return_type: string_type(),
        body: Some(method_body),
        modifiers: IrModifiers {
            visibility: IrVisibility::Public,
            is_static: true,
            ..IrModifiers::default()
        },
        throws: vec![],
        assertion_patterns: Vec::new(),
        span: dummy_span(),
    };

    let class = IrStatement::ClassDeclaration {
        name: "Example2".to_string(),
        type_parameters: vec![],
        superclass: None,
        interfaces: vec![],
        fields: vec![],
        methods: vec![method],
        nested_classes: vec![],
        modifiers: IrModifiers {
            visibility: IrVisibility::Public,
            ..IrModifiers::default()
        },
        span: dummy_span(),
    };

    IrProgram {
        package: Some("patterns".to_string()),
        imports: vec![],
        type_declarations: vec![class],
        generic_metadata: Default::default(),
        conversion_metadata: Vec::new(),
<<<<<<< HEAD
        logging: Default::default(),
=======
        tuple_record_plans: Vec::new(),
>>>>>>> 4d844dce
        span: dummy_span(),
    }
}

fn range_case(lower: &str, upper: &str, inclusive: bool, label: &str) -> IrSwitchCase {
    let guard_op = if inclusive {
        BinaryOp::LessEqual
    } else {
        BinaryOp::Less
    };

    let lower_check = IrExpression::Binary {
        left: Box::new(ir_identifier("score", &int_type())),
        op: BinaryOp::GreaterEqual,
        right: Box::new(IrExpression::Literal(
            Literal::Number(lower.to_string()),
            dummy_span(),
        )),
        java_type: JavaType::boolean(),
        span: dummy_span(),
    };

    let upper_check = IrExpression::Binary {
        left: Box::new(ir_identifier("score", &int_type())),
        op: guard_op,
        right: Box::new(IrExpression::Literal(
            Literal::Number(upper.to_string()),
            dummy_span(),
        )),
        java_type: JavaType::boolean(),
        span: dummy_span(),
    };

    let condition = IrExpression::Binary {
        left: Box::new(lower_check),
        op: BinaryOp::And,
        right: Box::new(upper_check),
        java_type: JavaType::boolean(),
        span: dummy_span(),
    };

    switch_case(
        vec![IrCaseLabel::Range {
            type_name: "int".to_string(),
            variable: "it0".to_string(),
            lower: Box::new(number_literal(lower)),
            upper: Box::new(number_literal(upper)),
            inclusive_end: inclusive,
        }],
        Some(condition),
        string_literal(label),
    )
}

fn example5_program() -> IrProgram {
    let int = int_type();
    let inner_type = reference_type("Inner");
    let outer_type = reference_type("Outer");

    let inner_record = IrStatement::RecordDeclaration {
        name: "Inner".to_string(),
        type_parameters: vec![],
        components: vec![
            record_component("x", int.clone()),
            record_component("y", int.clone()),
        ],
        interfaces: vec![],
        methods: vec![],
        modifiers: public_modifiers(),
        span: dummy_span(),
    };

    let outer_record = IrStatement::RecordDeclaration {
        name: "Outer".to_string(),
        type_parameters: vec![],
        components: vec![
            record_component("inner", inner_type.clone()),
            record_component("count", int.clone()),
        ],
        interfaces: vec![],
        methods: vec![],
        modifiers: public_modifiers(),
        span: dummy_span(),
    };

    let nested_pattern = IrDeconstructionPattern {
        components: vec![
            IrDeconstructionComponent::Type {
                type_name: "Inner".to_string(),
                pattern: Some(Box::new(IrDeconstructionPattern {
                    components: vec![
                        IrDeconstructionComponent::Binding {
                            name: "x".to_string(),
                        },
                        IrDeconstructionComponent::Binding {
                            name: "y".to_string(),
                        },
                    ],
                })),
            },
            IrDeconstructionComponent::Binding {
                name: "count".to_string(),
            },
        ],
    };

    let sum_xy = IrExpression::Binary {
        left: Box::new(ir_identifier("x", &int)),
        op: BinaryOp::Add,
        right: Box::new(ir_identifier("y", &int)),
        java_type: int.clone(),
        span: dummy_span(),
    };

    let match_value = IrExpression::Binary {
        left: Box::new(sum_xy),
        op: BinaryOp::Add,
        right: Box::new(ir_identifier("count", &int)),
        java_type: int.clone(),
        span: dummy_span(),
    };

    let match_case = switch_case(
        vec![IrCaseLabel::TypePattern {
            type_name: "Outer".to_string(),
            variable: "outer".to_string(),
            deconstruction: Some(nested_pattern),
        }],
        None,
        match_value,
    );

    let default_case = switch_case(vec![IrCaseLabel::Default], None, number_literal("0"));

    let switch_expr = IrExpression::Switch {
        discriminant: Box::new(ir_identifier("value", &outer_type)),
        cases: vec![match_case, default_case],
        java_type: int.clone(),
        implicit_end: None,
        strategy_description: Some(
            "strategy=Switch arms=2 guards=0 default=true exhaustive=true".to_string(),
        ),
        span: dummy_span(),
    };

    let total_method = IrStatement::MethodDeclaration {
        name: "total".to_string(),
        java_name: None,
        type_parameters: vec![],
        parameters: vec![IrParameter {
            name: "value".to_string(),
            java_type: outer_type,
            modifiers: IrModifiers::default(),
            span: dummy_span(),
        }],
        primitive_return: None,
        return_type: int.clone(),
        body: Some(IrExpression::Block {
            statements: vec![IrStatement::Return {
                value: Some(switch_expr),
                span: dummy_span(),
            }],
            java_type: int.clone(),
            span: dummy_span(),
        }),
        modifiers: static_public_method(),
        throws: vec![],
        assertion_patterns: Vec::new(),
        span: dummy_span(),
    };

    let example_class = IrStatement::ClassDeclaration {
        name: "Example5".to_string(),
        type_parameters: vec![],
        superclass: None,
        interfaces: vec![],
        fields: vec![],
        methods: vec![total_method],
        nested_classes: vec![],
        modifiers: public_modifiers(),
        span: dummy_span(),
    };

    IrProgram {
        package: Some("patterns".to_string()),
        imports: vec![],
        type_declarations: vec![inner_record, outer_record, example_class],
        generic_metadata: Default::default(),
        conversion_metadata: Vec::new(),
<<<<<<< HEAD
        logging: Default::default(),
=======
        tuple_record_plans: Vec::new(),
>>>>>>> 4d844dce
        span: dummy_span(),
    }
}

fn workspace_root() -> PathBuf {
    let manifest_dir = Path::new(env!("CARGO_MANIFEST_DIR"));
    manifest_dir
        .parent()
        .and_then(|p| p.parent())
        .expect("workspace root")
        .to_path_buf()
}<|MERGE_RESOLUTION|>--- conflicted
+++ resolved
@@ -556,11 +556,8 @@
         type_declarations: vec![class],
         generic_metadata: Default::default(),
         conversion_metadata: Vec::new(),
-<<<<<<< HEAD
         logging: Default::default(),
-=======
         tuple_record_plans: Vec::new(),
->>>>>>> 4d844dce
         span: dummy_span(),
     }
 }
@@ -642,11 +639,8 @@
         type_declarations: vec![class],
         generic_metadata: Default::default(),
         conversion_metadata: Vec::new(),
-<<<<<<< HEAD
         logging: Default::default(),
-=======
         tuple_record_plans: Vec::new(),
->>>>>>> 4d844dce
         span: dummy_span(),
     }
 }
@@ -836,11 +830,8 @@
         type_declarations: vec![inner_record, outer_record, example_class],
         generic_metadata: Default::default(),
         conversion_metadata: Vec::new(),
-<<<<<<< HEAD
         logging: Default::default(),
-=======
         tuple_record_plans: Vec::new(),
->>>>>>> 4d844dce
         span: dummy_span(),
     }
 }
