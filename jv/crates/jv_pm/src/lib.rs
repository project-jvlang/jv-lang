// jv_pm - Package Manager functionality
pub mod config;

pub use config::logging::{
    CustomLoggingFramework, LogLevel, LoggingConfig, LoggingConfigError, LoggingConfigLayer,
    LoggingFramework, OpenTelemetryConfig, OpenTelemetryLayer, OtelProtocol,
};

use serde::{Deserialize, Serialize};
use std::collections::HashMap;
use std::fmt;
use std::fs;
use std::path::Path;
use std::str::FromStr;
use thiserror::Error;

pub mod cache;
pub mod download;
pub mod export;
pub mod lockfile;
pub mod maven;
pub mod registry;
pub mod repository;
pub mod resolver;

pub use cache::{
    CacheError, CacheStatsSnapshot, CachedArtifact, CachedMetadata, CachedPom, DependencyCache,
};
pub use download::{
    ArtifactDownloadRequest, DownloadError, DownloadFailure, DownloadManager, DownloadReport,
    DownloadSettings, DownloadSource, DownloadSuccess, ParallelDownloader,
};
pub use export::{ExportError, ExportRequest, ExportSummary, JavaProjectExporter};
pub use lockfile::{
    DependencyRequirementChange, LOCKFILE_VERSION, LockedDependency, LockedPackage, LockedSource,
    Lockfile, LockfileDiff, LockfileError, LockfileManifestDependency, LockfileManifestSnapshot,
    LockfileService, VersionChange,
};
pub use maven::{
    MavenIntegrationConfig, MavenIntegrationDispatcher, MavenIntegrationError,
    MavenIntegrationFiles, MavenMirrorConfig, MavenRepositoryConfig, PomGenerator,
};
pub use registry::{
    ArtifactCoordinates, ArtifactResource, DownloadedJar, MavenCoordinates, MavenMetadata,
    MavenRegistry, MetadataParseError, RegistryError, RetryConfig,
};
pub use repository::{
    Credentials, RepositoryError, RepositoryHandle, RepositoryManager,
    config::{
        AuthConfig, AuthType, FilterConfig, MirrorConfig, RepositoryConfig, RepositorySection,
    },
};
pub use resolver::{
    DependencyScope, ManifestDependencyProvider, RequestedDependency, ResolutionDiagnostic,
    ResolutionDiagnosticLevel, ResolutionSource, ResolutionStats, ResolvedDependencies,
    ResolvedDependency, ResolverAlgorithmKind, ResolverDispatcher, ResolverError, ResolverOptions,
    ResolverStrategy, ResolverStrategyInfo, StrategyStability, VersionDecision,
};

#[derive(Error, Debug)]
pub enum PackageError {
    #[error("Package not found: {0}")]
    PackageNotFound(String),
    #[error("Version conflict: {0}")]
    VersionConflict(String),
    #[error("Invalid package manifest: {0}")]
    InvalidManifest(String),
    #[error("Network error: {0}")]
    NetworkError(String),
    #[error("IO error: {0}")]
    IoError(#[from] std::io::Error),
}

#[derive(Debug, Clone, Copy, PartialEq, Eq, Hash)]
pub enum JavaTarget {
    Java21,
    Java25,
}

impl JavaTarget {
    pub const fn as_str(self) -> &'static str {
        match self {
            JavaTarget::Java21 => "21",
            JavaTarget::Java25 => "25",
        }
    }

    pub fn variants() -> &'static [&'static str] {
        &["21", "25"]
    }

    pub const fn enables_modern_features(self) -> bool {
        matches!(self, JavaTarget::Java25)
    }

    pub const fn release_flag(self) -> &'static str {
        self.as_str()
    }
}

impl Default for JavaTarget {
    fn default() -> Self {
        JavaTarget::Java25
    }
}

impl fmt::Display for JavaTarget {
    fn fmt(&self, f: &mut fmt::Formatter<'_>) -> fmt::Result {
        f.write_str(self.as_str())
    }
}

#[derive(Debug, Clone)]
pub struct JavaTargetParseError {
    invalid: String,
}

impl JavaTargetParseError {
    fn new(value: impl Into<String>) -> Self {
        Self {
            invalid: value.into(),
        }
    }
}

impl fmt::Display for JavaTargetParseError {
    fn fmt(&self, f: &mut fmt::Formatter<'_>) -> fmt::Result {
        write!(
            f,
            "Unsupported java target '{}'. Supported targets: {}",
            self.invalid,
            JavaTarget::variants().join(", ")
        )
    }
}

impl std::error::Error for JavaTargetParseError {}

impl FromStr for JavaTarget {
    type Err = JavaTargetParseError;

    fn from_str(s: &str) -> Result<Self, Self::Err> {
        let normalised = s.trim().to_ascii_lowercase();
        match normalised.as_str() {
            "21" | "java21" | "jdk21" => Ok(JavaTarget::Java21),
            "25" | "java25" | "jdk25" | "latest" | "lts" => Ok(JavaTarget::Java25),
            other => Err(JavaTargetParseError::new(other)),
        }
    }
}

impl Serialize for JavaTarget {
    fn serialize<S>(&self, serializer: S) -> Result<S::Ok, S::Error>
    where
        S: serde::Serializer,
    {
        serializer.serialize_str(self.as_str())
    }
}

impl<'de> Deserialize<'de> for JavaTarget {
    fn deserialize<D>(deserializer: D) -> Result<Self, D::Error>
    where
        D: serde::Deserializer<'de>,
    {
        struct Visitor;

        impl<'de> serde::de::Visitor<'de> for Visitor {
            type Value = JavaTarget;

            fn expecting(&self, formatter: &mut fmt::Formatter) -> fmt::Result {
                formatter.write_str("a Java target like '21' or '25'")
            }

            fn visit_str<E>(self, value: &str) -> Result<Self::Value, E>
            where
                E: serde::de::Error,
            {
                JavaTarget::from_str(value).map_err(E::custom)
            }

            fn visit_string<E>(self, value: String) -> Result<Self::Value, E>
            where
                E: serde::de::Error,
            {
                self.visit_str(&value)
            }

            fn visit_u64<E>(self, value: u64) -> Result<Self::Value, E>
            where
                E: serde::de::Error,
            {
                JavaTarget::from_str(&value.to_string()).map_err(E::custom)
            }

            fn visit_i64<E>(self, value: i64) -> Result<Self::Value, E>
            where
                E: serde::de::Error,
            {
                if value < 0 {
                    return Err(E::custom(JavaTargetParseError::new(value.to_string())));
                }
                self.visit_u64(value as u64)
            }
        }

        deserializer.deserialize_any(Visitor)
    }
}

#[derive(Debug, Clone, Serialize, Deserialize)]
pub struct PackageInfo {
    pub name: String,
    pub version: String,
    pub description: Option<String>,
    #[serde(default)]
    pub dependencies: HashMap<String, String>,
}

#[derive(Debug, Clone, Serialize, Deserialize)]
pub struct Manifest {
    pub package: PackageInfo,
    #[serde(default)]
    pub project: ProjectSection,
    #[serde(default, skip_serializing_if = "RepositorySection::is_empty")]
    pub repositories: RepositorySection,
    #[serde(default, skip_serializing_if = "Vec::is_empty")]
    pub mirrors: Vec<MirrorConfig>,
    pub build: Option<BuildInfo>,
    #[serde(default)]
<<<<<<< HEAD
    pub logging: LoggingConfig,
=======
    pub maven: MavenProjectMetadata,
>>>>>>> eae12a0b
}

impl Manifest {
    pub fn load_from_path(path: impl AsRef<Path>) -> Result<Self, PackageError> {
        let path = path.as_ref();
        let content = fs::read_to_string(path)?;
        toml::from_str(&content).map_err(|error| PackageError::InvalidManifest(error.to_string()))
    }

    pub fn java_target(&self) -> JavaTarget {
        self.build
            .as_ref()
            .map(|info| info.java_version)
            .unwrap_or_default()
    }

    pub fn max_concurrent_downloads(&self) -> Option<usize> {
        self.build
            .as_ref()
            .and_then(|info| info.max_concurrent_downloads)
    }

    pub fn max_concurrent_warning(&self) -> Option<usize> {
        self.build
            .as_ref()
            .and_then(|info| info.max_concurrent_warning)
    }

    pub fn maven_group_id(&self) -> Option<&str> {
        let group = self.maven.group_id.trim();
        if group.is_empty() { None } else { Some(group) }
    }

    pub fn maven_artifact_id(&self) -> &str {
        self.maven
            .artifact_id
            .as_deref()
            .unwrap_or(&self.package.name)
    }

    pub fn maven_packaging(&self) -> &str {
        self.maven.packaging.as_deref().unwrap_or("jar")
    }

    pub fn maven_description(&self) -> Option<&str> {
        if let Some(desc) = self.maven.description.as_deref() {
            if !desc.trim().is_empty() {
                return Some(desc);
            }
        }
        self.package.description.as_deref()
    }
}

#[derive(Debug, Clone, Serialize, Deserialize, PartialEq, Eq, Default)]
pub struct BuildInfo {
    #[serde(default)]
    #[serde(rename = "java_version")]
    pub java_version: JavaTarget,
    #[serde(default)]
    pub max_concurrent_downloads: Option<usize>,
    #[serde(default)]
    pub max_concurrent_warning: Option<usize>,
}

#[derive(Debug, Clone, Serialize, Deserialize, PartialEq, Eq)]
#[serde(default)]
pub struct MavenProjectMetadata {
    pub group_id: String,
    pub artifact_id: Option<String>,
    pub packaging: Option<String>,
    pub description: Option<String>,
    pub url: Option<String>,
}

impl Default for MavenProjectMetadata {
    fn default() -> Self {
        Self {
            group_id: String::new(),
            artifact_id: None,
            packaging: None,
            description: None,
            url: None,
        }
    }
}

#[derive(Debug, Clone, Serialize, Deserialize, PartialEq, Eq)]
#[serde(default)]
pub struct ProjectSection {
    pub sources: SourceSection,
    pub output: OutputSection,
    pub entrypoint: Option<String>,
}

impl Default for ProjectSection {
    fn default() -> Self {
        Self {
            sources: SourceSection::default(),
            output: OutputSection::default(),
            entrypoint: None,
        }
    }
}

#[derive(Debug, Clone, Serialize, Deserialize, PartialEq, Eq)]
#[serde(default)]
pub struct SourceSection {
    pub include: Vec<String>,
    pub exclude: Vec<String>,
}

impl Default for SourceSection {
    fn default() -> Self {
        Self {
            include: vec!["src/**/*.jv".to_string()],
            exclude: Vec::new(),
        }
    }
}

#[derive(Debug, Clone, Serialize, Deserialize, PartialEq, Eq)]
#[serde(default)]
pub struct OutputSection {
    #[serde(default = "default_output_directory")]
    pub directory: String,
    #[serde(default)]
    pub clean: bool,
}

impl Default for OutputSection {
    fn default() -> Self {
        Self {
            directory: default_output_directory(),
            clean: false,
        }
    }
}

fn default_output_directory() -> String {
    "target".to_string()
}

pub struct PackageManager {
    #[allow(dead_code)]
    registry_url: String,
}

impl PackageManager {
    pub fn new(registry_url: String) -> Self {
        Self { registry_url }
    }

    pub fn install_package(&self, _name: &str, _version: &str) -> Result<(), PackageError> {
        // Placeholder implementation
        Ok(())
    }

    pub fn resolve_dependencies(
        &self,
        _manifest: &Manifest,
    ) -> Result<Vec<PackageInfo>, PackageError> {
        // Placeholder implementation
        Ok(vec![])
    }
}

#[cfg(test)]
mod tests;<|MERGE_RESOLUTION|>--- conflicted
+++ resolved
@@ -228,11 +228,9 @@
     pub mirrors: Vec<MirrorConfig>,
     pub build: Option<BuildInfo>,
     #[serde(default)]
-<<<<<<< HEAD
     pub logging: LoggingConfig,
-=======
+    #[serde(default)]
     pub maven: MavenProjectMetadata,
->>>>>>> eae12a0b
 }
 
 impl Manifest {
