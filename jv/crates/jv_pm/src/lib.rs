--- conflicted
+++ resolved
@@ -15,10 +15,7 @@
 use thiserror::Error;
 
 pub mod cache;
-<<<<<<< HEAD
-=======
 pub mod cli;
->>>>>>> 09f43ff8
 pub mod download;
 pub mod export;
 pub mod lockfile;
@@ -26,10 +23,7 @@
 pub mod registry;
 pub mod repository;
 pub mod resolver;
-<<<<<<< HEAD
-=======
 pub mod wrapper;
->>>>>>> 09f43ff8
 
 pub use cache::{
     CacheError, CacheStatsSnapshot, CachedArtifact, CachedMetadata, CachedPom, DependencyCache,
