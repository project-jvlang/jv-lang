--- conflicted
+++ resolved
@@ -8,19 +8,12 @@
     CompletableFutureOp, ConversionHelper, ConversionKind, ConversionMetadata, IrCaseLabel,
     IrCatchClause, IrDeconstructionComponent, IrDeconstructionPattern, IrExpression, IrForEachKind,
     IrForLoopMetadata, IrGenericMetadata, IrImplicitWhenEnd, IrImport, IrImportDetail, IrModifiers,
-<<<<<<< HEAD
-    IrNumericRangeLoop, IrParameter, IrProgram, IrRecordComponent, IrResource, IrSampleDeclaration,
-    IrStatement, IrSwitchCase, IrTypeParameter, IrVariance, IrVisibility, JavaType, LogGuardKind,
-    LogInvocationItem, LogInvocationPlan, LogLevel, LogMessage, LoggerFieldId, LoggerFieldSpec,
-    LoggingFrameworkKind, MethodOverload, NullableGuard, NullableGuardReason, SequencePipeline,
-    SequenceSource, SequenceStage, SequenceTerminalKind, UtilityClass, VirtualThreadOp,
-=======
     IrNumericRangeLoop, IrParameter, IrProgram, IrRecordComponent, IrRegexReplacement,
     IrRegexTemplateSegment, IrResource, IrSampleDeclaration, IrStatement, IrSwitchCase,
-    IrTypeParameter, IrVariance, IrVisibility, JavaType, MethodOverload, NullableGuard,
-    NullableGuardReason, SequencePipeline, SequenceSource, SequenceStage, SequenceTerminalKind,
-    UtilityClass, VirtualThreadOp,
->>>>>>> f057c6d9
+    IrTypeParameter, IrVariance, IrVisibility, JavaType, LogGuardKind, LogInvocationItem,
+    LogInvocationPlan, LogLevel, LogMessage, LoggerFieldId, LoggerFieldSpec, LoggingFrameworkKind,
+    MethodOverload, NullableGuard, NullableGuardReason, SequencePipeline, SequenceSource,
+    SequenceStage, SequenceTerminalKind, UtilityClass, VirtualThreadOp,
 };
 use jv_mapper::{
     JavaPosition, JavaSpan, MappingCategory, MappingError, SourceMap, SourceMapBuilder,
@@ -45,7 +38,6 @@
     variance_stack: Vec<HashMap<String, IrVariance>>,
     type_parameter_stack: Vec<HashMap<String, IrTypeParameter>>,
     sequence_helper: Option<String>,
-    runtime_pattern_guard_helper: Option<String>,
     generic_metadata: BTreeMap<String, IrGenericMetadata>,
     metadata_path: Vec<String>,
     package: Option<String>,
@@ -58,14 +50,9 @@
     current_return_type: Option<JavaType>,
     mutable_captures: HashSet<String>,
     record_components: HashMap<String, HashSet<String>>,
-<<<<<<< HEAD
     logging_framework: LoggingFrameworkKind,
     logger_fields: HashMap<LoggerFieldId, LoggerFieldSpec>,
     trace_context_enabled: bool,
-=======
-    codegen_diagnostics: CodegenDiagnostics,
-    pattern_guard_counter: usize,
->>>>>>> f057c6d9
 }
 
 impl JavaCodeGenerator {
@@ -82,7 +69,6 @@
             variance_stack: Vec::new(),
             type_parameter_stack: Vec::new(),
             sequence_helper: None,
-            runtime_pattern_guard_helper: None,
             generic_metadata: BTreeMap::new(),
             metadata_path: Vec::new(),
             package: None,
@@ -95,14 +81,9 @@
             current_return_type: None,
             mutable_captures: HashSet::new(),
             record_components: HashMap::new(),
-<<<<<<< HEAD
             logging_framework: LoggingFrameworkKind::default(),
             logger_fields: HashMap::new(),
             trace_context_enabled: false,
-=======
-            codegen_diagnostics: CodegenDiagnostics::default(),
-            pattern_guard_counter: 0,
->>>>>>> f057c6d9
         }
     }
 
@@ -168,21 +149,11 @@
             }
         }
 
-<<<<<<< HEAD
         let mut hoisted_fields = Vec::new();
         let mut retained_statements = Vec::new();
         for statement in script_statements.drain(..) {
             if let Some(field) = Self::hoist_script_field(&statement) {
                 hoisted_fields.push(field);
-=======
-        let mut hoisted_script_fields = Vec::new();
-        let mut retained_statements = Vec::new();
-        for statement in script_statements.drain(..) {
-            if let Some(field) = Self::hoist_regex_pattern_field(&statement) {
-                hoisted_script_fields.push(field);
-            } else if let Some(field) = Self::hoist_script_variable_field(&statement) {
-                hoisted_script_fields.push(field);
->>>>>>> f057c6d9
             } else {
                 retained_statements.push(statement);
             }
@@ -196,12 +167,8 @@
 
         if !script_statements.is_empty()
             || !script_methods.is_empty()
-<<<<<<< HEAD
             || !hoisted_variable_fields.is_empty()
             || !hoisted_fields.is_empty()
-=======
-            || !hoisted_script_fields.is_empty()
->>>>>>> f057c6d9
         {
             let script_class = self.config.script_main_class.clone();
             let qualified_script_class = if let Some(pkg) = &program.package {
@@ -240,7 +207,6 @@
             builder.push_line(&format!("public final class {} {{", script_class));
             builder.indent();
 
-<<<<<<< HEAD
             if !script_logger_fields.is_empty() {
                 for field in &script_logger_fields {
                     builder.push_line(field);
@@ -252,10 +218,6 @@
 
             if !hoisted_fields.is_empty() {
                 for field in &hoisted_fields {
-=======
-            if !hoisted_script_fields.is_empty() {
-                for field in &hoisted_script_fields {
->>>>>>> f057c6d9
                     let code = self.generate_statement(field)?;
                     Self::push_lines(&mut builder, &code);
                 }
@@ -354,10 +316,6 @@
             unit.type_declarations.push(helper);
         }
 
-        if let Some(helper) = self.runtime_pattern_guard_helper.take() {
-            unit.type_declarations.push(helper);
-        }
-
         let mut inferred = self.imports.values().cloned().collect::<Vec<_>>();
         inferred.sort();
         inferred.dedup();
@@ -394,7 +352,6 @@
         self.imports.clear();
         self.variance_stack.clear();
         self.sequence_helper = None;
-        self.runtime_pattern_guard_helper = None;
         self.metadata_path.clear();
         self.instance_extension_methods.clear();
         self.script_method_names.clear();
@@ -404,14 +361,9 @@
         self.current_return_type = None;
         self.mutable_captures.clear();
         self.record_components.clear();
-<<<<<<< HEAD
         self.logging_framework = LoggingFrameworkKind::default();
         self.logger_fields.clear();
         self.trace_context_enabled = false;
-=======
-        self.codegen_diagnostics = CodegenDiagnostics::default();
-        self.pattern_guard_counter = 0;
->>>>>>> f057c6d9
     }
 
     fn register_record_components_from_declarations(
@@ -791,22 +743,6 @@
                     scope_locals,
                 );
             }
-            IrExpression::RegexMatch {
-                subject, pattern, ..
-            } => {
-                self.collect_mutable_captures_in_expression(
-                    subject,
-                    method_locals,
-                    captures,
-                    scope_locals,
-                );
-                self.collect_mutable_captures_in_expression(
-                    pattern,
-                    method_locals,
-                    captures,
-                    scope_locals,
-                );
-            }
             IrExpression::Unary { operand, .. } => {
                 self.collect_mutable_captures_in_expression(
                     operand,
@@ -878,28 +814,19 @@
                     scope_locals,
                 );
             }
-            IrExpression::CharToString(conversion) => {
+            IrExpression::RegexCommand {
+                subject,
+                pattern_expr,
+                replacement,
+                ..
+            } => {
                 self.collect_mutable_captures_in_expression(
-                    &conversion.value,
+                    subject,
                     method_locals,
                     captures,
                     scope_locals,
                 );
-            }
-            IrExpression::RegexCommand(command) => {
-                self.collect_mutable_captures_in_expression(
-                    &command.subject,
-                    method_locals,
-                    captures,
-                    scope_locals,
-                );
-                self.collect_mutable_captures_in_expression(
-                    &command.pattern,
-                    method_locals,
-                    captures,
-                    scope_locals,
-                );
-                if let Some(pattern_expr) = &command.pattern_expr {
+                if let Some(pattern_expr) = pattern_expr {
                     self.collect_mutable_captures_in_expression(
                         pattern_expr,
                         method_locals,
@@ -907,43 +834,18 @@
                         scope_locals,
                     );
                 }
-
-                match &command.replacement {
-                    IrRegexReplacement::None => {}
-                    IrRegexReplacement::Literal(literal) => {
-                        for segment in &literal.segments {
-                            if let IrRegexTemplateSegment::Expression(expr) = segment {
-                                self.collect_mutable_captures_in_expression(
-                                    expr,
-                                    method_locals,
-                                    captures,
-                                    scope_locals,
-                                );
-                            }
-                        }
-                    }
-                    IrRegexReplacement::Lambda(lambda) => {
-                        let lambda_scope: HashSet<String> =
-                            lambda.param_names.iter().cloned().collect();
-                        self.collect_mutable_captures_in_expression(
-                            &lambda.body,
-                            method_locals,
-                            captures,
-                            &lambda_scope,
-                        );
-                    }
-                    IrRegexReplacement::Expression(expr) => {
-                        self.collect_mutable_captures_in_expression(
-                            expr,
-                            method_locals,
-                            captures,
-                            scope_locals,
-                        );
-                    }
-                }
-            }
-            IrExpression::Literal(..)
+                if let Some(replacement) = replacement {
+                    self.collect_mutable_captures_in_regex_replacement(
+                        replacement,
+                        method_locals,
+                        captures,
+                        scope_locals,
+                    );
+                }
+            }
+            IrExpression::Literal(_, _)
             | IrExpression::RegexPattern { .. }
+            | IrExpression::TextBlock { .. }
             | IrExpression::Identifier { .. }
             | IrExpression::Switch { .. }
             | IrExpression::TryWithResources { .. }
@@ -957,6 +859,37 @@
             | IrExpression::StringFormat { .. }
             | IrExpression::InstanceOf { .. }
             | IrExpression::Cast { .. } => {}
+        }
+    }
+
+    fn collect_mutable_captures_in_regex_replacement(
+        &self,
+        replacement: &IrRegexReplacement,
+        method_locals: &HashSet<String>,
+        captures: &mut HashSet<String>,
+        scope_locals: &HashSet<String>,
+    ) {
+        match replacement {
+            IrRegexReplacement::Literal(literal) => {
+                for segment in &literal.segments {
+                    if let IrRegexTemplateSegment::Expression(expr) = segment {
+                        self.collect_mutable_captures_in_expression(
+                            expr,
+                            method_locals,
+                            captures,
+                            scope_locals,
+                        );
+                    }
+                }
+            }
+            IrRegexReplacement::Expression(expr) => {
+                self.collect_mutable_captures_in_expression(
+                    expr,
+                    method_locals,
+                    captures,
+                    scope_locals,
+                );
+            }
         }
     }
 
@@ -1564,87 +1497,6 @@
         self.sequence_helper = Some(builder.build());
     }
 
-    pub fn take_codegen_diagnostics(&mut self) -> CodegenDiagnostics {
-        std::mem::take(&mut self.codegen_diagnostics)
-    }
-
-    pub(super) fn ensure_runtime_pattern_guard_helper(&mut self) {
-        if self.runtime_pattern_guard_helper.is_some() {
-            return;
-        }
-
-        let mut builder = self.builder();
-        builder.push_line("final class JvPatternGuard {");
-        builder.indent();
-        builder.push_line("private JvPatternGuard() {}");
-        builder.push_line(
-            "static java.util.regex.Pattern compile(java.util.function.Supplier<java.util.regex.Pattern> supplier, int line, int column, String locationHint, String token) {",
-        );
-        builder.indent();
-        builder.push_line("try {");
-        builder.indent();
-        builder.push_line("return supplier.get();");
-        builder.dedent();
-        builder.push_line("} catch (java.util.regex.PatternSyntaxException ex) {");
-        builder.indent();
-        builder.push_line("String origin = locationHint.isEmpty()");
-        builder.indent();
-        builder.push_line("? String.format(\".jv %d行%d列付近\", line, column)");
-        builder.push_line(": String.format(\"%s:%d:%d\", locationHint, line, column);");
-        builder.dedent();
-        builder.push_line("String guidance = \"動的パターンは try/catch で明示的に検証し、入力値をサニタイズしてください。定数化できる場合は PatternConstRegistry による静的再利用を検討してください。\";");
-        builder.push_line(
-            "String message = ex.getDescription() + \" — \" + origin + \"。\" + guidance + \" [JVPG:\" + token + \"]\";",
-        );
-        builder.push_line(
-            "throw new java.util.regex.PatternSyntaxException(message, ex.getPattern(), ex.getIndex());",
-        );
-        builder.dedent();
-        builder.push_line("}");
-        builder.dedent();
-        builder.push_line("}");
-        builder.dedent();
-        builder.push_line("}");
-
-        self.runtime_pattern_guard_helper = Some(builder.build());
-    }
-
-    pub(super) fn wrap_pattern_compile_with_guard(
-        &mut self,
-        compile_expr: String,
-        span: &Span,
-    ) -> String {
-        self.ensure_runtime_pattern_guard_helper();
-        let (token, location_hint) = self.register_runtime_pattern_guard(span);
-        let escaped_hint = Self::escape_string(&location_hint);
-        let escaped_token = Self::escape_string(&token);
-        let line = span.start_line.max(1);
-        let column = span.start_column.max(1);
-        format!(
-            "JvPatternGuard.compile(() -> {expr}, {line}, {column}, \"{hint}\", \"{token}\")",
-            expr = compile_expr,
-            line = line,
-            column = column,
-            hint = escaped_hint,
-            token = escaped_token
-        )
-    }
-
-    fn register_runtime_pattern_guard(&mut self, span: &Span) -> (String, String) {
-        self.pattern_guard_counter += 1;
-        let token = format!("JVPG{:04}", self.pattern_guard_counter);
-        let location_hint = self.metadata_lookup_key().unwrap_or_default();
-        self.codegen_diagnostics
-            .runtime_pattern_guards
-            .push(RuntimePatternGuardDiagnostic {
-                token: token.clone(),
-                span: span.clone(),
-                location_hint: location_hint.clone(),
-                guidance: "Pattern.compile の実行時検証に失敗しました。正規表現と入力値を確認し、必要に応じて定数化またはガードを追加してください。".to_string(),
-            });
-        (token, location_hint)
-    }
-
     pub(super) fn variance_scope_len(&self) -> usize {
         self.variance_stack.len()
     }
@@ -1901,42 +1753,6 @@
         }
     }
 
-    fn hoist_script_variable_field(statement: &IrStatement) -> Option<IrStatement> {
-        match statement {
-            IrStatement::Commented {
-                statement,
-                comment,
-                kind,
-                comment_span,
-            } => Self::hoist_script_variable_field(statement).map(|inner| IrStatement::Commented {
-                statement: Box::new(inner),
-                comment: comment.clone(),
-                kind: kind.clone(),
-                comment_span: comment_span.clone(),
-            }),
-            IrStatement::VariableDeclaration {
-                name,
-                java_type,
-                initializer,
-                is_final,
-                modifiers,
-                span,
-            } => {
-                let mut field_modifiers = modifiers.clone();
-                field_modifiers.is_static = true;
-                field_modifiers.is_final = *is_final;
-                Some(IrStatement::FieldDeclaration {
-                    name: name.clone(),
-                    java_type: java_type.clone(),
-                    initializer: initializer.clone(),
-                    modifiers: field_modifiers,
-                    span: span.clone(),
-                })
-            }
-            _ => None,
-        }
-    }
-
     fn try_register_instance_extension_method(
         &mut self,
         declaration: &IrStatement,
@@ -2083,17 +1899,4 @@
             end_column: span.end_column,
         }
     }
-}
-
-#[derive(Debug, Clone, Default)]
-pub struct CodegenDiagnostics {
-    pub runtime_pattern_guards: Vec<RuntimePatternGuardDiagnostic>,
-}
-
-#[derive(Debug, Clone)]
-pub struct RuntimePatternGuardDiagnostic {
-    pub token: String,
-    pub span: Span,
-    pub location_hint: String,
-    pub guidance: String,
 }