--- conflicted
+++ resolved
@@ -311,7 +311,6 @@
         }
     }
 
-<<<<<<< HEAD
     fn generate_text_block_literal(&mut self, content: &str) -> Result<String, CodeGenError> {
         if self.targeting.supports_text_blocks() {
             Ok(Java25FeatureGenerator::generate_text_block(content))
@@ -447,7 +446,8 @@
             }
         }
         Ok(format!("\"{}\"", Self::escape_string(&buffer)))
-=======
+    }
+
     fn render_tuple_literal(
         &mut self,
         elements: &[IrExpression],
@@ -546,8 +546,8 @@
             usage.record_name,
             rendered.join(", ")
         ))
->>>>>>> 4d844dce
-    }
+    }
+
 
     fn try_render_collectors_to_list(
         &mut self,
