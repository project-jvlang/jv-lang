--- conflicted
+++ resolved
@@ -1,22 +1,17 @@
 use super::*;
 use insta::assert_snapshot;
 use jv_ast::{
-<<<<<<< HEAD
     BinaryOp, CallArgumentStyle, Literal, SequenceDelimiter, Span,
-=======
-    BinaryOp, CallArgumentStyle, Literal, PatternConstKey, SequenceDelimiter, Span,
->>>>>>> f057c6d9
     types::{PrimitiveTypeName, PrimitiveTypeReference, PrimitiveTypeSource},
 };
 use jv_ir::TransformContext;
 use jv_ir::transform::transform_program_with_context;
 use jv_ir::{
-    CharToStringConversion, DataFormat, IrCaseLabel, IrCommentKind, IrDeconstructionComponent,
-    IrDeconstructionPattern, IrExpression, IrImplicitWhenEnd, IrModifiers, IrParameter, IrProgram,
-    IrRecordComponent, IrSampleDeclaration, IrStatement, IrSwitchCase, IrTypeParameter,
-    IrVisibility, JavaType, MethodOverload, PatternStaticFieldHandle, PipelineShape,
-    PrimitiveReturnMetadata, PrimitiveSpecializationHint, PrimitiveType, RawStringFlavor,
-    SampleMode, SampleRecordDescriptor, SampleRecordField, SampleSourceKind, Schema,
+    DataFormat, IrCaseLabel, IrCommentKind, IrDeconstructionComponent, IrDeconstructionPattern,
+    IrExpression, IrImplicitWhenEnd, IrModifiers, IrParameter, IrProgram, IrRecordComponent,
+    IrSampleDeclaration, IrStatement, IrSwitchCase, IrTypeParameter, IrVisibility, JavaType,
+    MethodOverload, PipelineShape, PrimitiveReturnMetadata, PrimitiveSpecializationHint,
+    PrimitiveType, SampleMode, SampleRecordDescriptor, SampleRecordField, SampleSourceKind, Schema,
     SequencePipeline, SequenceSource, SequenceTerminal, SequenceTerminalEvaluation,
     SequenceTerminalKind,
 };
@@ -212,9 +207,9 @@
         class_name: "UserSample".to_string(),
         generic_args: vec![],
         args: vec![
-            IrExpression::Literal(Literal::String(name.to_string()), None, dummy_span()),
-            IrExpression::Literal(Literal::Number(age.to_string()), None, dummy_span()),
-            IrExpression::Literal(Literal::String(email.to_string()), None, dummy_span()),
+            IrExpression::Literal(Literal::String(name.to_string()), dummy_span()),
+            IrExpression::Literal(Literal::Number(age.to_string()), dummy_span()),
+            IrExpression::Literal(Literal::String(email.to_string()), dummy_span()),
         ],
         java_type: user_sample_type(),
         span: dummy_span(),
@@ -227,7 +222,6 @@
         java_type: string_type(),
         initializer: Some(IrExpression::Literal(
             Literal::String("{\"users\": 2}".to_string()),
-            None,
             dummy_span(),
         )),
         modifiers: IrModifiers {
@@ -312,7 +306,6 @@
         resolved_target: None,
         args: vec![IrExpression::Literal(
             Literal::String("/data/users.json".to_string()),
-            None,
             dummy_span(),
         )],
         argument_style: CallArgumentStyle::Comma,
@@ -470,7 +463,6 @@
         java_type: string_type(),
         initializer: Some(IrExpression::Literal(
             Literal::String("Hello".to_string()),
-            None,
             dummy_span(),
         )),
         modifiers: IrModifiers {
@@ -505,7 +497,6 @@
         java_type: string_type(),
         initializer: Some(IrExpression::Literal(
             Literal::String("Hello".to_string()),
-            None,
             dummy_span(),
         )),
         is_final: true,
@@ -522,7 +513,6 @@
         op: jv_ast::BinaryOp::NotEqual,
         right: Box::new(IrExpression::Literal(
             Literal::String("".to_string()),
-            None,
             dummy_span(),
         )),
         java_type: JavaType::Primitive("boolean".to_string()),
@@ -669,7 +659,7 @@
         return_type: stream_type.clone(),
         body: Some(IrExpression::Block {
             statements: vec![IrStatement::Return {
-                value: Some(IrExpression::Literal(Literal::Null, None, span.clone())),
+                value: Some(IrExpression::Literal(Literal::Null, span.clone())),
                 span: span.clone(),
             }],
             java_type: stream_type,
@@ -720,7 +710,6 @@
         return_type: JavaType::Primitive("int".to_string()),
         body: Some(IrExpression::Literal(
             Literal::Number("0".to_string()),
-            None,
             span.clone(),
         )),
         modifiers: IrModifiers {
@@ -1494,7 +1483,6 @@
             statements: vec![IrStatement::Return {
                 value: Some(IrExpression::Literal(
                     Literal::Number("0".to_string()),
-                    None,
                     span.clone(),
                 )),
                 span: span.clone(),
@@ -1577,57 +1565,15 @@
     let mut generator = JavaCodeGenerator::new();
     let expression = IrExpression::RegexPattern {
         pattern: "^[a-z]+$".to_string(),
-        flags: Vec::new(),
         java_type: JavaType::pattern(),
         span: dummy_span(),
-        const_key: None,
-        static_handle: None,
-        template: Vec::new(),
     };
 
     let rendered = generator
         .generate_expression(&expression)
         .expect("regex expression should render");
 
-    assert_eq!(
-        rendered,
-        "JvPatternGuard.compile(() -> Pattern.compile(\"^[a-z]+$\"), 1, 1, \"\", \"JVPG0001\")"
-    );
-}
-
-#[test]
-fn runtime_pattern_guard_records_diagnostic_entry() {
-    let mut generator = JavaCodeGenerator::new();
-    let expression = IrExpression::RegexPattern {
-        pattern: "[0-9]+".to_string(),
-        flags: Vec::new(),
-        java_type: JavaType::pattern(),
-        span: Span::new(5, 3, 5, 12),
-        const_key: None,
-        static_handle: None,
-        template: Vec::new(),
-    };
-
-    let rendered = generator
-        .generate_expression(&expression)
-        .expect("regex expression should render");
-
-    assert!(
-        rendered.contains("JvPatternGuard.compile"),
-        "生成コードがランタイムガードを利用すること"
-    );
-
-    let diagnostics = generator.take_codegen_diagnostics();
-    assert_eq!(
-        diagnostics.runtime_pattern_guards.len(),
-        1,
-        "CodegenDiagnostics にランタイムガードの情報が記録されること"
-    );
-    let entry = &diagnostics.runtime_pattern_guards[0];
-    assert_eq!(entry.token, "JVPG0001");
-    assert_eq!(entry.span.start_line, 5);
-    assert_eq!(entry.span.start_column, 3);
-    assert_eq!(entry.location_hint, "");
+    assert_eq!(rendered, "Pattern.compile(\"^[a-z]+$\")");
 }
 
 #[test]
@@ -1639,9 +1585,9 @@
         element_type: int_type(),
         dimensions: vec![],
         initializer: Some(vec![
-            IrExpression::Literal(Literal::Number("1".to_string()), None, dummy_span()),
-            IrExpression::Literal(Literal::Number("2".to_string()), None, dummy_span()),
-            IrExpression::Literal(Literal::Number("3".to_string()), None, dummy_span()),
+            IrExpression::Literal(Literal::Number("1".to_string()), dummy_span()),
+            IrExpression::Literal(Literal::Number("2".to_string()), dummy_span()),
+            IrExpression::Literal(Literal::Number("3".to_string()), dummy_span()),
         ]),
         delimiter: SequenceDelimiter::Whitespace,
         span: dummy_span(),
@@ -1663,9 +1609,9 @@
         element_type: int_type(),
         dimensions: vec![],
         initializer: Some(vec![
-            IrExpression::Literal(Literal::Number("1".to_string()), None, dummy_span()),
-            IrExpression::Literal(Literal::Number("2".to_string()), None, dummy_span()),
-            IrExpression::Literal(Literal::Number("3".to_string()), None, dummy_span()),
+            IrExpression::Literal(Literal::Number("1".to_string()), dummy_span()),
+            IrExpression::Literal(Literal::Number("2".to_string()), dummy_span()),
+            IrExpression::Literal(Literal::Number("3".to_string()), dummy_span()),
         ]),
         delimiter: SequenceDelimiter::Whitespace,
         span: dummy_span(),
@@ -1687,9 +1633,9 @@
         java_name: None,
         resolved_target: None,
         args: vec![
-            IrExpression::Literal(Literal::Number("1".to_string()), None, dummy_span()),
-            IrExpression::Literal(Literal::Number("2".to_string()), None, dummy_span()),
-            IrExpression::Literal(Literal::Number("3".to_string()), None, dummy_span()),
+            IrExpression::Literal(Literal::Number("1".to_string()), dummy_span()),
+            IrExpression::Literal(Literal::Number("2".to_string()), dummy_span()),
+            IrExpression::Literal(Literal::Number("3".to_string()), dummy_span()),
         ],
         argument_style: CallArgumentStyle::Whitespace,
         java_type: JavaType::void(),
@@ -1730,7 +1676,6 @@
         java_type: JavaType::string(),
         initializer: Some(IrExpression::Literal(
             Literal::String("Hello, jv!".to_string()),
-            None,
             dummy_span(),
         )),
         is_final: true,
@@ -1798,49 +1743,7 @@
 fn script_regex_val_is_hoisted_to_static_field() {
     let regex_initializer = IrExpression::RegexPattern {
         pattern: "^[a-z]+$".to_string(),
-        flags: Vec::new(),
         java_type: JavaType::pattern(),
-        span: dummy_span(),
-        const_key: Some(PatternConstKey::new([1; 16], "^[a-z]+$")),
-        static_handle: Some(PatternStaticFieldHandle {
-            class_name: "__JVPatternCache".to_string(),
-            field_name: "PATTERN_1".to_string(),
-        }),
-        template: Vec::new(),
-    };
-
-    let pattern_cache = IrStatement::ClassDeclaration {
-        name: "__JVPatternCache".to_string(),
-        type_parameters: Vec::new(),
-        superclass: None,
-        interfaces: Vec::new(),
-        fields: vec![IrStatement::FieldDeclaration {
-            name: "PATTERN_1".to_string(),
-            java_type: JavaType::pattern(),
-            initializer: Some(IrExpression::RegexPattern {
-                pattern: "^[a-z]+$".to_string(),
-                flags: Vec::new(),
-                java_type: JavaType::pattern(),
-                span: dummy_span(),
-                const_key: None,
-                static_handle: None,
-                template: Vec::new(),
-            }),
-            modifiers: IrModifiers {
-                visibility: IrVisibility::Public,
-                is_static: true,
-                is_final: true,
-                ..IrModifiers::default()
-            },
-            span: dummy_span(),
-        }],
-        methods: Vec::new(),
-        nested_classes: Vec::new(),
-        modifiers: IrModifiers {
-            visibility: IrVisibility::Public,
-            is_final: true,
-            ..IrModifiers::default()
-        },
         span: dummy_span(),
     };
 
@@ -1856,7 +1759,7 @@
     let program = IrProgram {
         package: None,
         imports: vec![],
-        type_declarations: vec![pattern_cache, regex_decl],
+        type_declarations: vec![regex_decl],
         generic_metadata: Default::default(),
         conversion_metadata: Vec::new(),
         logging: Default::default(),
@@ -1868,24 +1771,12 @@
     eprintln!("{}", source);
 
     assert!(
-        source.contains("public final class __JVPatternCache"),
-        "pattern cache class should be generated: {source}"
-    );
-    assert!(
-        source.contains("public static final java.util.regex.Pattern PATTERN_1"),
-        "cache class should expose static pattern field: {source}"
-    );
-    assert!(
         source.contains("static final java.util.regex.Pattern usernamePattern"),
         "regex pattern should be hoisted to a static field: {source}"
     );
     assert!(
-        source.contains("__JVPatternCache.PATTERN_1"),
-        "hoisted field should reference cached pattern"
-    );
-    assert!(
         source.contains("Pattern.compile(\"^[a-z]+$\")"),
-        "pattern cache should compile literal once"
+        "field initializer should compile pattern"
     );
     let field_index = source
         .find("static final java.util.regex.Pattern usernamePattern")
@@ -1910,53 +1801,11 @@
         java_type: JavaType::pattern(),
         initializer: Some(IrExpression::RegexPattern {
             pattern: "^.+@.+$".to_string(),
-            flags: Vec::new(),
             java_type: JavaType::pattern(),
             span: dummy_span(),
-            const_key: Some(PatternConstKey::new([2; 16], "^.+@.+$")),
-            static_handle: Some(PatternStaticFieldHandle {
-                class_name: "__JVPatternCache".to_string(),
-                field_name: "PATTERN_1".to_string(),
-            }),
-            template: Vec::new(),
         }),
         modifiers: IrModifiers {
             visibility: IrVisibility::Private,
-            is_final: true,
-            ..IrModifiers::default()
-        },
-        span: dummy_span(),
-    };
-
-    let pattern_cache = IrStatement::ClassDeclaration {
-        name: "__JVPatternCache".to_string(),
-        type_parameters: Vec::new(),
-        superclass: None,
-        interfaces: Vec::new(),
-        fields: vec![IrStatement::FieldDeclaration {
-            name: "PATTERN_1".to_string(),
-            java_type: JavaType::pattern(),
-            initializer: Some(IrExpression::RegexPattern {
-                pattern: "^.+@.+$".to_string(),
-                flags: Vec::new(),
-                java_type: JavaType::pattern(),
-                span: dummy_span(),
-                const_key: None,
-                static_handle: None,
-                template: Vec::new(),
-            }),
-            modifiers: IrModifiers {
-                visibility: IrVisibility::Public,
-                is_static: true,
-                is_final: true,
-                ..IrModifiers::default()
-            },
-            span: dummy_span(),
-        }],
-        methods: Vec::new(),
-        nested_classes: Vec::new(),
-        modifiers: IrModifiers {
-            visibility: IrVisibility::Public,
             is_final: true,
             ..IrModifiers::default()
         },
@@ -1981,7 +1830,7 @@
     let program = IrProgram {
         package: Some("example.validation".to_string()),
         imports: vec![],
-        type_declarations: vec![pattern_cache, class],
+        type_declarations: vec![class],
         generic_metadata: Default::default(),
         conversion_metadata: Vec::new(),
         logging: Default::default(),
@@ -1992,122 +1841,12 @@
     let source = unit.to_source(&JavaCodeGenConfig::default());
 
     assert!(
-        source.contains("public final class __JVPatternCache"),
-        "pattern cache class should be generated"
-    );
-    assert!(
-        source.contains("public static final java.util.regex.Pattern PATTERN_1"),
-        "cache class should expose static pattern field"
-    );
-    assert!(
         source.contains("static final java.util.regex.Pattern EMAIL_PATTERN"),
         "class field should become static final pattern"
     );
     assert!(
-        source.contains("__JVPatternCache.PATTERN_1"),
-        "class field should reference cached pattern"
-    );
-    assert!(
         source.contains("Pattern.compile(\"^.+@.+$\")"),
-        "pattern cache should compile literal once"
-    );
-}
-
-#[test]
-fn shared_pattern_handle_reuses_cache_entry() {
-    let handle = PatternStaticFieldHandle {
-        class_name: "__JVPatternCache".to_string(),
-        field_name: "PATTERN_1".to_string(),
-    };
-
-    let cache_initializer = IrExpression::RegexPattern {
-        pattern: "^[A-Z]{2}-\\d{4}$".to_string(),
-        flags: Vec::new(),
-        java_type: JavaType::pattern(),
-        span: dummy_span(),
-        const_key: None,
-        static_handle: None,
-        template: Vec::new(),
-    };
-
-    let pattern_cache = IrStatement::ClassDeclaration {
-        name: "__JVPatternCache".to_string(),
-        type_parameters: Vec::new(),
-        superclass: None,
-        interfaces: Vec::new(),
-        fields: vec![IrStatement::FieldDeclaration {
-            name: "PATTERN_1".to_string(),
-            java_type: JavaType::pattern(),
-            initializer: Some(cache_initializer),
-            modifiers: IrModifiers {
-                visibility: IrVisibility::Public,
-                is_static: true,
-                is_final: true,
-                ..IrModifiers::default()
-            },
-            span: dummy_span(),
-        }],
-        methods: Vec::new(),
-        nested_classes: Vec::new(),
-        modifiers: IrModifiers {
-            visibility: IrVisibility::Public,
-            is_final: true,
-            ..IrModifiers::default()
-        },
-        span: dummy_span(),
-    };
-
-    let make_binding = |name: &str| IrStatement::VariableDeclaration {
-        name: name.to_string(),
-        java_type: JavaType::pattern(),
-        initializer: Some(IrExpression::RegexPattern {
-            pattern: "^[A-Z]{2}-\\d{4}$".to_string(),
-            flags: Vec::new(),
-            java_type: JavaType::pattern(),
-            span: dummy_span(),
-            const_key: Some(PatternConstKey::new([3; 16], "^[A-Z]{2}-\\d{4}$")),
-            static_handle: Some(handle.clone()),
-            template: Vec::new(),
-        }),
-        is_final: true,
-        modifiers: IrModifiers::default(),
-        span: dummy_span(),
-    };
-
-    let program = IrProgram {
-        package: None,
-        imports: vec![],
-        type_declarations: vec![
-            pattern_cache,
-            make_binding("firstPattern"),
-            make_binding("secondPattern"),
-        ],
-        generic_metadata: Default::default(),
-        conversion_metadata: Vec::new(),
-        span: dummy_span(),
-    };
-
-    let unit = generate_java_code(&program).expect("shared handle lowering");
-    let source = unit.to_source(&JavaCodeGenConfig::default());
-
-    let cache_field_count = source
-        .match_indices("static final java.util.regex.Pattern PATTERN_1")
-        .count();
-    assert_eq!(
-        cache_field_count, 1,
-        "pattern cache should declare static field only once:\n{source}"
-    );
-
-    let compile_count = source.match_indices("Pattern.compile(").count();
-    assert_eq!(
-        compile_count, 1,
-        "shared handle should compile literal exactly once:\n{source}"
-    );
-
-    let handle_usage = source.match_indices("__JVPatternCache.PATTERN_1").count();
-    assert_eq!(
-        handle_usage, 2,
-        "both bindings should reference the cached pattern:\n{source}"
+        "class field initializer should compile pattern"
     );
 }
 
@@ -2220,7 +1959,6 @@
                             {
                               "String": "Hello"
                             },
-                            null,
                             {
                               "start_line": 0,
                               "start_column": 0,
@@ -2277,7 +2015,6 @@
                                 {
                                   "String": ""
                                 },
-                                null,
                                 {
                                   "start_line": 0,
                                   "start_column": 0,
@@ -2494,10 +2231,7 @@
     let source = generate_java_source(&program).expect("java generation");
     assert_snapshot!(
         source.as_str(),
-        @r###"// Generated by jv (ターゲット: Java 25)
-// 自動生成ファイル - このファイルへの手動変更は上書きされます。
-
-package example.greeter;
+        @r###"package example.greeter;
 
 public class Greeter {
     public static String greet(String input) {
@@ -2726,10 +2460,7 @@
 
     assert_snapshot!(
         source.as_str(),
-        @r###"// Generated by jv (ターゲット: Java 25)
-// 自動生成ファイル - このファイルへの手動変更は上書きされます。
-
-package sample.embed;
+        @r###"package sample.embed;
 
 public record UserSample(int id, String name, String email) {}
 
@@ -2771,10 +2502,7 @@
 
     assert_snapshot!(
         source.as_str(),
-        @r###"// Generated by jv (ターゲット: Java 25)
-// 自動生成ファイル - このファイルへの手動変更は上書きされます。
-
-package sample.load;
+        @r###"package sample.load;
 
 public class UserSampleLoader {
     public static String loadUsers() throws java.io.IOException {
@@ -2818,7 +2546,6 @@
             java_type: java_type.clone(),
             initializer: Some(IrExpression::Literal(
                 Literal::Number(literal.to_string()),
-                None,
                 span.clone(),
             )),
             is_final: false,
@@ -2995,61 +2722,7 @@
 }
 
 fn string_literal(value: &str) -> IrExpression {
-    IrExpression::Literal(Literal::String(value.to_string()), None, dummy_span())
-}
-
-fn raw_multiline_literal(value: &str) -> IrExpression {
-    IrExpression::Literal(
-        Literal::String(value.to_string()),
-        Some(RawStringFlavor::MultiLine),
-        dummy_span(),
-    )
-}
-
-#[test]
-fn char_to_string_conversion_emits_string_value_of() {
-    let conversion = CharToStringConversion {
-        value: Box::new(IrExpression::Literal(
-            Literal::Character('a'),
-            None,
-            dummy_span(),
-        )),
-        span: dummy_span(),
-    };
-    let expression = IrExpression::CharToString(conversion);
-
-    let mut generator = JavaCodeGenerator::new();
-    let rendered = generator
-        .generate_expression(&expression)
-        .expect("char-to-string conversion should render");
-
-    assert_eq!(rendered, "String.valueOf('a')");
-}
-
-#[test]
-fn raw_triple_string_literal_renders_text_block_without_trailing_newline() {
-    let expression = raw_multiline_literal("line1\nline2");
-
-    let mut generator = JavaCodeGenerator::new();
-    let rendered = generator
-        .generate_expression(&expression)
-        .expect("raw triple string should render");
-
-    let expected = "\"\"\"\nline1\nline2\\\n\"\"\"";
-    assert_eq!(rendered, expected);
-}
-
-#[test]
-fn raw_triple_string_literal_preserves_terminal_newline() {
-    let expression = raw_multiline_literal("行1\n行2\n");
-
-    let mut generator = JavaCodeGenerator::new();
-    let rendered = generator
-        .generate_expression(&expression)
-        .expect("raw triple string with trailing newline should render");
-
-    let expected = "\"\"\"\n行1\n行2\n\"\"\"";
-    assert_eq!(rendered, expected);
+    IrExpression::Literal(Literal::String(value.to_string()), dummy_span())
 }
 
 #[test]
@@ -3066,7 +2739,6 @@
                     op: BinaryOp::Greater,
                     right: Box::new(IrExpression::Literal(
                         Literal::Number("0".to_string()),
-                        None,
                         dummy_span(),
                     )),
                     java_type: JavaType::boolean(),
@@ -3195,8 +2867,8 @@
         span: dummy_span(),
     };
 
-    let range_lower = IrExpression::Literal(Literal::Number("0".to_string()), None, dummy_span());
-    let range_upper = IrExpression::Literal(Literal::Number("10".to_string()), None, dummy_span());
+    let range_lower = IrExpression::Literal(Literal::Number("0".to_string()), dummy_span());
+    let range_upper = IrExpression::Literal(Literal::Number("10".to_string()), dummy_span());
 
     let lower_guard = IrExpression::Binary {
         left: Box::new(binding_identifier("it")),
@@ -3339,7 +3011,6 @@
         op: BinaryOp::GreaterEqual,
         right: Box::new(IrExpression::Literal(
             Literal::Number("0".to_string()),
-            None,
             dummy_span(),
         )),
         java_type: bool_type.clone(),
@@ -3355,7 +3026,6 @@
         op: BinaryOp::LessEqual,
         right: Box::new(IrExpression::Literal(
             Literal::Number("10".to_string()),
-            None,
             dummy_span(),
         )),
         java_type: bool_type.clone(),
@@ -3379,12 +3049,10 @@
                     variable: "it0".to_string(),
                     lower: Box::new(IrExpression::Literal(
                         Literal::Number("0".to_string()),
-                        None,
                         dummy_span(),
                     )),
                     upper: Box::new(IrExpression::Literal(
                         Literal::Number("10".to_string()),
-                        None,
                         dummy_span(),
                     )),
                     inclusive_end: true,
@@ -3511,7 +3179,7 @@
             switch_case(
                 vec![IrCaseLabel::Default],
                 None,
-                IrExpression::Literal(Literal::Number("0".to_string()), None, dummy_span()),
+                IrExpression::Literal(Literal::Number("0".to_string()), dummy_span()),
             ),
         ],
         java_type: int_type.clone(),
@@ -3590,7 +3258,6 @@
 mod logging;
 mod pattern_switch;
 mod regex_command;
-mod regex_is;
 mod target_matrix;
 mod val_declaration_codegen_coverage;
 
@@ -3626,7 +3293,6 @@
         java_type: JavaType::Primitive("int".to_string()),
         initializer: Some(IrExpression::Literal(
             Literal::Number("25".to_string()),
-            None,
             dummy_span(),
         )),
         is_final: false,
