--- conflicted
+++ resolved
@@ -3,12 +3,9 @@
 mod destructure;
 pub mod error;
 pub mod generator;
-<<<<<<< HEAD
-pub mod log_message;
-=======
 pub mod java21;
 pub mod record;
->>>>>>> 4d844dce
+pub mod log_message;
 pub mod target_version;
 pub mod types;
 
