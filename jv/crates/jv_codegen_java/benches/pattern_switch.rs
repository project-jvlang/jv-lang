--- conflicted
+++ resolved
@@ -166,11 +166,8 @@
         type_declarations: extra_declarations,
         generic_metadata: Default::default(),
         conversion_metadata: Vec::new(),
-<<<<<<< HEAD
         logging: Default::default(),
-=======
         tuple_record_plans: Vec::new(),
->>>>>>> 4d844dce
         span: dummy_span(),
     }
 }
