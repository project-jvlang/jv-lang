use jv_ast::{
    Literal, Span,
    types::{Kind, QualifiedName, RawTypeContinuation, RawTypeDirective},
};
use jv_codegen_java::{JavaCodeGenConfig, JavaCodeGenerator, JavaTarget};
use jv_ir::{
    IrCommentKind, IrExpression, IrGenericMetadata, IrModifiers, IrProgram, IrStatement,
    IrTypeLevelValue, IrTypeParameter, IrVariance, JavaType,
};
use std::collections::BTreeMap;

fn dummy_span() -> Span {
    Span::dummy()
}

#[test]
fn wildcard_arguments_are_rendered() {
    let generator = JavaCodeGenerator::new();
    let list_type = JavaType::Reference {
        name: "java.util.List".to_string(),
        generic_args: vec![JavaType::wildcard_extends(JavaType::Reference {
            name: "Number".to_string(),
            generic_args: Vec::new(),
        })],
    };

    let rendered = generator
        .generate_type(&list_type)
        .expect("type rendering succeeds");

    assert_eq!(rendered, "java.util.List<? extends Number>");
}

#[test]
fn sealed_classes_emit_target_specific_metadata() {
    let span = dummy_span();
    let class = IrStatement::ClassDeclaration {
        name: "Demo".to_string(),
        type_parameters: Vec::new(),
        superclass: None,
        interfaces: Vec::new(),
        fields: Vec::new(),
        methods: Vec::new(),
        nested_classes: Vec::new(),
        modifiers: IrModifiers {
            is_sealed: true,
            permitted_types: vec!["demo.Foo".to_string()],
            ..IrModifiers::default()
        },
        span: span.clone(),
    };

    let program = IrProgram {
        package: Some("demo".to_string()),
        imports: Vec::new(),
        type_declarations: vec![class],
        generic_metadata: Default::default(),
        conversion_metadata: Vec::new(),
<<<<<<< HEAD
        logging: Default::default(),
=======
        tuple_record_plans: Vec::new(),
>>>>>>> 4d844dce
        span,
    };

    let mut java21_generator =
        JavaCodeGenerator::with_config(JavaCodeGenConfig::for_target(JavaTarget::Java21));
    let unit21 = java21_generator
        .generate_compilation_unit(&program)
        .expect("java21 unit");
    let class_source21 = &unit21.type_declarations[0];
    assert!(
        class_source21.contains("// Fallback: sealed hierarchy permits [demo.Foo]"),
        "expected fallback comment for Java 21 output: {}",
        class_source21
    );

    let mut java25_generator =
        JavaCodeGenerator::with_config(JavaCodeGenConfig::for_target(JavaTarget::Java25));
    let unit25 = java25_generator
        .generate_compilation_unit(&program)
        .expect("java25 unit");
    let class_source25 = &unit25.type_declarations[0];
    assert!(
        class_source25.contains("permits demo.Foo"),
        "expected permits clause for Java 25 output: {}",
        class_source25
    );
}

#[test]
fn class_signature_includes_generic_bounds() {
    let span = dummy_span();
    let class = IrStatement::ClassDeclaration {
        name: "Demo".to_string(),
        type_parameters: vec![IrTypeParameter {
            name: "T".to_string(),
            bounds: vec![JavaType::Reference {
                name: "Comparable".to_string(),
                generic_args: Vec::new(),
            }],
            variance: IrVariance::Invariant,
            permits: Vec::new(),
            kind: None,
            span: span.clone(),
        }],
        superclass: None,
        interfaces: Vec::new(),
        fields: Vec::new(),
        methods: Vec::new(),
        nested_classes: Vec::new(),
        modifiers: IrModifiers::default(),
        span: span.clone(),
    };

    let program = IrProgram {
        package: Some("demo".to_string()),
        imports: Vec::new(),
        type_declarations: vec![class],
        generic_metadata: Default::default(),
        conversion_metadata: Vec::new(),
<<<<<<< HEAD
        logging: Default::default(),
=======
        tuple_record_plans: Vec::new(),
>>>>>>> 4d844dce
        span,
    };

    let mut generator =
        JavaCodeGenerator::with_config(JavaCodeGenConfig::for_target(JavaTarget::Java25));
    let unit = generator
        .generate_compilation_unit(&program)
        .expect("class generation");
    let class_source = &unit.type_declarations[0];

    assert!(
        class_source.contains("class Demo<T extends Comparable>"),
        "expected generic bounds in class signature: {}",
        class_source
    );
}

#[test]
fn generic_metadata_comment_emitted() {
    let span = dummy_span();
    let mut type_param = IrTypeParameter::new("T", span.clone());
    type_param.kind = Some(Kind::Star);
    type_param.bounds.push(JavaType::Reference {
        name: "Comparable".to_string(),
        generic_args: Vec::new(),
    });

    let class = IrStatement::ClassDeclaration {
        name: "Box".to_string(),
        type_parameters: vec![type_param],
        superclass: None,
        interfaces: Vec::new(),
        fields: Vec::new(),
        methods: Vec::new(),
        nested_classes: Vec::new(),
        modifiers: IrModifiers::default(),
        span: span.clone(),
    };

    let mut metadata_entry = IrGenericMetadata::default();
    metadata_entry
        .type_parameter_kinds
        .insert("T".to_string(), Kind::Star);
    metadata_entry
        .const_parameter_values
        .insert("SIZE".to_string(), IrTypeLevelValue::Int(32));
    metadata_entry.type_level_bindings.insert(
        "dimension".to_string(),
        IrTypeLevelValue::String("3D".to_string()),
    );

    let mut metadata_map = BTreeMap::new();
    metadata_map.insert("demo::Box".to_string(), metadata_entry);

    let program = IrProgram {
        package: Some("demo".to_string()),
        imports: Vec::new(),
        type_declarations: vec![class],
        generic_metadata: metadata_map,
        conversion_metadata: Vec::new(),
<<<<<<< HEAD
        logging: Default::default(),
=======
        tuple_record_plans: Vec::new(),
>>>>>>> 4d844dce
        span,
    };

    let mut generator =
        JavaCodeGenerator::with_config(JavaCodeGenConfig::for_target(JavaTarget::Java25));
    let unit = generator
        .generate_compilation_unit(&program)
        .expect("class generation");
    let class_source = &unit.type_declarations[0];

    assert!(class_source.contains("class Box<T /* kind: * */ extends Comparable>"));
    assert!(class_source.contains("JV Generic Metadata"));
    assert!(class_source.contains("type parameter T kind = *"));
    assert!(class_source.contains("const SIZE = 32"));
    assert!(class_source.contains("type-level dimension = \"3D\""));
}

#[test]
fn metadata_kind_comment_uses_fallback_entry() {
    let span = dummy_span();
    let type_param = IrTypeParameter::new("F", span.clone());

    let class = IrStatement::ClassDeclaration {
        name: "Functor".to_string(),
        type_parameters: vec![type_param],
        superclass: None,
        interfaces: Vec::new(),
        fields: Vec::new(),
        methods: Vec::new(),
        nested_classes: Vec::new(),
        modifiers: IrModifiers::default(),
        span: span.clone(),
    };

    let mut metadata_entry = IrGenericMetadata::default();
    metadata_entry.type_parameter_kinds.insert(
        "F".to_string(),
        Kind::Arrow {
            parameter: Box::new(Kind::Star),
            result: Box::new(Kind::Star),
        },
    );
    let mut metadata_map = BTreeMap::new();
    metadata_map.insert("demo::Functor".to_string(), metadata_entry);

    let program = IrProgram {
        package: Some("demo".to_string()),
        imports: Vec::new(),
        type_declarations: vec![class],
        generic_metadata: metadata_map,
        conversion_metadata: Vec::new(),
<<<<<<< HEAD
        logging: Default::default(),
=======
        tuple_record_plans: Vec::new(),
>>>>>>> 4d844dce
        span,
    };

    let mut generator =
        JavaCodeGenerator::with_config(JavaCodeGenConfig::for_target(JavaTarget::Java25));
    let unit = generator
        .generate_compilation_unit(&program)
        .expect("class generation");
    let class_source = &unit.type_declarations[0];

    assert!(
        class_source.contains("class Functor<F /* kind: * -> * */>"),
        "expected kind annotation derived from metadata: {}",
        class_source
    );
    assert!(class_source.contains("JV Generic Metadata"));
    assert!(class_source.contains("type parameter F kind = * -> *"));
}

#[test]
fn covariant_type_arguments_render_wildcards() {
    let span = dummy_span();
    let class = IrStatement::ClassDeclaration {
        name: "Box".to_string(),
        type_parameters: vec![IrTypeParameter {
            name: "T".to_string(),
            bounds: Vec::new(),
            variance: IrVariance::Covariant,
            permits: Vec::new(),
            kind: None,
            span: span.clone(),
        }],
        superclass: None,
        interfaces: Vec::new(),
        fields: vec![IrStatement::FieldDeclaration {
            name: "items".to_string(),
            java_type: JavaType::Reference {
                name: "java.util.List".to_string(),
                generic_args: vec![JavaType::Reference {
                    name: "T".to_string(),
                    generic_args: Vec::new(),
                }],
            },
            initializer: None,
            modifiers: IrModifiers::default(),
            span: span.clone(),
        }],
        methods: Vec::new(),
        nested_classes: Vec::new(),
        modifiers: IrModifiers::default(),
        span: span.clone(),
    };

    let program = IrProgram {
        package: Some("demo".to_string()),
        imports: Vec::new(),
        type_declarations: vec![class],
        generic_metadata: Default::default(),
        conversion_metadata: Vec::new(),
<<<<<<< HEAD
        logging: Default::default(),
=======
        tuple_record_plans: Vec::new(),
>>>>>>> 4d844dce
        span,
    };

    let mut generator =
        JavaCodeGenerator::with_config(JavaCodeGenConfig::for_target(JavaTarget::Java25));
    let unit = generator
        .generate_compilation_unit(&program)
        .expect("class generation");
    let class_source = &unit.type_declarations[0];

    assert!(
        class_source.contains("java.util.List<? extends T> items;"),
        "expected covariant wildcard: {}",
        class_source
    );
}

#[test]
fn contravariant_type_arguments_render_wildcards() {
    let span = dummy_span();
    let class = IrStatement::ClassDeclaration {
        name: "Sink".to_string(),
        type_parameters: vec![IrTypeParameter {
            name: "U".to_string(),
            bounds: Vec::new(),
            variance: IrVariance::Contravariant,
            permits: Vec::new(),
            kind: None,
            span: span.clone(),
        }],
        superclass: None,
        interfaces: Vec::new(),
        fields: vec![IrStatement::FieldDeclaration {
            name: "consumer".to_string(),
            java_type: JavaType::Reference {
                name: "java.util.function.Consumer".to_string(),
                generic_args: vec![JavaType::Reference {
                    name: "U".to_string(),
                    generic_args: Vec::new(),
                }],
            },
            initializer: None,
            modifiers: IrModifiers::default(),
            span: span.clone(),
        }],
        methods: Vec::new(),
        nested_classes: Vec::new(),
        modifiers: IrModifiers::default(),
        span: span.clone(),
    };

    let program = IrProgram {
        package: Some("demo".to_string()),
        imports: Vec::new(),
        type_declarations: vec![class],
        generic_metadata: Default::default(),
        conversion_metadata: Vec::new(),
<<<<<<< HEAD
        logging: Default::default(),
=======
        tuple_record_plans: Vec::new(),
>>>>>>> 4d844dce
        span,
    };

    let mut generator =
        JavaCodeGenerator::with_config(JavaCodeGenConfig::for_target(JavaTarget::Java25));
    let unit = generator
        .generate_compilation_unit(&program)
        .expect("class generation");
    let class_source = &unit.type_declarations[0];

    assert!(
        class_source.contains("java.util.function.Consumer<? super U> consumer;"),
        "expected contravariant wildcard: {}",
        class_source
    );
}

#[test]
fn raw_type_comment_generation_matches_directive() {
    let generator = JavaCodeGenerator::new();
    let span = dummy_span();
    let directive = RawTypeDirective {
        owner: QualifiedName::new(
            vec!["java".into(), "util".into(), "List".into()],
            span.clone(),
        ),
        span,
        mode: RawTypeContinuation::AllowWithComment,
    };

    let comment = generator.generate_raw_type_comment(&directive);
    assert_eq!(comment, "// jv:raw-allow java.util.List");
}

#[test]
fn raw_default_comment_on_variable_inserts_guard() {
    let span = dummy_span();
    let base = IrStatement::VariableDeclaration {
        name: "list".to_string(),
        java_type: JavaType::Reference {
            name: "java.util.List".to_string(),
            generic_args: Vec::new(),
        },
        initializer: Some(IrExpression::Literal(Literal::Null, span.clone())),
        is_final: false,
        modifiers: IrModifiers::default(),
        span: span.clone(),
    };

    let commented = IrStatement::Commented {
        statement: Box::new(base),
        comment: "// jv:raw-default java.util.List".to_string(),
        kind: IrCommentKind::Line,
        comment_span: span.clone(),
    };

    let mut generator = JavaCodeGenerator::new();
    let rendered = generator
        .generate_statement(&commented)
        .expect("guarded statement");

    assert_eq!(
        rendered,
        "java.util.List list = Objects.requireNonNull(null, \"JV: raw type guard for java.util.List\"); // jv:raw-default java.util.List"
    );
}

#[test]
fn raw_default_comment_on_field_adds_import_and_guard() {
    let span = dummy_span();
    let field = IrStatement::FieldDeclaration {
        name: "items".to_string(),
        java_type: JavaType::Reference {
            name: "java.util.List".to_string(),
            generic_args: Vec::new(),
        },
        initializer: Some(IrExpression::Literal(Literal::Null, span.clone())),
        modifiers: IrModifiers::default(),
        span: span.clone(),
    };

    let commented_field = IrStatement::Commented {
        statement: Box::new(field),
        comment: "// jv:raw-default java.util.List".to_string(),
        kind: IrCommentKind::Line,
        comment_span: span.clone(),
    };

    let class = IrStatement::ClassDeclaration {
        name: "Demo".to_string(),
        type_parameters: Vec::new(),
        superclass: None,
        interfaces: Vec::new(),
        fields: vec![commented_field],
        methods: Vec::new(),
        nested_classes: Vec::new(),
        modifiers: IrModifiers::default(),
        span: span.clone(),
    };

    let program = IrProgram {
        package: Some("demo".to_string()),
        imports: Vec::new(),
        type_declarations: vec![class],
        generic_metadata: Default::default(),
        conversion_metadata: Vec::new(),
<<<<<<< HEAD
        logging: Default::default(),
=======
        tuple_record_plans: Vec::new(),
>>>>>>> 4d844dce
        span,
    };

    let mut generator = JavaCodeGenerator::new();
    let unit = generator
        .generate_compilation_unit(&program)
        .expect("compilation unit");

    assert!(
        unit.imports.contains(&"java.util.Objects".to_string()),
        "expected Objects import but found {:?}",
        unit.imports
    );

    let declaration = &unit.type_declarations[0];
    assert!(
        declaration
            .contains("Objects.requireNonNull(null, \"JV: raw type guard for java.util.List\")"),
        "expected guard in field declaration: {}",
        declaration
    );
}

#[test]
fn raw_allow_comment_on_field_keeps_imports_clean() {
    let span = dummy_span();
    let field = IrStatement::FieldDeclaration {
        name: "items".to_string(),
        java_type: JavaType::Reference {
            name: "java.util.List".to_string(),
            generic_args: Vec::new(),
        },
        initializer: None,
        modifiers: IrModifiers::default(),
        span: span.clone(),
    };

    let commented_field = IrStatement::Commented {
        statement: Box::new(field),
        comment: "// jv:raw-allow demo.Widget".to_string(),
        kind: IrCommentKind::Line,
        comment_span: span.clone(),
    };

    let class = IrStatement::ClassDeclaration {
        name: "Demo".to_string(),
        type_parameters: Vec::new(),
        superclass: None,
        interfaces: Vec::new(),
        fields: vec![commented_field],
        methods: Vec::new(),
        nested_classes: Vec::new(),
        modifiers: IrModifiers::default(),
        span: span.clone(),
    };

    let program = IrProgram {
        package: Some("demo".to_string()),
        imports: Vec::new(),
        type_declarations: vec![class],
        generic_metadata: Default::default(),
        conversion_metadata: Vec::new(),
<<<<<<< HEAD
        logging: Default::default(),
=======
        tuple_record_plans: Vec::new(),
>>>>>>> 4d844dce
        span,
    };

    let mut generator = JavaCodeGenerator::new();
    let unit = generator
        .generate_compilation_unit(&program)
        .expect("compilation unit");

    assert!(
        unit.imports
            .iter()
            .all(|import| !import.contains("java.util.Objects")),
        "unexpected Objects import for raw-allow comment: {:?}",
        unit.imports
    );

    let declaration = &unit.type_declarations[0];
    assert!(
        declaration.contains("java.util.List items; // jv:raw-allow demo.Widget"),
        "expected field to remain unchanged aside from comment: {}",
        declaration
    );
}

#[test]
fn raw_allow_comment_keeps_statement_unchanged() {
    let span = dummy_span();
    let base = IrStatement::Return {
        value: Some(IrExpression::Identifier {
            name: "value".to_string(),
            java_type: JavaType::Reference {
                name: "Object".to_string(),
                generic_args: Vec::new(),
            },
            span: span.clone(),
        }),
        span: span.clone(),
    };

    let commented = IrStatement::Commented {
        statement: Box::new(base),
        comment: "// jv:raw-allow demo.Value".to_string(),
        kind: IrCommentKind::Line,
        comment_span: span.clone(),
    };

    let mut generator = JavaCodeGenerator::new();
    let rendered = generator
        .generate_statement(&commented)
        .expect("commented statement");

    assert_eq!(rendered, "return value; // jv:raw-allow demo.Value");
}

#[test]
fn raw_default_comment_on_return_inserts_guard() {
    let span = dummy_span();
    let base = IrStatement::Return {
        value: Some(IrExpression::Identifier {
            name: "result".to_string(),
            java_type: JavaType::Reference {
                name: "Object".to_string(),
                generic_args: Vec::new(),
            },
            span: span.clone(),
        }),
        span: span.clone(),
    };

    let commented = IrStatement::Commented {
        statement: Box::new(base),
        comment: "// jv:raw-default demo.Result".to_string(),
        kind: IrCommentKind::Line,
        comment_span: span.clone(),
    };

    let mut generator = JavaCodeGenerator::new();
    let rendered = generator
        .generate_statement(&commented)
        .expect("guarded return");

    assert_eq!(
        rendered,
        "return Objects.requireNonNull(result, \"JV: raw type guard for demo.Result\"); // jv:raw-default demo.Result"
    );
}<|MERGE_RESOLUTION|>--- conflicted
+++ resolved
@@ -56,11 +56,8 @@
         type_declarations: vec![class],
         generic_metadata: Default::default(),
         conversion_metadata: Vec::new(),
-<<<<<<< HEAD
-        logging: Default::default(),
-=======
-        tuple_record_plans: Vec::new(),
->>>>>>> 4d844dce
+        logging: Default::default(),
+        tuple_record_plans: Vec::new(),
         span,
     };
 
@@ -120,11 +117,8 @@
         type_declarations: vec![class],
         generic_metadata: Default::default(),
         conversion_metadata: Vec::new(),
-<<<<<<< HEAD
-        logging: Default::default(),
-=======
-        tuple_record_plans: Vec::new(),
->>>>>>> 4d844dce
+        logging: Default::default(),
+        tuple_record_plans: Vec::new(),
         span,
     };
 
@@ -185,11 +179,8 @@
         type_declarations: vec![class],
         generic_metadata: metadata_map,
         conversion_metadata: Vec::new(),
-<<<<<<< HEAD
-        logging: Default::default(),
-=======
-        tuple_record_plans: Vec::new(),
->>>>>>> 4d844dce
+        logging: Default::default(),
+        tuple_record_plans: Vec::new(),
         span,
     };
 
@@ -241,11 +232,8 @@
         type_declarations: vec![class],
         generic_metadata: metadata_map,
         conversion_metadata: Vec::new(),
-<<<<<<< HEAD
-        logging: Default::default(),
-=======
-        tuple_record_plans: Vec::new(),
->>>>>>> 4d844dce
+        logging: Default::default(),
+        tuple_record_plans: Vec::new(),
         span,
     };
 
@@ -305,11 +293,8 @@
         type_declarations: vec![class],
         generic_metadata: Default::default(),
         conversion_metadata: Vec::new(),
-<<<<<<< HEAD
-        logging: Default::default(),
-=======
-        tuple_record_plans: Vec::new(),
->>>>>>> 4d844dce
+        logging: Default::default(),
+        tuple_record_plans: Vec::new(),
         span,
     };
 
@@ -367,11 +352,8 @@
         type_declarations: vec![class],
         generic_metadata: Default::default(),
         conversion_metadata: Vec::new(),
-<<<<<<< HEAD
-        logging: Default::default(),
-=======
-        tuple_record_plans: Vec::new(),
->>>>>>> 4d844dce
+        logging: Default::default(),
+        tuple_record_plans: Vec::new(),
         span,
     };
 
@@ -478,11 +460,8 @@
         type_declarations: vec![class],
         generic_metadata: Default::default(),
         conversion_metadata: Vec::new(),
-<<<<<<< HEAD
-        logging: Default::default(),
-=======
-        tuple_record_plans: Vec::new(),
->>>>>>> 4d844dce
+        logging: Default::default(),
+        tuple_record_plans: Vec::new(),
         span,
     };
 
@@ -545,11 +524,8 @@
         type_declarations: vec![class],
         generic_metadata: Default::default(),
         conversion_metadata: Vec::new(),
-<<<<<<< HEAD
-        logging: Default::default(),
-=======
-        tuple_record_plans: Vec::new(),
->>>>>>> 4d844dce
+        logging: Default::default(),
+        tuple_record_plans: Vec::new(),
         span,
     };
 
