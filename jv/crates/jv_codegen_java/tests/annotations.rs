use jv_ast::{AnnotationName, Literal, Span, types::Kind};
use jv_codegen_java::JavaCodeGenerator;
use jv_ir::{
    IrAnnotation, IrAnnotationArgument, IrAnnotationValue, IrGenericMetadata, IrModifiers,
    IrProgram, IrStatement, IrTypeParameter, IrVariance, IrVisibility,
};

fn dummy_span() -> Span {
    Span::dummy()
}

fn audited_program() -> IrProgram {
    let span = dummy_span();

    let author_annotation = IrAnnotation {
        name: AnnotationName::new(
            vec![
                "com".to_string(),
                "example".to_string(),
                "meta".to_string(),
                "Author".to_string(),
            ],
            span.clone(),
        ),
        arguments: vec![IrAnnotationArgument::Named {
            name: "name".to_string(),
            value: IrAnnotationValue::Literal(Literal::String("team".to_string())),
        }],
        span: span.clone(),
    };

    let audited_annotation = IrAnnotation {
        name: AnnotationName::new(
            vec![
                "com".to_string(),
                "example".to_string(),
                "security".to_string(),
                "Audited".to_string(),
            ],
            span.clone(),
        ),
        arguments: vec![
            IrAnnotationArgument::Positional(IrAnnotationValue::Nested(author_annotation.clone())),
            IrAnnotationArgument::Named {
                name: "level".to_string(),
                value: IrAnnotationValue::EnumConstant {
                    type_name: "AuditLevel".to_string(),
                    constant: "HIGH".to_string(),
                },
            },
            IrAnnotationArgument::Named {
                name: "tags".to_string(),
                value: IrAnnotationValue::Array(vec![
                    IrAnnotationValue::Literal(Literal::String("service".to_string())),
                    IrAnnotationValue::Literal(Literal::String("core".to_string())),
                ]),
            },
        ],
        span: span.clone(),
    };

    let modifiers = IrModifiers {
        visibility: IrVisibility::Public,
        annotations: vec![audited_annotation],
        ..IrModifiers::default()
    };

    let class = IrStatement::ClassDeclaration {
        name: "AuditedService".to_string(),
        type_parameters: vec![],
        superclass: None,
        interfaces: vec![],
        fields: Vec::new(),
        methods: Vec::new(),
        nested_classes: Vec::new(),
        modifiers,
        span,
    };

    IrProgram {
        package: Some("com.example.app".to_string()),
        imports: vec![],
        type_declarations: vec![class],
        generic_metadata: Default::default(),
        conversion_metadata: Vec::new(),
<<<<<<< HEAD
=======
        logging: Default::default(),
>>>>>>> 9b91dad3
        span: dummy_span(),
    }
}

#[test]
fn annotations_render_with_arguments_and_generate_imports() {
    let program = audited_program();
    let mut generator = JavaCodeGenerator::new();
    let unit = generator
        .generate_compilation_unit(&program)
        .expect("compilation unit");

    assert!(
        unit.imports
            .contains(&"com.example.security.Audited".to_string())
    );
    assert!(
        unit.imports
            .contains(&"com.example.meta.Author".to_string())
    );

    let class_source = &unit.type_declarations[0];
    assert!(class_source.contains("@Audited"));
    assert!(class_source.contains("@Author(name = \"team\")"));
    assert!(class_source.contains("level = AuditLevel.HIGH"));
    assert!(class_source.contains("tags = {\"service\", \"core\"}"));
}

#[test]
fn annotations_render_before_generic_metadata_comment() {
    let mut program = audited_program();

    let param_span = Span::dummy();
    let type_param = IrTypeParameter {
        name: "T".to_string(),
        bounds: Vec::new(),
        variance: IrVariance::Invariant,
        permits: Vec::new(),
        kind: None,
        span: param_span,
    };

    let declaration = program
        .type_declarations
        .get_mut(0)
        .expect("expected audited service declaration");
    let IrStatement::ClassDeclaration {
        type_parameters, ..
    } = declaration
    else {
        panic!("expected class declaration for audited service");
    };
    type_parameters.push(type_param);

    let mut metadata_entry = IrGenericMetadata::default();
    metadata_entry
        .type_parameter_kinds
        .insert("T".to_string(), Kind::Star);
    program.generic_metadata.insert(
        "com::example::app::AuditedService".to_string(),
        metadata_entry,
    );

    let mut generator = JavaCodeGenerator::new();
    let unit = generator
        .generate_compilation_unit(&program)
        .expect("compilation unit");
    let class_source = &unit.type_declarations[0];

    let annotation_index = class_source
        .find("@Audited")
        .expect("annotation should be present");
    let metadata_index = class_source
        .find("JV Generic Metadata")
        .expect("metadata comment should be present");
    assert!(
        annotation_index < metadata_index,
        "annotations should precede metadata comment: {}",
        class_source
    );
    assert!(class_source.contains("class AuditedService<T /* kind: * */>"));
    assert!(class_source.contains("type parameter T kind = *"));
}

#[test]
fn field_annotations_render_and_imports() {
    let span = dummy_span();

    // @org.jetbrains.annotations.Nullable
    let nullable = IrAnnotation {
        name: AnnotationName::new(
            vec![
                "org".to_string(),
                "jetbrains".to_string(),
                "annotations".to_string(),
                "Nullable".to_string(),
            ],
            span.clone(),
        ),
        arguments: vec![],
        span: span.clone(),
    };

    let field = IrStatement::FieldDeclaration {
        name: "desc".to_string(),
        java_type: jv_ir::JavaType::Reference {
            name: "String".to_string(),
            generic_args: vec![],
        },
        initializer: None,
        modifiers: IrModifiers {
            visibility: IrVisibility::Private,
            annotations: vec![nullable],
            ..IrModifiers::default()
        },
        span: span.clone(),
    };

    let class = IrStatement::ClassDeclaration {
        name: "Note".to_string(),
        type_parameters: vec![],
        superclass: None,
        interfaces: vec![],
        fields: vec![field],
        methods: vec![],
        nested_classes: vec![],
        modifiers: IrModifiers {
            visibility: IrVisibility::Public,
            ..IrModifiers::default()
        },
        span: span.clone(),
    };

    let program = IrProgram {
        package: Some("com.example.annots".to_string()),
        imports: vec![],
        type_declarations: vec![class],
        generic_metadata: Default::default(),
        conversion_metadata: Vec::new(),
        logging: Default::default(),
        span,
    };

    let mut generator = JavaCodeGenerator::new();
    let unit = generator
        .generate_compilation_unit(&program)
        .expect("compilation unit");

    assert!(
        unit.imports
            .contains(&"org.jetbrains.annotations.Nullable".to_string()),
        "should register import for qualified field annotation"
    );
    let class_source = &unit.type_declarations[0];
    assert!(
        class_source.contains("@Nullable"),
        "annotation line should be present"
    );
}

#[test]
fn parameter_annotations_render_in_signature_and_imports() {
    let span = dummy_span();

    let nullable = IrAnnotation {
        name: AnnotationName::new(
            vec![
                "org".to_string(),
                "jetbrains".to_string(),
                "annotations".to_string(),
                "Nullable".to_string(),
            ],
            span.clone(),
        ),
        arguments: vec![],
        span: span.clone(),
    };

    let param = jv_ir::IrParameter {
        name: "input".to_string(),
        java_type: jv_ir::JavaType::Reference {
            name: "String".to_string(),
            generic_args: vec![],
        },
        modifiers: IrModifiers {
            annotations: vec![nullable],
            ..IrModifiers::default()
        },
        span: span.clone(),
    };

    let method = IrStatement::MethodDeclaration {
        name: "echo".to_string(),
        java_name: None,
        type_parameters: vec![],
        parameters: vec![param],
        primitive_return: None,
        return_type: jv_ir::JavaType::Reference {
            name: "String".to_string(),
            generic_args: vec![],
        },
        body: Some(jv_ir::IrExpression::Block {
            statements: vec![IrStatement::Return {
                value: Some(jv_ir::IrExpression::Identifier {
                    name: "input".to_string(),
                    java_type: jv_ir::JavaType::Reference {
                        name: "String".to_string(),
                        generic_args: vec![],
                    },
                    span: span.clone(),
                }),
                span: span.clone(),
            }],
            java_type: jv_ir::JavaType::Reference {
                name: "String".to_string(),
                generic_args: vec![],
            },
            span: span.clone(),
        }),
        modifiers: IrModifiers {
            visibility: IrVisibility::Public,
            is_static: true,
            ..IrModifiers::default()
        },
        throws: vec![],
        span: span.clone(),
    };

    let class = IrStatement::ClassDeclaration {
        name: "Echo".to_string(),
        type_parameters: vec![],
        superclass: None,
        interfaces: vec![],
        fields: vec![],
        methods: vec![method],
        nested_classes: vec![],
        modifiers: IrModifiers {
            visibility: IrVisibility::Public,
            ..IrModifiers::default()
        },
        span: span.clone(),
    };

    let program = IrProgram {
        package: Some("com.example.annots".to_string()),
        imports: vec![],
        type_declarations: vec![class],
        generic_metadata: Default::default(),
        conversion_metadata: Vec::new(),
        logging: Default::default(),
        span,
    };

    let mut generator = JavaCodeGenerator::new();
    let unit = generator
        .generate_compilation_unit(&program)
        .expect("compilation unit");

    assert!(
        unit.imports
            .contains(&"org.jetbrains.annotations.Nullable".to_string()),
        "should register import for qualified parameter annotation"
    );
    let class_source = &unit.type_declarations[0];
    assert!(
        class_source.contains("echo(@Nullable String input)"),
        "method signature should contain inline parameter annotation"
    );
}<|MERGE_RESOLUTION|>--- conflicted
+++ resolved
@@ -83,10 +83,7 @@
         type_declarations: vec![class],
         generic_metadata: Default::default(),
         conversion_metadata: Vec::new(),
-<<<<<<< HEAD
-=======
         logging: Default::default(),
->>>>>>> 9b91dad3
         span: dummy_span(),
     }
 }
