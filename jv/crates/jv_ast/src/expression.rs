--- conflicted
+++ resolved
@@ -54,7 +54,9 @@
     /// Regex literal with raw + normalized pattern metadata.
     RegexLiteral(RegexLiteral),
 
-<<<<<<< HEAD
+    /// Concise regex command expression.
+    RegexCommand(Box<RegexCommand>),
+
     /// 単位付きリテラル。
     UnitLiteral {
         /// 元となるリテラル式。
@@ -66,10 +68,6 @@
         /// ソース上の位置。
         span: Span,
     },
-=======
-    /// Concise regex command expression.
-    RegexCommand(Box<RegexCommand>),
->>>>>>> f057c6d9
 
     // Identifiers
     Identifier(String, Span),
