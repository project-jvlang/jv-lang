--- conflicted
+++ resolved
@@ -1,16 +1,16 @@
-// jv_ast/types - Basic types, operators, and position information
+// jv_ast/types - Basic types, operators, and position information
 use crate::{annotation::Annotation, expression::RegexTemplateSegment};
-use serde::{Deserialize, Serialize};
-
-/// Position information for AST nodes
+use serde::{Deserialize, Serialize};
+
+/// Position information for AST nodes
 #[derive(Debug, Clone, PartialEq, Eq, Serialize, Deserialize, Default)]
 pub struct Span {
-    pub start_line: usize,
-    pub start_column: usize,
-    pub end_line: usize,
-    pub end_column: usize,
-}
-
+    pub start_line: usize,
+    pub start_column: usize,
+    pub end_line: usize,
+    pub end_column: usize,
+}
+
 impl Span {
     pub fn new(start_line: usize, start_column: usize, end_line: usize, end_column: usize) -> Self {
         Self {
@@ -54,9 +54,9 @@
     #[serde(default)]
     pub template_segments: Vec<RegexTemplateSegment>,
 }
-
-/// Literal values
-#[derive(Debug, Clone, PartialEq, Serialize, Deserialize)]
+
+/// Literal values
+#[derive(Debug, Clone, PartialEq, Serialize, Deserialize)]
 pub enum Literal {
     String(String),
     Number(String), // Keep as string for precision
@@ -66,131 +66,7 @@
     Regex(RegexLiteral),
 }
 
-<<<<<<< HEAD
 /// 正規表現の定数化キー（SHA-256の下位128bitとプレビュー）。
-=======
-/// Binary operators
-#[derive(Debug, Clone, PartialEq, Serialize, Deserialize)]
-pub enum BinaryOp {
-    // Arithmetic
-    Add,
-    Subtract,
-    Multiply,
-    Divide,
-    Modulo,
-    // Comparison
-    Equal,
-    NotEqual,
-    Less,
-    LessEqual,
-    Greater,
-    GreaterEqual,
-    /// Type test (instanceof) operator
-    Is,
-    // Logical
-    And,
-    Or,
-    // Null safety
-    Elvis, // ?:
-    // Range operators
-    RangeExclusive,
-    RangeInclusive,
-    // Bitwise
-    BitAnd,
-    BitOr,
-    BitXor,
-    // Assignment compound
-    PlusAssign,
-    MinusAssign,
-    MultiplyAssign,
-    DivideAssign,
-}
-
-/// Unary operators
-#[derive(Debug, Clone, PartialEq, Serialize, Deserialize)]
-pub enum UnaryOp {
-    Not,    // !
-    Minus,  // -
-    Plus,   // +
-    BitNot, // ~
-}
-
-/// Type annotations
-#[derive(Debug, Clone, PartialEq, Serialize, Deserialize)]
-pub enum TypeAnnotation {
-    Simple(String),
-    Nullable(Box<TypeAnnotation>),
-    Generic {
-        name: String,
-        type_args: Vec<TypeAnnotation>,
-    },
-    Function {
-        params: Vec<TypeAnnotation>,
-        return_type: Box<TypeAnnotation>,
-    },
-    Array(Box<TypeAnnotation>),
-}
-
-/// Represents a single element inside a tuple type annotation, preserving source metadata.
-#[derive(Debug, Clone, PartialEq, Serialize, Deserialize)]
-pub struct TupleTypeElement {
-    /// Element type as declared in the tuple annotation.
-    pub ty: TypeAnnotation,
-    /// Optional source span covering the element.
-    #[serde(default)]
-    pub span: Option<Span>,
-}
-
-impl TupleTypeElement {
-    /// Creates a new tuple type element descriptor.
-    pub fn new(ty: TypeAnnotation, span: Option<Span>) -> Self {
-        Self { ty, span }
-    }
-}
-
-/// Structured metadata describing a tuple type annotation, including all element types.
-#[derive(Debug, Clone, PartialEq, Serialize, Deserialize)]
-pub struct TupleTypeDescriptor {
-    /// Number of elements contained in the tuple.
-    pub arity: usize,
-    /// Element descriptors in declaration order.
-    #[serde(default)]
-    pub elements: Vec<TupleTypeElement>,
-    /// Optional span covering the tuple annotation itself (`(A B C)`).
-    #[serde(default)]
-    pub annotation_span: Option<Span>,
-}
-
-impl TupleTypeDescriptor {
-    /// Constructs a descriptor from the provided elements and optional source span.
-    pub fn new(elements: Vec<TupleTypeElement>, annotation_span: Option<Span>) -> Self {
-        let arity = elements.len();
-        Self {
-            arity,
-            elements,
-            annotation_span,
-        }
-    }
-
-    /// Updates the stored elements while keeping the arity in sync.
-    pub fn set_elements(&mut self, elements: Vec<TupleTypeElement>) {
-        self.arity = elements.len();
-        self.elements = elements;
-    }
-
-    /// Returns the number of tuple elements.
-    pub fn arity(&self) -> usize {
-        self.arity
-    }
-
-    /// Indicates whether the tuple descriptor has no elements.
-    pub fn is_empty(&self) -> bool {
-        self.arity == 0
-    }
-}
-
-/// Variance marker used by generic parameters (`out T` / `in T`).
->>>>>>> 4d844dce
 #[derive(Debug, Clone, PartialEq, Eq, Serialize, Deserialize)]
 pub struct PatternConstKey {
     pub hash: [u8; 16],
@@ -244,55 +120,55 @@
         self
     }
 }
-
-/// Binary operators
-#[derive(Debug, Clone, PartialEq, Serialize, Deserialize)]
-pub enum BinaryOp {
-    // Arithmetic
-    Add,
-    Subtract,
-    Multiply,
-    Divide,
-    Modulo,
-    // Comparison
-    Equal,
-    NotEqual,
-    Less,
-    LessEqual,
-    Greater,
-    GreaterEqual,
-    /// Type test (instanceof) operator
-    Is,
-    // Logical
-    And,
-    Or,
-    // Null safety
-    Elvis, // ?:
-    // Range operators
-    RangeExclusive,
-    RangeInclusive,
-    // Bitwise
-    BitAnd,
-    BitOr,
-    BitXor,
-    // Assignment compound
-    PlusAssign,
-    MinusAssign,
-    MultiplyAssign,
-    DivideAssign,
-}
-
-/// Unary operators
-#[derive(Debug, Clone, PartialEq, Serialize, Deserialize)]
-pub enum UnaryOp {
-    Not,    // !
-    Minus,  // -
-    Plus,   // +
-    BitNot, // ~
-}
-
-/// Type annotations
-#[derive(Debug, Clone, PartialEq, Serialize, Deserialize)]
+
+/// Binary operators
+#[derive(Debug, Clone, PartialEq, Serialize, Deserialize)]
+pub enum BinaryOp {
+    // Arithmetic
+    Add,
+    Subtract,
+    Multiply,
+    Divide,
+    Modulo,
+    // Comparison
+    Equal,
+    NotEqual,
+    Less,
+    LessEqual,
+    Greater,
+    GreaterEqual,
+    /// Type test (instanceof) operator
+    Is,
+    // Logical
+    And,
+    Or,
+    // Null safety
+    Elvis, // ?:
+    // Range operators
+    RangeExclusive,
+    RangeInclusive,
+    // Bitwise
+    BitAnd,
+    BitOr,
+    BitXor,
+    // Assignment compound
+    PlusAssign,
+    MinusAssign,
+    MultiplyAssign,
+    DivideAssign,
+}
+
+/// Unary operators
+#[derive(Debug, Clone, PartialEq, Serialize, Deserialize)]
+pub enum UnaryOp {
+    Not,    // !
+    Minus,  // -
+    Plus,   // +
+    BitNot, // ~
+}
+
+/// Type annotations
+#[derive(Debug, Clone, PartialEq, Serialize, Deserialize)]
 pub enum TypeAnnotation {
     Simple(String),
     Nullable(Box<TypeAnnotation>),
@@ -316,384 +192,442 @@
     },
 }
 
-/// Variance marker used by generic parameters (`out T` / `in T`).
-#[derive(Debug, Clone, PartialEq, Eq, Serialize, Deserialize)]
-pub enum VarianceMarker {
-    /// Covariant (`out T`).
-    Covariant,
-    /// Contravariant (`in T`).
-    Contravariant,
-}
-
-/// Qualified name used for traits, capabilities, and other declaration references.
+/// Tuple 型注釈の各要素を表すメタデータ。
 #[derive(Debug, Clone, PartialEq, Serialize, Deserialize)]
-pub struct QualifiedName {
-    pub segments: Vec<String>,
-    pub span: Span,
-}
-
-impl QualifiedName {
-    pub fn new(segments: Vec<String>, span: Span) -> Self {
-        Self { segments, span }
-    }
-
-    pub fn simple_name(&self) -> Option<&str> {
-        self.segments.last().map(String::as_str)
-    }
-
-    pub fn qualified(&self) -> String {
-        self.segments.join(".")
-    }
-}
-
-/// Additional hints used when resolving capabilities.
-#[derive(Debug, Clone, PartialEq, Serialize, Deserialize, Default)]
-pub struct CapabilityHints {
+pub struct TupleTypeElement {
+    /// 要素の型注釈。
+    pub ty: TypeAnnotation,
+    /// ソースにおける要素位置。
     #[serde(default)]
-    pub preferred_impl: Option<String>,
+    pub span: Option<Span>,
+}
+
+impl TupleTypeElement {
+    /// 指定された型とスパンで新しい要素メタデータを生成する。
+    pub fn new(ty: TypeAnnotation, span: Option<Span>) -> Self {
+        Self { ty, span }
+    }
+}
+
+/// Tuple 型注釈全体を表す記述子。
+#[derive(Debug, Clone, PartialEq, Serialize, Deserialize)]
+pub struct TupleTypeDescriptor {
+    /// 要素数。
+    pub arity: usize,
+    /// 宣言順に並んだ要素メタデータ。
     #[serde(default)]
-    pub inline_only: bool,
-}
-
-/// Capability requirement analogous to type class constraints.
-#[derive(Debug, Clone, PartialEq, Serialize, Deserialize)]
-pub struct CapabilityRequirement {
-    pub name: QualifiedName,
-    pub target: TypeAnnotation,
+    pub elements: Vec<TupleTypeElement>,
+    /// `(A B C)` 全体のスパン。
     #[serde(default)]
-    pub hints: CapabilityHints,
-    pub span: Span,
-}
-
-/// Function signature-style predicate for advanced constraints.
-#[derive(Debug, Clone, PartialEq, Serialize, Deserialize)]
-pub struct FunctionConstraintSignature {
-    pub parameters: Vec<TypeAnnotation>,
-    pub return_type: Option<TypeAnnotation>,
-    pub span: Span,
-}
-
-/// Canonical primitive families recognised by the compiler.
-#[derive(Debug, Clone, Copy, PartialEq, Eq, Serialize, Deserialize)]
-pub enum PrimitiveTypeName {
-    Int,
-    Long,
-    Short,
-    Byte,
-    Float,
-    Double,
-    Boolean,
-    Char,
-}
-
-/// Origin of a primitive reference in source code.
-#[derive(Debug, Clone, Copy, PartialEq, Eq, Serialize, Deserialize)]
-pub enum PrimitiveTypeSource {
-    PrimitiveKeyword,
-    BoxedIdentifier,
-    QualifiedBoxedIdentifier,
-}
-
-impl Default for PrimitiveTypeSource {
-    fn default() -> Self {
-        PrimitiveTypeSource::PrimitiveKeyword
-    }
-}
-
-/// Reference to a primitive family captured from source.
-#[derive(Debug, Clone, PartialEq, Serialize, Deserialize)]
-pub struct PrimitiveTypeReference {
-    pub primitive: PrimitiveTypeName,
-    #[serde(default)]
-    pub source: PrimitiveTypeSource,
-    #[serde(default)]
-    pub raw_path: Vec<String>,
-    pub span: Span,
-}
-
-/// Metadata describing the primitive return intent of a function.
-#[derive(Debug, Clone, PartialEq, Serialize, Deserialize)]
-pub struct PrimitiveReturnMetadata {
-    pub reference: PrimitiveTypeReference,
-}
-
-/// Primitive bound metadata surfaced from where clauses.
-#[derive(Debug, Clone, PartialEq, Serialize, Deserialize)]
-pub struct PrimitiveBound {
-    pub type_param: String,
-    pub reference: PrimitiveTypeReference,
-    #[serde(default)]
-    pub compatible_aliases: Vec<PrimitiveTypeReference>,
-    pub span: Span,
-}
-
-/// where句で指定される制約の集合。
-#[derive(Debug, Clone, PartialEq, Serialize, Deserialize)]
-pub struct WhereClause {
-    pub predicates: Vec<WherePredicate>,
-    #[serde(default)]
-    pub primitive_bounds: Vec<PrimitiveBound>,
-    pub span: Span,
-}
-
-/// Directive that indicates how a detected raw type should be handled.
-#[derive(Debug, Clone, PartialEq, Serialize, Deserialize)]
-pub enum RawTypeContinuation {
-    /// Default policy (warn + defensive code).
-    DefaultPolicy,
-    /// Allow raw usage but surface comment-only mitigation.
-    AllowWithComment,
-}
-
-/// Raw type continuation directive extracted from source comments.
-#[derive(Debug, Clone, PartialEq, Serialize, Deserialize)]
-pub struct RawTypeDirective {
-    pub owner: QualifiedName,
-    pub span: Span,
-    pub mode: RawTypeContinuation,
-}
-
-/// Generic type parameter declaration with metadata.
-#[derive(Debug, Clone, PartialEq, Serialize, Deserialize)]
-pub struct GenericParameter {
-    pub name: String,
-    #[serde(default)]
-    pub bounds: Vec<TypeAnnotation>,
-    #[serde(default)]
-    pub variance: Option<VarianceMarker>,
-    #[serde(default)]
-    pub default: Option<TypeAnnotation>,
-    /// Optional kind metadata describing higher-kinded parameters.
-    #[serde(default)]
-    pub kind: Option<Kind>,
-    pub span: Span,
-}
-
-impl GenericParameter {
-    /// Returns the declared kind if one was provided.
-    pub fn kind(&self) -> Option<&Kind> {
-        self.kind.as_ref()
-    }
-
-    /// Indicates whether the parameter has explicit kind metadata.
-    pub fn has_kind(&self) -> bool {
-        self.kind.is_some()
-    }
-}
-
-/// Const parameter declaration used for lightweight dependent typing.
-#[derive(Debug, Clone, PartialEq, Serialize, Deserialize)]
-pub struct ConstParameter {
-    pub name: String,
-    pub type_annotation: TypeAnnotation,
-    #[serde(default)]
-    pub default: Option<TypeLevelExpr>,
-    pub span: Span,
-}
-
-impl ConstParameter {
-    /// Returns whether the const parameter provides a default value.
-    pub fn has_default(&self) -> bool {
-        self.default.is_some()
-    }
-}
-
-/// Identifier used within type-level expressions.
-#[derive(Debug, Clone, PartialEq, Serialize, Deserialize)]
-pub struct TypeLevelIdentifier {
-    pub name: String,
-    pub span: Span,
-}
-
-/// Binary operators available inside type-level expressions.
-#[derive(Debug, Clone, PartialEq, Serialize, Deserialize)]
-pub enum TypeLevelOp {
-    Add,
-    Subtract,
-    Multiply,
-    Divide,
-    Modulo,
-    Equal,
-    NotEqual,
-    Less,
-    LessEqual,
-    Greater,
-    GreaterEqual,
-    And,
-    Or,
-}
-
-/// Expressions evaluated at the type level (for const parameter defaults, etc.).
-#[derive(Debug, Clone, PartialEq, Serialize, Deserialize)]
-pub enum TypeLevelExpr {
-    LiteralInt(i64),
-    LiteralBool(bool),
-    LiteralString(String),
-    Identifier(TypeLevelIdentifier),
-    Apply {
-        callee: Box<TypeLevelExpr>,
-        arguments: Vec<TypeLevelExpr>,
-        span: Span,
-    },
-    BinaryOp {
-        op: TypeLevelOp,
-        lhs: Box<TypeLevelExpr>,
-        rhs: Box<TypeLevelExpr>,
-        span: Span,
-    },
-}
-
-/// Constraint describing additional requirements on a kind.
-#[derive(Debug, Clone, PartialEq, Serialize, Deserialize)]
-pub struct KindConstraint {
-    pub trait_name: QualifiedName,
-    #[serde(default)]
-    pub type_args: Vec<TypeAnnotation>,
-    pub span: Span,
-}
-
-/// Higher-kinded type metadata tracked for generic parameters.
-#[derive(Debug, Clone, PartialEq, Serialize, Deserialize)]
-pub enum Kind {
-    /// Simple value-level type (`*`).
-    Star,
-    /// Arrow kind representing single-argument higher-kinded types.
-    Arrow {
-        parameter: Box<Kind>,
-        result: Box<Kind>,
-    },
-    /// N-ary higher-kinded type with explicit parameter list.
-    Higher {
-        parameters: Vec<Kind>,
-        result: Box<Kind>,
-    },
-    /// Kind annotated with trait-style constraints.
-    Constraint {
-        base: Box<Kind>,
-        constraints: Vec<KindConstraint>,
-    },
-}
-
-/// Generic signature combining parameters, optional where clause, and raw directives.
-#[derive(Debug, Clone, PartialEq, Serialize, Deserialize, Default)]
-pub struct GenericSignature {
-    #[serde(default)]
-    pub parameters: Vec<GenericParameter>,
-    /// Const parameters declared alongside the generic type parameters.
-    #[serde(default)]
-    pub const_parameters: Vec<ConstParameter>,
-    #[serde(default)]
-    pub where_clause: Option<WhereClause>,
-    #[serde(default)]
-    pub raw_directives: Vec<RawTypeDirective>,
-    #[serde(default)]
-    pub span: Span,
-}
-
-impl GenericSignature {
-    /// Returns the type parameters tracked by the signature.
-    pub fn type_parameters(&self) -> &[GenericParameter] {
-        &self.parameters
-    }
-
-    /// Returns the const parameters associated with the signature.
-    pub fn const_parameters(&self) -> &[ConstParameter] {
-        &self.const_parameters
-    }
-
-    /// Indicates whether any const parameters were declared.
-    pub fn has_const_parameters(&self) -> bool {
-        !self.const_parameters.is_empty()
-    }
-}
-
-/// where句内の個別制約。
-#[derive(Debug, Clone, PartialEq, Serialize, Deserialize)]
-pub enum WherePredicate {
-    TraitBound {
-        type_param: String,
-        trait_name: QualifiedName,
-        type_args: Vec<TypeAnnotation>,
-        span: Span,
-    },
-    Capability {
-        type_param: String,
-        capability: CapabilityRequirement,
-        span: Span,
-    },
-    FunctionSignature {
-        type_param: String,
-        signature: FunctionConstraintSignature,
-        span: Span,
-    },
-}
-
-impl WherePredicate {
-    pub fn span(&self) -> &Span {
-        match self {
-            WherePredicate::TraitBound { span, .. }
-            | WherePredicate::Capability { span, .. }
-            | WherePredicate::FunctionSignature { span, .. } => span,
+    pub annotation_span: Option<Span>,
+}
+
+impl TupleTypeDescriptor {
+    /// 要素列とスパンから記述子を生成する。
+    pub fn new(elements: Vec<TupleTypeElement>, annotation_span: Option<Span>) -> Self {
+        let arity = elements.len();
+        Self {
+            arity,
+            elements,
+            annotation_span,
         }
     }
-}
-
-/// Pattern matching constructs
-#[derive(Debug, Clone, PartialEq, Serialize, Deserialize)]
-pub enum Pattern {
-    Literal(Literal, Span),
-    Identifier(String, Span),
-    Wildcard(Span), // _
-    Constructor {
-        name: String,
-        patterns: Vec<Pattern>,
-        span: Span,
-    },
-    Range {
-        start: Box<crate::Expression>,
-        end: Box<crate::Expression>,
-        inclusive_end: bool,
-        span: Span,
-    },
-    Guard {
-        pattern: Box<Pattern>,
-        condition: crate::Expression,
-        span: Span,
-    },
-}
-
-/// Visibility modifiers
-#[derive(Debug, Clone, PartialEq, Serialize, Deserialize)]
-pub enum Visibility {
-    Public,
-    Private,
-    Internal,
-    Protected,
-}
-
-/// Class/data class modifiers
-#[derive(Debug, Clone, PartialEq, Serialize, Deserialize)]
-pub struct Modifiers {
-    pub visibility: Visibility,
-    pub is_abstract: bool,
-    pub is_final: bool,
-    pub is_static: bool,
-    pub is_override: bool,
-    pub is_open: bool,
-    #[serde(default)]
-    pub annotations: Vec<Annotation>,
-}
-
-impl Default for Modifiers {
-    fn default() -> Self {
-        Self {
-            visibility: Visibility::Private,
-            is_abstract: false,
-            is_final: false,
-            is_static: false,
-            is_override: false,
-            is_open: false,
-            annotations: Vec::new(),
-        }
-    }
-}
+
+    /// 要素を差し替えつつ要素数を同期する。
+    pub fn set_elements(&mut self, elements: Vec<TupleTypeElement>) {
+        self.arity = elements.len();
+        self.elements = elements;
+    }
+
+    /// 要素数を返す。
+    pub fn arity(&self) -> usize {
+        self.arity
+    }
+
+    /// 空タプルか判定する。
+    pub fn is_empty(&self) -> bool {
+        self.arity == 0
+    }
+}
+
+/// Variance marker used by generic parameters (`out T` / `in T`).
+#[derive(Debug, Clone, PartialEq, Eq, Serialize, Deserialize)]
+pub enum VarianceMarker {
+    /// Covariant (`out T`).
+    Covariant,
+    /// Contravariant (`in T`).
+    Contravariant,
+}
+
+/// Qualified name used for traits, capabilities, and other declaration references.
+#[derive(Debug, Clone, PartialEq, Serialize, Deserialize)]
+pub struct QualifiedName {
+    pub segments: Vec<String>,
+    pub span: Span,
+}
+
+impl QualifiedName {
+    pub fn new(segments: Vec<String>, span: Span) -> Self {
+        Self { segments, span }
+    }
+
+    pub fn simple_name(&self) -> Option<&str> {
+        self.segments.last().map(String::as_str)
+    }
+
+    pub fn qualified(&self) -> String {
+        self.segments.join(".")
+    }
+}
+
+/// Additional hints used when resolving capabilities.
+#[derive(Debug, Clone, PartialEq, Serialize, Deserialize, Default)]
+pub struct CapabilityHints {
+    #[serde(default)]
+    pub preferred_impl: Option<String>,
+    #[serde(default)]
+    pub inline_only: bool,
+}
+
+/// Capability requirement analogous to type class constraints.
+#[derive(Debug, Clone, PartialEq, Serialize, Deserialize)]
+pub struct CapabilityRequirement {
+    pub name: QualifiedName,
+    pub target: TypeAnnotation,
+    #[serde(default)]
+    pub hints: CapabilityHints,
+    pub span: Span,
+}
+
+/// Function signature-style predicate for advanced constraints.
+#[derive(Debug, Clone, PartialEq, Serialize, Deserialize)]
+pub struct FunctionConstraintSignature {
+    pub parameters: Vec<TypeAnnotation>,
+    pub return_type: Option<TypeAnnotation>,
+    pub span: Span,
+}
+
+/// Canonical primitive families recognised by the compiler.
+#[derive(Debug, Clone, Copy, PartialEq, Eq, Serialize, Deserialize)]
+pub enum PrimitiveTypeName {
+    Int,
+    Long,
+    Short,
+    Byte,
+    Float,
+    Double,
+    Boolean,
+    Char,
+}
+
+/// Origin of a primitive reference in source code.
+#[derive(Debug, Clone, Copy, PartialEq, Eq, Serialize, Deserialize)]
+pub enum PrimitiveTypeSource {
+    PrimitiveKeyword,
+    BoxedIdentifier,
+    QualifiedBoxedIdentifier,
+}
+
+impl Default for PrimitiveTypeSource {
+    fn default() -> Self {
+        PrimitiveTypeSource::PrimitiveKeyword
+    }
+}
+
+/// Reference to a primitive family captured from source.
+#[derive(Debug, Clone, PartialEq, Serialize, Deserialize)]
+pub struct PrimitiveTypeReference {
+    pub primitive: PrimitiveTypeName,
+    #[serde(default)]
+    pub source: PrimitiveTypeSource,
+    #[serde(default)]
+    pub raw_path: Vec<String>,
+    pub span: Span,
+}
+
+/// Metadata describing the primitive return intent of a function.
+#[derive(Debug, Clone, PartialEq, Serialize, Deserialize)]
+pub struct PrimitiveReturnMetadata {
+    pub reference: PrimitiveTypeReference,
+}
+
+/// Primitive bound metadata surfaced from where clauses.
+#[derive(Debug, Clone, PartialEq, Serialize, Deserialize)]
+pub struct PrimitiveBound {
+    pub type_param: String,
+    pub reference: PrimitiveTypeReference,
+    #[serde(default)]
+    pub compatible_aliases: Vec<PrimitiveTypeReference>,
+    pub span: Span,
+}
+
+/// where句で指定される制約の集合。
+#[derive(Debug, Clone, PartialEq, Serialize, Deserialize)]
+pub struct WhereClause {
+    pub predicates: Vec<WherePredicate>,
+    #[serde(default)]
+    pub primitive_bounds: Vec<PrimitiveBound>,
+    pub span: Span,
+}
+
+/// Directive that indicates how a detected raw type should be handled.
+#[derive(Debug, Clone, PartialEq, Serialize, Deserialize)]
+pub enum RawTypeContinuation {
+    /// Default policy (warn + defensive code).
+    DefaultPolicy,
+    /// Allow raw usage but surface comment-only mitigation.
+    AllowWithComment,
+}
+
+/// Raw type continuation directive extracted from source comments.
+#[derive(Debug, Clone, PartialEq, Serialize, Deserialize)]
+pub struct RawTypeDirective {
+    pub owner: QualifiedName,
+    pub span: Span,
+    pub mode: RawTypeContinuation,
+}
+
+/// Generic type parameter declaration with metadata.
+#[derive(Debug, Clone, PartialEq, Serialize, Deserialize)]
+pub struct GenericParameter {
+    pub name: String,
+    #[serde(default)]
+    pub bounds: Vec<TypeAnnotation>,
+    #[serde(default)]
+    pub variance: Option<VarianceMarker>,
+    #[serde(default)]
+    pub default: Option<TypeAnnotation>,
+    /// Optional kind metadata describing higher-kinded parameters.
+    #[serde(default)]
+    pub kind: Option<Kind>,
+    pub span: Span,
+}
+
+impl GenericParameter {
+    /// Returns the declared kind if one was provided.
+    pub fn kind(&self) -> Option<&Kind> {
+        self.kind.as_ref()
+    }
+
+    /// Indicates whether the parameter has explicit kind metadata.
+    pub fn has_kind(&self) -> bool {
+        self.kind.is_some()
+    }
+}
+
+/// Const parameter declaration used for lightweight dependent typing.
+#[derive(Debug, Clone, PartialEq, Serialize, Deserialize)]
+pub struct ConstParameter {
+    pub name: String,
+    pub type_annotation: TypeAnnotation,
+    #[serde(default)]
+    pub default: Option<TypeLevelExpr>,
+    pub span: Span,
+}
+
+impl ConstParameter {
+    /// Returns whether the const parameter provides a default value.
+    pub fn has_default(&self) -> bool {
+        self.default.is_some()
+    }
+}
+
+/// Identifier used within type-level expressions.
+#[derive(Debug, Clone, PartialEq, Serialize, Deserialize)]
+pub struct TypeLevelIdentifier {
+    pub name: String,
+    pub span: Span,
+}
+
+/// Binary operators available inside type-level expressions.
+#[derive(Debug, Clone, PartialEq, Serialize, Deserialize)]
+pub enum TypeLevelOp {
+    Add,
+    Subtract,
+    Multiply,
+    Divide,
+    Modulo,
+    Equal,
+    NotEqual,
+    Less,
+    LessEqual,
+    Greater,
+    GreaterEqual,
+    And,
+    Or,
+}
+
+/// Expressions evaluated at the type level (for const parameter defaults, etc.).
+#[derive(Debug, Clone, PartialEq, Serialize, Deserialize)]
+pub enum TypeLevelExpr {
+    LiteralInt(i64),
+    LiteralBool(bool),
+    LiteralString(String),
+    Identifier(TypeLevelIdentifier),
+    Apply {
+        callee: Box<TypeLevelExpr>,
+        arguments: Vec<TypeLevelExpr>,
+        span: Span,
+    },
+    BinaryOp {
+        op: TypeLevelOp,
+        lhs: Box<TypeLevelExpr>,
+        rhs: Box<TypeLevelExpr>,
+        span: Span,
+    },
+}
+
+/// Constraint describing additional requirements on a kind.
+#[derive(Debug, Clone, PartialEq, Serialize, Deserialize)]
+pub struct KindConstraint {
+    pub trait_name: QualifiedName,
+    #[serde(default)]
+    pub type_args: Vec<TypeAnnotation>,
+    pub span: Span,
+}
+
+/// Higher-kinded type metadata tracked for generic parameters.
+#[derive(Debug, Clone, PartialEq, Serialize, Deserialize)]
+pub enum Kind {
+    /// Simple value-level type (`*`).
+    Star,
+    /// Arrow kind representing single-argument higher-kinded types.
+    Arrow {
+        parameter: Box<Kind>,
+        result: Box<Kind>,
+    },
+    /// N-ary higher-kinded type with explicit parameter list.
+    Higher {
+        parameters: Vec<Kind>,
+        result: Box<Kind>,
+    },
+    /// Kind annotated with trait-style constraints.
+    Constraint {
+        base: Box<Kind>,
+        constraints: Vec<KindConstraint>,
+    },
+}
+
+/// Generic signature combining parameters, optional where clause, and raw directives.
+#[derive(Debug, Clone, PartialEq, Serialize, Deserialize, Default)]
+pub struct GenericSignature {
+    #[serde(default)]
+    pub parameters: Vec<GenericParameter>,
+    /// Const parameters declared alongside the generic type parameters.
+    #[serde(default)]
+    pub const_parameters: Vec<ConstParameter>,
+    #[serde(default)]
+    pub where_clause: Option<WhereClause>,
+    #[serde(default)]
+    pub raw_directives: Vec<RawTypeDirective>,
+    #[serde(default)]
+    pub span: Span,
+}
+
+impl GenericSignature {
+    /// Returns the type parameters tracked by the signature.
+    pub fn type_parameters(&self) -> &[GenericParameter] {
+        &self.parameters
+    }
+
+    /// Returns the const parameters associated with the signature.
+    pub fn const_parameters(&self) -> &[ConstParameter] {
+        &self.const_parameters
+    }
+
+    /// Indicates whether any const parameters were declared.
+    pub fn has_const_parameters(&self) -> bool {
+        !self.const_parameters.is_empty()
+    }
+}
+
+/// where句内の個別制約。
+#[derive(Debug, Clone, PartialEq, Serialize, Deserialize)]
+pub enum WherePredicate {
+    TraitBound {
+        type_param: String,
+        trait_name: QualifiedName,
+        type_args: Vec<TypeAnnotation>,
+        span: Span,
+    },
+    Capability {
+        type_param: String,
+        capability: CapabilityRequirement,
+        span: Span,
+    },
+    FunctionSignature {
+        type_param: String,
+        signature: FunctionConstraintSignature,
+        span: Span,
+    },
+}
+
+impl WherePredicate {
+    pub fn span(&self) -> &Span {
+        match self {
+            WherePredicate::TraitBound { span, .. }
+            | WherePredicate::Capability { span, .. }
+            | WherePredicate::FunctionSignature { span, .. } => span,
+        }
+    }
+}
+
+/// Pattern matching constructs
+#[derive(Debug, Clone, PartialEq, Serialize, Deserialize)]
+pub enum Pattern {
+    Literal(Literal, Span),
+    Identifier(String, Span),
+    Wildcard(Span), // _
+    Constructor {
+        name: String,
+        patterns: Vec<Pattern>,
+        span: Span,
+    },
+    Range {
+        start: Box<crate::Expression>,
+        end: Box<crate::Expression>,
+        inclusive_end: bool,
+        span: Span,
+    },
+    Guard {
+        pattern: Box<Pattern>,
+        condition: crate::Expression,
+        span: Span,
+    },
+}
+
+/// Visibility modifiers
+#[derive(Debug, Clone, PartialEq, Serialize, Deserialize)]
+pub enum Visibility {
+    Public,
+    Private,
+    Internal,
+    Protected,
+}
+
+/// Class/data class modifiers
+#[derive(Debug, Clone, PartialEq, Serialize, Deserialize)]
+pub struct Modifiers {
+    pub visibility: Visibility,
+    pub is_abstract: bool,
+    pub is_final: bool,
+    pub is_static: bool,
+    pub is_override: bool,
+    pub is_open: bool,
+    #[serde(default)]
+    pub annotations: Vec<Annotation>,
+}
+
+impl Default for Modifiers {
+    fn default() -> Self {
+        Self {
+            visibility: Visibility::Private,
+            is_abstract: false,
+            is_final: false,
+            is_static: false,
+            is_override: false,
+            is_open: false,
+            annotations: Vec::new(),
+        }
+    }
+}