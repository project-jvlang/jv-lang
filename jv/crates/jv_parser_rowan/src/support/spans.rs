<<<<<<< HEAD
use jv_ast::{ConcurrencyConstruct, Expression, ResourceManagement, Span, Statement};
use jv_lexer::Token;

/// Create a [`Span`] from a single lexer [`Token`].
pub fn span_from_token(token: &Token) -> Span {
    Span::from_token_lexeme(token.line, token.column, &token.lexeme)
}

/// Merge two spans into a single span covering both ranges.
pub fn merge_spans(start: &Span, end: &Span) -> Span {
    start.merge(end)
}

/// Obtain the span associated with an expression node.
pub fn expression_span(expr: &Expression) -> Span {
    match expr {
        Expression::Literal(_, span) => span.clone(),
        Expression::RegexLiteral(literal) => literal.span.clone(),
        Expression::Identifier(_, span) => span.clone(),
        Expression::Binary { span, .. } => span.clone(),
        Expression::Unary { span, .. } => span.clone(),
        Expression::Call { span, .. } => span.clone(),
        Expression::MemberAccess { span, .. } => span.clone(),
        Expression::NullSafeMemberAccess { span, .. } => span.clone(),
        Expression::StringInterpolation { span, .. } => span.clone(),
        Expression::MultilineString(literal) => literal.span.clone(),
        Expression::JsonLiteral(literal) => literal.span.clone(),
        Expression::When { span, .. } => span.clone(),
        Expression::If { span, .. } => span.clone(),
        Expression::IndexAccess { span, .. } => span.clone(),
        Expression::NullSafeIndexAccess { span, .. } => span.clone(),
        Expression::TypeCast { span, .. } => span.clone(),
=======
use jv_ast::{ConcurrencyConstruct, Expression, ResourceManagement, Span, Statement};
use jv_lexer::Token;

/// Create a [`Span`] from a single lexer [`Token`].
pub fn span_from_token(token: &Token) -> Span {
    Span::from_token_lexeme(token.line, token.column, &token.lexeme)
}

/// Merge two spans into a single span covering both ranges.
pub fn merge_spans(start: &Span, end: &Span) -> Span {
    start.merge(end)
}

/// Obtain the span associated with an expression node.
pub fn expression_span(expr: &Expression) -> Span {
    match expr {
        Expression::Literal(_, span) => span.clone(),
        Expression::RegexLiteral(literal) => literal.span.clone(),
        Expression::RegexCommand(command) => command.span.clone(),
        Expression::Identifier(_, span) => span.clone(),
        Expression::Binary { span, .. } => span.clone(),
        Expression::Unary { span, .. } => span.clone(),
        Expression::Call { span, .. } => span.clone(),
        Expression::MemberAccess { span, .. } => span.clone(),
        Expression::NullSafeMemberAccess { span, .. } => span.clone(),
        Expression::StringInterpolation { span, .. } => span.clone(),
        Expression::MultilineString(literal) => literal.span.clone(),
        Expression::JsonLiteral(literal) => literal.span.clone(),
        Expression::When { span, .. } => span.clone(),
        Expression::If { span, .. } => span.clone(),
        Expression::IndexAccess { span, .. } => span.clone(),
        Expression::NullSafeIndexAccess { span, .. } => span.clone(),
        Expression::TypeCast { span, .. } => span.clone(),
>>>>>>> f057c6d9
        Expression::Block { span, .. } => span.clone(),
        Expression::Array { span, .. } => span.clone(),
        Expression::Lambda { span, .. } => span.clone(),
        Expression::Try { span, .. } => span.clone(),
        Expression::LogBlock(block) => block.span.clone(),
        Expression::This(span) => span.clone(),
        Expression::Super(span) => span.clone(),
        Expression::UnitLiteral { span, .. } => span.clone(),
    }
}

/// Obtain the span associated with a statement node.
pub fn statement_span(stmt: &Statement) -> Span {
    match stmt {
        Statement::ValDeclaration { span, .. } => span.clone(),
        Statement::VarDeclaration { span, .. } => span.clone(),
        Statement::FunctionDeclaration { span, .. } => span.clone(),
        Statement::DataClassDeclaration { span, .. } => span.clone(),
        Statement::Expression { span, .. } => span.clone(),
        Statement::Return { span, .. } => span.clone(),
        Statement::Throw { span, .. } => span.clone(),
        Statement::Assignment { span, .. } => span.clone(),
        Statement::ClassDeclaration { span, .. } => span.clone(),
        Statement::InterfaceDeclaration { span, .. } => span.clone(),
        Statement::ExtensionFunction(ef) => ef.span.clone(),
        Statement::Import { span, .. } => span.clone(),
        Statement::ForIn(for_in) => for_in.span.clone(),
        Statement::Break(span) => span.clone(),
        Statement::Continue(span) => span.clone(),
        Statement::Package { span, .. } => span.clone(),
        Statement::Comment(comment) => comment.span.clone(),
        Statement::UnitTypeDefinition(definition) => definition.span.clone(),
        Statement::Concurrency(concurrency) => match concurrency {
            ConcurrencyConstruct::Spawn { span, .. } => span.clone(),
            ConcurrencyConstruct::Async { span, .. } => span.clone(),
            ConcurrencyConstruct::Await { span, .. } => span.clone(),
        },
        Statement::ResourceManagement(rm) => match rm {
            ResourceManagement::Use { span, .. } => span.clone(),
            ResourceManagement::Defer { span, .. } => span.clone(),
        },
    }
}
<|MERGE_RESOLUTION|>--- conflicted
+++ resolved
@@ -1,71 +1,36 @@
-<<<<<<< HEAD
-use jv_ast::{ConcurrencyConstruct, Expression, ResourceManagement, Span, Statement};
-use jv_lexer::Token;
-
-/// Create a [`Span`] from a single lexer [`Token`].
-pub fn span_from_token(token: &Token) -> Span {
-    Span::from_token_lexeme(token.line, token.column, &token.lexeme)
-}
-
-/// Merge two spans into a single span covering both ranges.
-pub fn merge_spans(start: &Span, end: &Span) -> Span {
-    start.merge(end)
-}
-
-/// Obtain the span associated with an expression node.
-pub fn expression_span(expr: &Expression) -> Span {
-    match expr {
-        Expression::Literal(_, span) => span.clone(),
-        Expression::RegexLiteral(literal) => literal.span.clone(),
-        Expression::Identifier(_, span) => span.clone(),
-        Expression::Binary { span, .. } => span.clone(),
-        Expression::Unary { span, .. } => span.clone(),
-        Expression::Call { span, .. } => span.clone(),
-        Expression::MemberAccess { span, .. } => span.clone(),
-        Expression::NullSafeMemberAccess { span, .. } => span.clone(),
-        Expression::StringInterpolation { span, .. } => span.clone(),
-        Expression::MultilineString(literal) => literal.span.clone(),
-        Expression::JsonLiteral(literal) => literal.span.clone(),
-        Expression::When { span, .. } => span.clone(),
-        Expression::If { span, .. } => span.clone(),
-        Expression::IndexAccess { span, .. } => span.clone(),
-        Expression::NullSafeIndexAccess { span, .. } => span.clone(),
-        Expression::TypeCast { span, .. } => span.clone(),
-=======
-use jv_ast::{ConcurrencyConstruct, Expression, ResourceManagement, Span, Statement};
-use jv_lexer::Token;
-
-/// Create a [`Span`] from a single lexer [`Token`].
-pub fn span_from_token(token: &Token) -> Span {
-    Span::from_token_lexeme(token.line, token.column, &token.lexeme)
-}
-
-/// Merge two spans into a single span covering both ranges.
-pub fn merge_spans(start: &Span, end: &Span) -> Span {
-    start.merge(end)
-}
-
-/// Obtain the span associated with an expression node.
-pub fn expression_span(expr: &Expression) -> Span {
-    match expr {
+use jv_ast::{ConcurrencyConstruct, Expression, ResourceManagement, Span, Statement};
+use jv_lexer::Token;
+
+/// Create a [`Span`] from a single lexer [`Token`].
+pub fn span_from_token(token: &Token) -> Span {
+    Span::from_token_lexeme(token.line, token.column, &token.lexeme)
+}
+
+/// Merge two spans into a single span covering both ranges.
+pub fn merge_spans(start: &Span, end: &Span) -> Span {
+    start.merge(end)
+}
+
+/// Obtain the span associated with an expression node.
+pub fn expression_span(expr: &Expression) -> Span {
+    match expr {
         Expression::Literal(_, span) => span.clone(),
         Expression::RegexLiteral(literal) => literal.span.clone(),
         Expression::RegexCommand(command) => command.span.clone(),
         Expression::Identifier(_, span) => span.clone(),
-        Expression::Binary { span, .. } => span.clone(),
-        Expression::Unary { span, .. } => span.clone(),
-        Expression::Call { span, .. } => span.clone(),
-        Expression::MemberAccess { span, .. } => span.clone(),
-        Expression::NullSafeMemberAccess { span, .. } => span.clone(),
-        Expression::StringInterpolation { span, .. } => span.clone(),
-        Expression::MultilineString(literal) => literal.span.clone(),
-        Expression::JsonLiteral(literal) => literal.span.clone(),
-        Expression::When { span, .. } => span.clone(),
-        Expression::If { span, .. } => span.clone(),
-        Expression::IndexAccess { span, .. } => span.clone(),
-        Expression::NullSafeIndexAccess { span, .. } => span.clone(),
-        Expression::TypeCast { span, .. } => span.clone(),
->>>>>>> f057c6d9
+        Expression::Binary { span, .. } => span.clone(),
+        Expression::Unary { span, .. } => span.clone(),
+        Expression::Call { span, .. } => span.clone(),
+        Expression::MemberAccess { span, .. } => span.clone(),
+        Expression::NullSafeMemberAccess { span, .. } => span.clone(),
+        Expression::StringInterpolation { span, .. } => span.clone(),
+        Expression::MultilineString(literal) => literal.span.clone(),
+        Expression::JsonLiteral(literal) => literal.span.clone(),
+        Expression::When { span, .. } => span.clone(),
+        Expression::If { span, .. } => span.clone(),
+        Expression::IndexAccess { span, .. } => span.clone(),
+        Expression::NullSafeIndexAccess { span, .. } => span.clone(),
+        Expression::TypeCast { span, .. } => span.clone(),
         Expression::Block { span, .. } => span.clone(),
         Expression::Array { span, .. } => span.clone(),
         Expression::Lambda { span, .. } => span.clone(),
@@ -76,36 +41,36 @@
         Expression::UnitLiteral { span, .. } => span.clone(),
     }
 }
-
-/// Obtain the span associated with a statement node.
-pub fn statement_span(stmt: &Statement) -> Span {
-    match stmt {
-        Statement::ValDeclaration { span, .. } => span.clone(),
-        Statement::VarDeclaration { span, .. } => span.clone(),
-        Statement::FunctionDeclaration { span, .. } => span.clone(),
-        Statement::DataClassDeclaration { span, .. } => span.clone(),
-        Statement::Expression { span, .. } => span.clone(),
-        Statement::Return { span, .. } => span.clone(),
-        Statement::Throw { span, .. } => span.clone(),
-        Statement::Assignment { span, .. } => span.clone(),
-        Statement::ClassDeclaration { span, .. } => span.clone(),
-        Statement::InterfaceDeclaration { span, .. } => span.clone(),
-        Statement::ExtensionFunction(ef) => ef.span.clone(),
-        Statement::Import { span, .. } => span.clone(),
-        Statement::ForIn(for_in) => for_in.span.clone(),
-        Statement::Break(span) => span.clone(),
+
+/// Obtain the span associated with a statement node.
+pub fn statement_span(stmt: &Statement) -> Span {
+    match stmt {
+        Statement::ValDeclaration { span, .. } => span.clone(),
+        Statement::VarDeclaration { span, .. } => span.clone(),
+        Statement::FunctionDeclaration { span, .. } => span.clone(),
+        Statement::DataClassDeclaration { span, .. } => span.clone(),
+        Statement::Expression { span, .. } => span.clone(),
+        Statement::Return { span, .. } => span.clone(),
+        Statement::Throw { span, .. } => span.clone(),
+        Statement::Assignment { span, .. } => span.clone(),
+        Statement::ClassDeclaration { span, .. } => span.clone(),
+        Statement::InterfaceDeclaration { span, .. } => span.clone(),
+        Statement::ExtensionFunction(ef) => ef.span.clone(),
+        Statement::Import { span, .. } => span.clone(),
+        Statement::ForIn(for_in) => for_in.span.clone(),
+        Statement::Break(span) => span.clone(),
         Statement::Continue(span) => span.clone(),
         Statement::Package { span, .. } => span.clone(),
         Statement::Comment(comment) => comment.span.clone(),
         Statement::UnitTypeDefinition(definition) => definition.span.clone(),
         Statement::Concurrency(concurrency) => match concurrency {
-            ConcurrencyConstruct::Spawn { span, .. } => span.clone(),
-            ConcurrencyConstruct::Async { span, .. } => span.clone(),
-            ConcurrencyConstruct::Await { span, .. } => span.clone(),
-        },
-        Statement::ResourceManagement(rm) => match rm {
-            ResourceManagement::Use { span, .. } => span.clone(),
-            ResourceManagement::Defer { span, .. } => span.clone(),
-        },
-    }
-}
+            ConcurrencyConstruct::Spawn { span, .. } => span.clone(),
+            ConcurrencyConstruct::Async { span, .. } => span.clone(),
+            ConcurrencyConstruct::Await { span, .. } => span.clone(),
+        },
+        Statement::ResourceManagement(rm) => match rm {
+            ResourceManagement::Use { span, .. } => span.clone(),
+            ResourceManagement::Defer { span, .. } => span.clone(),
+        },
+    }
+}