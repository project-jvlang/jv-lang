--- conflicted
+++ resolved
@@ -30,6 +30,7 @@
     Token, TokenMetadata, TokenTrivia, TokenType,
 };
 use jv_type_inference_java::{lower_type_annotation_from_tokens, TypeLoweringErrorKind};
+use std::collections::HashSet;
 
 /// ローワリング結果。
 #[derive(Debug)]
@@ -93,13 +94,113 @@
     }
 }
 
+#[derive(Clone, Default)]
+struct BindingEnvironment {
+    known: HashSet<String>,
+}
+
+impl BindingEnvironment {
+    fn new() -> Self {
+        Self {
+            known: HashSet::new(),
+        }
+    }
+
+    fn from_parent(parent: &BindingEnvironment) -> Self {
+        Self {
+            known: parent.known.clone(),
+        }
+    }
+
+    fn register_name(&mut self, name: &str) {
+        if name.is_empty() || name == "_" {
+            return;
+        }
+        self.known.insert(name.to_string());
+    }
+
+    fn register_pattern(&mut self, pattern: &BindingPatternKind) {
+        match pattern {
+            BindingPatternKind::Identifier { name, .. } => self.register_name(name),
+            BindingPatternKind::Tuple { elements, .. }
+            | BindingPatternKind::List { elements, .. } => {
+                for element in elements {
+                    self.register_pattern(element);
+                }
+            }
+            BindingPatternKind::Wildcard { .. } => {}
+        }
+    }
+
+    fn register_parameters(&mut self, parameters: &[Parameter]) {
+        for parameter in parameters {
+            self.register_name(&parameter.name);
+        }
+    }
+
+    fn register_statement(&mut self, statement: &Statement) {
+        match statement {
+            Statement::ValDeclaration { name, binding, .. } => {
+                if let Some(pattern) = binding {
+                    self.register_pattern(pattern);
+                } else {
+                    self.register_name(name);
+                }
+            }
+            Statement::VarDeclaration { name, binding, .. } => {
+                if let Some(pattern) = binding {
+                    self.register_pattern(pattern);
+                } else {
+                    self.register_name(name);
+                }
+            }
+            _ => {}
+        }
+    }
+
+    fn register_loop_binding(&mut self, binding: &LoopBinding) {
+        if let Some(pattern) = &binding.pattern {
+            self.register_pattern(pattern);
+        } else {
+            self.register_name(&binding.name);
+        }
+    }
+
+    fn contains(&self, name: &str) -> bool {
+        self.known.contains(name)
+    }
+}
+
+fn collect_binding_pattern_identifiers(pattern: &BindingPatternKind, output: &mut Vec<String>) {
+    match pattern {
+        BindingPatternKind::Identifier { name, .. } => {
+            if name != "_" {
+                output.push(name.clone());
+            }
+        }
+        BindingPatternKind::Tuple { elements, .. } | BindingPatternKind::List { elements, .. } => {
+            for element in elements {
+                collect_binding_pattern_identifiers(element, output);
+            }
+        }
+        BindingPatternKind::Wildcard { .. } => {}
+    }
+}
+
 /// Rowan構文木からASTステートメントを生成する。
 pub fn lower_program(root: &JvSyntaxNode, tokens: &[Token]) -> LoweringResult {
     let context = LoweringContext::new(tokens);
     let mut statements = Vec::new();
     let mut diagnostics = Vec::new();
-
-    collect_statements_from_children(&context, root, &mut statements, &mut diagnostics);
+    let mut environment = BindingEnvironment::new();
+
+    collect_statements_from_children(
+        &context,
+        root,
+        &mut statements,
+        &mut diagnostics,
+        &mut environment,
+    );
     normalize_import_aliases(&mut statements);
 
     LoweringResult {
@@ -113,6 +214,7 @@
     parent: &JvSyntaxNode,
     statements: &mut Vec<Statement>,
     diagnostics: &mut Vec<LoweringDiagnostic>,
+    environment: &mut BindingEnvironment,
 ) {
     for child in parent.children() {
         if child.kind().is_token() {
@@ -120,11 +222,11 @@
         }
 
         if child.kind() == SyntaxKind::StatementList {
-            collect_statements_from_children(context, &child, statements, diagnostics);
+            collect_statements_from_children(context, &child, statements, diagnostics, environment);
             continue;
         }
 
-        process_candidate(context, child, statements, diagnostics);
+        process_candidate(context, child, statements, diagnostics, environment);
     }
 }
 
@@ -157,6 +259,7 @@
     node: JvSyntaxNode,
     statements: &mut Vec<Statement>,
     diagnostics: &mut Vec<LoweringDiagnostic>,
+    environment: &mut BindingEnvironment,
 ) {
     if node.kind().is_token() {
         return;
@@ -179,8 +282,11 @@
         return;
     }
 
-    match lower_single_statement(context, &node, diagnostics) {
-        Ok(statement) => statements.push(statement),
+    match lower_single_statement(context, &node, diagnostics, environment) {
+        Ok(statement) => {
+            environment.register_statement(&statement);
+            statements.push(statement);
+        }
         Err(diagnostic) => diagnostics.push(diagnostic),
     }
 }
@@ -189,6 +295,7 @@
     context: &LoweringContext<'_>,
     node: &JvSyntaxNode,
     diagnostics: &mut Vec<LoweringDiagnostic>,
+    environment: &BindingEnvironment,
 ) -> Result<Statement, LoweringDiagnostic> {
     if context.tokens_for(node).is_empty() {
         return Err(LoweringDiagnostic::new(
@@ -205,19 +312,21 @@
         SyntaxKind::PackageDeclaration => lower_package(context, node),
         SyntaxKind::ImportDeclaration => lower_import(context, node),
         SyntaxKind::CommentStatement => lower_comment(context, node),
-        SyntaxKind::AssignmentStatement => lower_assignment(context, node, diagnostics),
+        SyntaxKind::AssignmentStatement => {
+            lower_assignment(context, node, diagnostics, environment)
+        }
         SyntaxKind::ValDeclaration => lower_value(context, node, true, diagnostics),
         SyntaxKind::VarDeclaration => lower_value(context, node, false, diagnostics),
-        SyntaxKind::FunctionDeclaration => lower_function(context, node, diagnostics),
-        SyntaxKind::ClassDeclaration => lower_class(context, node, diagnostics),
-        SyntaxKind::ForStatement => lower_for(context, node, diagnostics),
+        SyntaxKind::FunctionDeclaration => lower_function(context, node, diagnostics, environment),
+        SyntaxKind::ClassDeclaration => lower_class(context, node, diagnostics, environment),
+        SyntaxKind::ForStatement => lower_for(context, node, diagnostics, environment),
         SyntaxKind::ReturnStatement => lower_return(context, node, diagnostics),
         SyntaxKind::ThrowStatement => lower_throw(context, node, diagnostics),
         SyntaxKind::BreakStatement => lower_break(context, node),
         SyntaxKind::ContinueStatement => lower_continue(context, node),
-        SyntaxKind::UseStatement => lower_use(context, node, diagnostics),
-        SyntaxKind::DeferStatement => lower_defer(context, node, diagnostics),
-        SyntaxKind::SpawnStatement => lower_spawn(context, node, diagnostics),
+        SyntaxKind::UseStatement => lower_use(context, node, diagnostics, environment),
+        SyntaxKind::DeferStatement => lower_defer(context, node, diagnostics, environment),
+        SyntaxKind::SpawnStatement => lower_spawn(context, node, diagnostics, environment),
         SyntaxKind::WhenStatement | SyntaxKind::Expression => {
             lower_expression_statement(context, node, diagnostics)
         }
@@ -428,6 +537,7 @@
     context: &LoweringContext<'_>,
     node: &JvSyntaxNode,
     diagnostics: &mut Vec<LoweringDiagnostic>,
+    environment: &BindingEnvironment,
 ) -> Result<Statement, LoweringDiagnostic> {
     let target_node = child_node(node, SyntaxKind::AssignmentTarget).ok_or_else(|| {
         missing_child_diagnostic(
@@ -463,22 +573,47 @@
     let span = context.span_for(node).unwrap_or_else(Span::dummy);
 
     if let Some(pattern) = binding_pattern.clone() {
-        if let Some(type_node) = child_node(&target_node, SyntaxKind::TypeAnnotation) {
-            if let Some(annotation) =
-                lower_type_annotation_container(context, &type_node, node, diagnostics)
-            {
-                if let Some(name) = pattern.first_identifier() {
-                    let modifiers = Modifiers::default();
-                    return Ok(Statement::ValDeclaration {
-                        name: name.to_string(),
-                        binding: Some(pattern),
-                        type_annotation: Some(annotation),
-                        initializer: value,
-                        modifiers,
-                        origin: ValBindingOrigin::ImplicitTyped,
-                        span,
-                    });
-                }
+        let mut identifiers = Vec::new();
+        collect_binding_pattern_identifiers(&pattern, &mut identifiers);
+        let declare_binding = if identifiers.is_empty() {
+            false
+        } else {
+            identifiers
+                .iter()
+                .any(|name| !environment.contains(name.as_str()))
+        };
+
+        if declare_binding {
+            if let Some(type_node) = child_node(&target_node, SyntaxKind::TypeAnnotation) {
+                if let Some(annotation) =
+                    lower_type_annotation_container(context, &type_node, node, diagnostics)
+                {
+                    if let Some(name) = pattern.first_identifier() {
+                        let modifiers = Modifiers::default();
+                        return Ok(Statement::ValDeclaration {
+                            name: name.to_string(),
+                            binding: Some(pattern),
+                            type_annotation: Some(annotation),
+                            initializer: value,
+                            modifiers,
+                            origin: ValBindingOrigin::ImplicitTyped,
+                            span,
+                        });
+                    }
+                }
+            }
+
+            if let BindingPatternKind::Identifier { name, .. } = &pattern {
+                let modifiers = Modifiers::default();
+                return Ok(Statement::ValDeclaration {
+                    name: name.clone(),
+                    binding: Some(pattern),
+                    type_annotation: None,
+                    initializer: value,
+                    modifiers,
+                    origin: ValBindingOrigin::Implicit,
+                    span,
+                });
             }
         }
     }
@@ -495,6 +630,7 @@
     context: &LoweringContext<'_>,
     node: &JvSyntaxNode,
     diagnostics: &mut Vec<LoweringDiagnostic>,
+    environment: &BindingEnvironment,
 ) -> Result<Statement, LoweringDiagnostic> {
     let resource_node = child_node(node, SyntaxKind::Expression).ok_or_else(|| {
         missing_child_diagnostic(
@@ -516,7 +652,7 @@
         )
     })?;
 
-    let body = lower_block_expression(context, &block_node, diagnostics);
+    let body = lower_block_expression_with_parent(context, &block_node, diagnostics, environment);
     let resource_span = expression_span(&resource);
     let body_span = expression_span(&body);
     let span = merge_spans(&resource_span, &body_span);
@@ -532,6 +668,7 @@
     context: &LoweringContext<'_>,
     node: &JvSyntaxNode,
     diagnostics: &mut Vec<LoweringDiagnostic>,
+    environment: &BindingEnvironment,
 ) -> Result<Statement, LoweringDiagnostic> {
     let block_node = child_node(node, SyntaxKind::Block).ok_or_else(|| {
         missing_child_diagnostic(
@@ -542,7 +679,7 @@
         )
     })?;
 
-    let body = lower_block_expression(context, &block_node, diagnostics);
+    let body = lower_block_expression_with_parent(context, &block_node, diagnostics, environment);
     let span = expression_span(&body);
 
     Ok(Statement::ResourceManagement(ResourceManagement::Defer {
@@ -555,6 +692,7 @@
     context: &LoweringContext<'_>,
     node: &JvSyntaxNode,
     diagnostics: &mut Vec<LoweringDiagnostic>,
+    environment: &BindingEnvironment,
 ) -> Result<Statement, LoweringDiagnostic> {
     let block_node = child_node(node, SyntaxKind::Block).ok_or_else(|| {
         missing_child_diagnostic(
@@ -565,7 +703,7 @@
         )
     })?;
 
-    let body = lower_block_expression(context, &block_node, diagnostics);
+    let body = lower_block_expression_with_parent(context, &block_node, diagnostics, environment);
     let span = expression_span(&body);
 
     Ok(Statement::Concurrency(ConcurrencyConstruct::Spawn {
@@ -805,9 +943,38 @@
     block: &JvSyntaxNode,
     diagnostics: &mut Vec<LoweringDiagnostic>,
 ) -> Expression {
+    lower_block_expression_with_env(context, block, diagnostics, BindingEnvironment::new())
+}
+
+fn lower_block_expression_with_parent(
+    context: &LoweringContext<'_>,
+    block: &JvSyntaxNode,
+    diagnostics: &mut Vec<LoweringDiagnostic>,
+    parent: &BindingEnvironment,
+) -> Expression {
+    lower_block_expression_with_env(
+        context,
+        block,
+        diagnostics,
+        BindingEnvironment::from_parent(parent),
+    )
+}
+
+fn lower_block_expression_with_env(
+    context: &LoweringContext<'_>,
+    block: &JvSyntaxNode,
+    diagnostics: &mut Vec<LoweringDiagnostic>,
+    mut environment: BindingEnvironment,
+) -> Expression {
     let span = context.span_for(block).unwrap_or_else(Span::dummy);
     let mut statements = Vec::new();
-    collect_statements_from_children(context, block, &mut statements, diagnostics);
+    collect_statements_from_children(
+        context,
+        block,
+        &mut statements,
+        diagnostics,
+        &mut environment,
+    );
     Expression::Block { statements, span }
 }
 
@@ -856,7 +1023,7 @@
         Ok(expr) => Ok(expr),
         Err(err) => {
             let expression_parser::ExpressionError { message, span } = err;
-            if message.contains("JV2101") || message.contains("JV3103") {
+            if message.contains("JV2101") {
                 let span = span
                     .or_else(|| context.span_for(span_node))
                     .unwrap_or_else(Span::dummy);
@@ -1342,7 +1509,20 @@
                     })
                 }
                 TokenType::LeftBrace => {
-                    if has_high_json_confidence(token) {
+                    let use_json = if has_high_json_confidence(token) {
+                        if let Some(close_index) = self.find_matching_brace(index) {
+                            let inner = &self.tokens[index + 1..close_index];
+                            !inner
+                                .iter()
+                                .any(|tok| matches!(tok.token_type, TokenType::Arrow))
+                        } else {
+                            true
+                        }
+                    } else {
+                        false
+                    };
+
+                    if use_json {
                         self.parse_json_object_expression(index)
                     } else {
                         self.parse_brace_expression()
@@ -1350,7 +1530,6 @@
                 }
                 TokenType::LeftBracket => self.parse_array_expression(index),
                 TokenType::When => self.parse_when_expression(),
-<<<<<<< HEAD
                 TokenType::Log
                 | TokenType::Trace
                 | TokenType::Debug
@@ -1361,9 +1540,6 @@
                         .expect("log keyword should map to level");
                     self.parse_log_block_expression(level, index)
                 }
-=======
-                TokenType::If => self.parse_if_expression(),
->>>>>>> eae12a0b
                 _ => self.parse_primary(),
             }
         }
@@ -1911,6 +2087,7 @@
 
             match first.token_type {
                 TokenType::Val => self.parse_val_statement(slice, absolute_start),
+                TokenType::Var => self.parse_var_statement(slice, absolute_start),
                 TokenType::Return => {
                     let expr_slice = &slice[1..];
                     let value = if expr_slice.is_empty() {
@@ -1930,20 +2107,105 @@
                                 Some(span.clone()),
                             ));
                         }
-                        let target = Self::parse_nested_expression(target_tokens)?.expr;
-                        let value = Self::parse_nested_expression(value_tokens)?.expr;
-                        Ok(Statement::Assignment {
-                            target,
-                            binding_pattern: None,
-                            value,
-                            span,
-                        })
+                        if let Some(val_decl) = self.try_parse_implicit_val_statement(
+                            target_tokens,
+                            value_tokens,
+                            span.clone(),
+                            absolute_start,
+                        )? {
+                            Ok(val_decl)
+                        } else {
+                            let target = Self::parse_nested_expression(target_tokens)?.expr;
+                            let value = Self::parse_nested_expression(value_tokens)?.expr;
+                            Ok(Statement::Assignment {
+                                target,
+                                binding_pattern: None,
+                                value,
+                                span,
+                            })
+                        }
                     } else {
                         let expr = Self::parse_nested_expression(slice)?.expr;
                         Ok(Statement::Expression { expr, span })
                     }
                 }
             }
+        }
+
+        fn try_parse_implicit_val_statement(
+            &self,
+            target_tokens: &[&'a Token],
+            value_tokens: &[&'a Token],
+            span: Span,
+            absolute_start: usize,
+        ) -> Result<Option<Statement>, ExpressionError> {
+            let first = target_tokens.first().ok_or_else(|| {
+                ExpressionError::new("代入ターゲットが存在しません", Some(span.clone()))
+            })?;
+
+            let name = match &first.token_type {
+                TokenType::Identifier(id) => id.clone(),
+                _ => return Ok(None),
+            };
+
+            let mut cursor = 1usize;
+            let mut type_annotation: Option<TypeAnnotation> = None;
+
+            if cursor < target_tokens.len() {
+                if !matches!(target_tokens[cursor].token_type, TokenType::Colon) {
+                    return Ok(None);
+                }
+                cursor += 1;
+                let type_start = cursor;
+                if type_start >= target_tokens.len() {
+                    return Err(ExpressionError::new(
+                        "`x: Type = ...` 形式の型注釈が不足しています",
+                        Some(span.clone()),
+                    ));
+                }
+
+                let owned: Vec<Token> = target_tokens[type_start..]
+                    .iter()
+                    .map(|token| (*token).clone())
+                    .collect();
+                match lower_type_annotation_from_tokens(&owned) {
+                    Ok(lowered) => {
+                        type_annotation = Some(lowered.into_annotation());
+                    }
+                    Err(error) => {
+                        let type_span = error.span().cloned().or_else(|| {
+                            Some(span_for_range(
+                                self.tokens,
+                                absolute_start + type_start,
+                                absolute_start + target_tokens.len(),
+                            ))
+                        });
+                        return Err(ExpressionError::new(error.message().to_string(), type_span));
+                    }
+                }
+                cursor = target_tokens.len();
+            }
+
+            if cursor != target_tokens.len() {
+                return Ok(None);
+            }
+
+            let initializer = Self::parse_nested_expression(value_tokens)?.expr;
+            let origin = if type_annotation.is_some() {
+                ValBindingOrigin::ImplicitTyped
+            } else {
+                ValBindingOrigin::Implicit
+            };
+
+            Ok(Some(Statement::ValDeclaration {
+                name,
+                binding: None,
+                type_annotation,
+                initializer,
+                modifiers: Modifiers::default(),
+                origin,
+                span,
+            }))
         }
 
         fn parse_val_statement(
@@ -2025,6 +2287,95 @@
                 initializer,
                 modifiers: Modifiers::default(),
                 origin: ValBindingOrigin::ExplicitKeyword,
+                span,
+            })
+        }
+
+        fn parse_var_statement(
+            &self,
+            slice: &[&'a Token],
+            absolute_start: usize,
+        ) -> Result<Statement, ExpressionError> {
+            let absolute_end = absolute_start + slice.len();
+            let span = span_for_range(self.tokens, absolute_start, absolute_end);
+
+            if slice.len() < 2 {
+                return Err(ExpressionError::new(
+                    "`var` 宣言の構文が不正です",
+                    Some(span.clone()),
+                ));
+            }
+
+            let name_token = slice[1];
+            let name = match &name_token.token_type {
+                TokenType::Identifier(id) => id.clone(),
+                _ => {
+                    return Err(ExpressionError::new(
+                        "`var` 宣言には識別子が必要です",
+                        Some(span_from_token(name_token)),
+                    ));
+                }
+            };
+
+            let mut cursor = 2usize;
+            let mut type_annotation: Option<TypeAnnotation> = None;
+
+            if cursor < slice.len() && matches!(slice[cursor].token_type, TokenType::Colon) {
+                cursor += 1;
+                let mut type_end = cursor;
+                while type_end < slice.len()
+                    && !matches!(slice[type_end].token_type, TokenType::Assign)
+                {
+                    type_end += 1;
+                }
+
+                let type_tokens = &slice[cursor..type_end];
+                if type_tokens.is_empty() {
+                    return Err(ExpressionError::new(
+                        "`var` 宣言の型注釈が不足しています",
+                        Some(span.clone()),
+                    ));
+                }
+
+                let owned: Vec<Token> = type_tokens.iter().map(|token| (*token).clone()).collect();
+                match lower_type_annotation_from_tokens(&owned) {
+                    Ok(lowered) => type_annotation = Some(lowered.into_annotation()),
+                    Err(error) => {
+                        return Err(ExpressionError::new(
+                            error.message().to_string(),
+                            error.span().cloned(),
+                        ));
+                    }
+                }
+                cursor = type_end;
+            }
+
+            let mut initializer: Option<Expression> = None;
+
+            if cursor < slice.len() {
+                if matches!(slice[cursor].token_type, TokenType::Assign) {
+                    let initializer_tokens = &slice[cursor + 1..];
+                    if initializer_tokens.is_empty() {
+                        return Err(ExpressionError::new(
+                            "`var` 宣言の初期化式が必要です",
+                            Some(span.clone()),
+                        ));
+                    }
+                    initializer = Some(Self::parse_nested_expression(initializer_tokens)?.expr);
+                } else {
+                    return Err(ExpressionError::new(
+                        "`var` 宣言の構文が不正です",
+                        Some(span.clone()),
+                    ));
+                }
+            }
+
+            Ok(Statement::VarDeclaration {
+                name,
+                binding: None,
+                type_annotation,
+                initializer,
+                modifiers: Modifiers::default(),
                 span,
             })
         }
@@ -2050,112 +2401,6 @@
                 }
             }
             None
-        }
-
-        fn parse_if_expression(&mut self) -> Result<ParsedExpr, ExpressionError> {
-            let (if_token, if_index) = self.advance_with_index().ok_or_else(|| {
-                ExpressionError::new("`if` 式の先頭トークンを取得できませんでした", None)
-            })?;
-            let if_span = span_from_token(if_token);
-
-            while matches!(
-                self.peek_token().map(|token| &token.token_type),
-                Some(TokenType::LayoutComma)
-            ) {
-                self.pos += 1;
-            }
-
-            let condition_start = self.pos;
-            if !matches!(
-                self.peek_token().map(|token| &token.token_type),
-                Some(TokenType::LeftParen)
-            ) {
-                return Err(ExpressionError::new(
-                    "`if` 条件を開始する '(' が必要です",
-                    self.span_at(self.pos),
-                ));
-            }
-
-            let condition_end = self.find_matching_paren(condition_start).ok_or_else(|| {
-                ExpressionError::new(
-                    "`if` 条件を閉じる ')' が必要です",
-                    self.span_at(condition_start),
-                )
-            })?;
-
-            let condition_tokens = &self.tokens[condition_start + 1..condition_end];
-            if condition_tokens.is_empty() {
-                return Err(ExpressionError::new(
-                    "`if` 条件式が必要です",
-                    self.span_at(condition_start),
-                ));
-            }
-            let condition_expr = Self::parse_nested_expression(condition_tokens)?.expr;
-            self.pos = condition_end + 1;
-
-            while matches!(
-                self.peek_token().map(|token| &token.token_type),
-                Some(TokenType::LayoutComma)
-            ) {
-                self.pos += 1;
-            }
-
-            if self.pos >= self.tokens.len() {
-                return Err(ExpressionError::new(
-                    "`if` 分岐の式が必要です",
-                    self.span_at(self.pos),
-                ));
-            }
-
-            let then_parsed = self.parse_expression_bp(0)?;
-            let then_span = then_parsed.span();
-            let then_expr = then_parsed.expr;
-
-            while matches!(
-                self.peek_token().map(|token| &token.token_type),
-                Some(TokenType::LayoutComma)
-            ) {
-                self.pos += 1;
-            }
-
-            let mut else_branch = None;
-            let mut end_span = then_span.clone();
-            if matches!(
-                self.peek_token().map(|token| &token.token_type),
-                Some(TokenType::Else)
-            ) {
-                self.pos += 1;
-
-                while matches!(
-                    self.peek_token().map(|token| &token.token_type),
-                    Some(TokenType::LayoutComma)
-                ) {
-                    self.pos += 1;
-                }
-
-                if self.pos >= self.tokens.len() {
-                    return Err(ExpressionError::new(
-                        "`else` 分岐の式が必要です",
-                        self.span_at(self.pos),
-                    ));
-                }
-
-                let else_parsed = self.parse_expression_bp(0)?;
-                end_span = else_parsed.span();
-                else_branch = Some(Box::new(else_parsed.expr));
-            }
-
-            let span = merge_spans(&if_span, &end_span);
-            Ok(ParsedExpr {
-                expr: Expression::If {
-                    condition: Box::new(condition_expr),
-                    then_branch: Box::new(then_expr),
-                    else_branch,
-                    span: span.clone(),
-                },
-                start: if_index,
-                end: self.pos,
-            })
         }
 
         fn parse_when_expression(&mut self) -> Result<ParsedExpr, ExpressionError> {
@@ -4999,6 +5244,7 @@
     context: &LoweringContext<'_>,
     node: &JvSyntaxNode,
     diagnostics: &mut Vec<LoweringDiagnostic>,
+    environment: &BindingEnvironment,
 ) -> Result<Statement, LoweringDiagnostic> {
     let tokens = context.tokens_for(node);
     let span = context.span_for(node).unwrap_or_else(Span::dummy);
@@ -5143,8 +5389,10 @@
         .and_then(|ret| lower_type_annotation_container(context, &ret, node, diagnostics));
 
     let fallback_span = span.clone();
+    let mut body_environment = BindingEnvironment::from_parent(environment);
+    body_environment.register_parameters(&parameters);
     let body = if let Some(block) = child_node(node, SyntaxKind::Block) {
-        lower_block_expression(context, &block, diagnostics)
+        lower_block_expression_with_env(context, &block, diagnostics, body_environment)
     } else {
         node.children()
             .find(|child| child.kind() == SyntaxKind::Expression)
@@ -5181,6 +5429,7 @@
     context: &LoweringContext<'_>,
     node: &JvSyntaxNode,
     diagnostics: &mut Vec<LoweringDiagnostic>,
+    environment: &BindingEnvironment,
 ) -> Result<Statement, LoweringDiagnostic> {
     let tokens = context.tokens_for(node);
     let span = context.span_for(node).unwrap_or_else(Span::dummy);
@@ -5201,7 +5450,7 @@
         .unwrap_or_default();
 
     let (properties, methods) = child_node(node, SyntaxKind::ClassBody)
-        .map(|body| lower_class_members(context, &body, diagnostics))
+        .map(|body| lower_class_members(context, &body, diagnostics, environment))
         .transpose()?
         .unwrap_or_default();
 
@@ -5240,6 +5489,7 @@
     context: &LoweringContext<'_>,
     body: &JvSyntaxNode,
     diagnostics: &mut Vec<LoweringDiagnostic>,
+    environment: &BindingEnvironment,
 ) -> Result<(Vec<Property>, Vec<Box<Statement>>), LoweringDiagnostic> {
     let mut properties = Vec::new();
     let mut methods = Vec::new();
@@ -5248,7 +5498,14 @@
         if child.kind().is_token() {
             continue;
         }
-        process_class_member(context, &child, diagnostics, &mut properties, &mut methods)?;
+        process_class_member(
+            context,
+            &child,
+            diagnostics,
+            &mut properties,
+            &mut methods,
+            environment,
+        )?;
     }
 
     Ok((properties, methods))
@@ -5260,6 +5517,7 @@
     diagnostics: &mut Vec<LoweringDiagnostic>,
     properties: &mut Vec<Property>,
     methods: &mut Vec<Box<Statement>>,
+    environment: &BindingEnvironment,
 ) -> Result<(), LoweringDiagnostic> {
     match member.kind() {
         SyntaxKind::ValDeclaration => {
@@ -5273,7 +5531,7 @@
             }
         }
         SyntaxKind::FunctionDeclaration => {
-            let statement = lower_function(context, member, diagnostics)?;
+            let statement = lower_function(context, member, diagnostics, environment)?;
             methods.push(Box::new(statement));
         }
         SyntaxKind::StatementList => {
@@ -5281,7 +5539,14 @@
                 if stmt.kind().is_token() {
                     continue;
                 }
-                process_class_member(context, &stmt, diagnostics, properties, methods)?;
+                process_class_member(
+                    context,
+                    &stmt,
+                    diagnostics,
+                    properties,
+                    methods,
+                    environment,
+                )?;
             }
         }
         other => {
@@ -5361,6 +5626,7 @@
     context: &LoweringContext<'_>,
     node: &JvSyntaxNode,
     diagnostics: &mut Vec<LoweringDiagnostic>,
+    environment: &BindingEnvironment,
 ) -> Result<Statement, LoweringDiagnostic> {
     let binding_node = child_node(node, SyntaxKind::BindingPattern).ok_or_else(|| {
         missing_child_diagnostic(
@@ -5404,8 +5670,12 @@
         .and_then(|block| context.span_for(&block))
         .unwrap_or_else(|| context.span_for(node).unwrap_or_else(Span::dummy));
 
+    let mut body_environment = BindingEnvironment::from_parent(environment);
+    body_environment.register_loop_binding(&loop_binding);
     let body = match child_node(node, SyntaxKind::Block) {
-        Some(block) => lower_block_expression(context, &block, diagnostics),
+        Some(block) => {
+            lower_block_expression_with_env(context, &block, diagnostics, body_environment)
+        }
         None => {
             push_diagnostic(
                 diagnostics,
