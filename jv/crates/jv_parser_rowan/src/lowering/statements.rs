use super::helpers::{
    collect_annotation_texts, first_identifier_text, JvSyntaxNode, LoweringContext,
};
use crate::support::{
    literals::regex_literal_from_token,
    spans::{expression_span, merge_spans, span_from_token},
};
use crate::syntax::{SyntaxKind, TokenKind};
use jv_ast::annotation::{Annotation, AnnotationArgument, AnnotationName, AnnotationValue};
use jv_ast::comments::{CommentKind, CommentStatement, CommentVisibility};
use jv_ast::expression::{
    Argument, BinaryMetadata, CallArgumentMetadata, CallArgumentStyle, IsTestKind, IsTestMetadata,
    LabeledSpan as TupleLabelSpan, LogBlock, LogBlockLevel, LogItem, Parameter, ParameterModifiers,
    ParameterProperty, RegexCommand, RegexCommandMode, RegexCommandModeOrigin, RegexFlag,
    RegexGuardStrategy, RegexLambdaReplacement, RegexLiteralReplacement, RegexReplacement,
    RegexTemplateSegment, StringPart, TupleContextFlags, TupleFieldMeta, UnitSpacingStyle, WhenArm,
};
use jv_ast::json::{
    JsonComment, JsonCommentKind, JsonEntry, JsonLiteral, JsonValue, NumberGrouping,
};
use jv_ast::statement::{
    ConcurrencyConstruct, ExtensionFunction, ForInStatement, LoopBinding, LoopStrategy,
    NumericRangeLoop, Property, ResourceManagement, TestDataset, TestDatasetRow, TestDeclaration,
    TestParameter, TestSampleMetadata, UnitConversionBlock, UnitConversionKind, UnitDependency,
    UnitRelation, UnitTypeDefinition, UnitTypeMember, ValBindingOrigin,
};
use jv_ast::strings::{MultilineKind, MultilineStringLiteral, RawStringFlavor};
use jv_ast::types::{
    BinaryOp, GenericParameter, GenericSignature, Literal, Modifiers, Pattern, PatternOrigin,
    RegexLiteral, TypeAnnotation, UnaryOp, UnitSymbol, VarianceMarker,
};
use jv_ast::{BindingPatternKind, Expression, SequenceDelimiter, Span, Statement};
use jv_lexer::{
    FieldNameLabelToken, JsonCommentTrivia, JsonCommentTriviaKind, JsonConfidence,
    LabeledSpan as LexerLabelSpan, LayoutMode, Lexer, NumberGroupingKind, StringDelimiterKind,
    StringInterpolationSegment, StringLiteralMetadata, Token, TokenMetadata, TokenTrivia,
    TokenType,
};
use jv_type_inference_java::{lower_type_annotation_from_tokens, TypeLoweringErrorKind};
use std::cmp::Ordering;

/// ローワリング結果。
#[derive(Debug)]
pub struct LoweringResult {
    /// 正常にローワリングされたステートメント列。
    pub statements: Vec<Statement>,
    /// ローワリング中に発生した診断。
    pub diagnostics: Vec<LoweringDiagnostic>,
}

impl LoweringResult {
    /// 診断が存在しないか判定する。
    pub fn is_success(&self) -> bool {
        self.diagnostics.is_empty()
    }
}

/// ローワリング診断の深刻度。
#[derive(Debug, Clone, Copy, PartialEq, Eq)]
pub enum LoweringDiagnosticSeverity {
    /// エラー。
    Error,
    /// 警告。
    Warning,
}

/// ローワリング診断情報。
#[derive(Debug, Clone)]
pub struct LoweringDiagnostic {
    /// メッセージ本文。
    pub message: String,
    /// 深刻度。
    pub severity: LoweringDiagnosticSeverity,
    /// 対象スパン。
    pub span: Option<jv_ast::Span>,
    /// 対象ノード種別。
    pub node_kind: SyntaxKind,
    /// 同定に利用できる識別子（存在する場合）。
    pub identifier: Option<String>,
    /// 関連するアノテーションテキスト。
    pub annotations: Vec<String>,
}

impl LoweringDiagnostic {
    fn new(
        severity: LoweringDiagnosticSeverity,
        message: impl Into<String>,
        span: Option<jv_ast::Span>,
        node_kind: SyntaxKind,
        identifier: Option<String>,
        annotations: Vec<String>,
    ) -> Self {
        Self {
            message: message.into(),
            severity,
            span,
            node_kind,
            identifier,
            annotations,
        }
    }
}

/// Rowan構文木からASTステートメントを生成する。
pub fn lower_program(root: &JvSyntaxNode, tokens: &[Token]) -> LoweringResult {
    let context = LoweringContext::new(tokens);
    let mut statements = Vec::new();
    let mut diagnostics = Vec::new();

    collect_statements_from_children(&context, root, &mut statements, &mut diagnostics);

    LoweringResult {
        statements,
        diagnostics,
    }
}

fn collect_statements_from_children(
    context: &LoweringContext<'_>,
    parent: &JvSyntaxNode,
    statements: &mut Vec<Statement>,
    diagnostics: &mut Vec<LoweringDiagnostic>,
) {
    for child in parent.children() {
        if child.kind().is_token() {
            continue;
        }

        if child.kind() == SyntaxKind::StatementList {
            collect_statements_from_children(context, &child, statements, diagnostics);
            continue;
        }

        process_candidate(context, child, statements, diagnostics);
    }
}

fn is_top_level_statement(kind: SyntaxKind) -> bool {
    matches!(
        kind,
        SyntaxKind::PackageDeclaration
            | SyntaxKind::ImportDeclaration
            | SyntaxKind::CommentStatement
            | SyntaxKind::ValDeclaration
            | SyntaxKind::VarDeclaration
            | SyntaxKind::UnitTypeDefinition
            | SyntaxKind::TestDeclaration
            | SyntaxKind::FunctionDeclaration
            | SyntaxKind::ClassDeclaration
            | SyntaxKind::WhenStatement
            | SyntaxKind::ForStatement
            | SyntaxKind::ReturnStatement
            | SyntaxKind::ThrowStatement
            | SyntaxKind::BreakStatement
            | SyntaxKind::ContinueStatement
            | SyntaxKind::UseStatement
            | SyntaxKind::DeferStatement
            | SyntaxKind::SpawnStatement
            | SyntaxKind::AssignmentStatement
            | SyntaxKind::Expression
    )
}

fn process_candidate(
    context: &LoweringContext<'_>,
    node: JvSyntaxNode,
    statements: &mut Vec<Statement>,
    diagnostics: &mut Vec<LoweringDiagnostic>,
) {
    if node.kind().is_token() {
        return;
    }

    if matches!(node.kind(), SyntaxKind::Error | SyntaxKind::BlockError) {
        let diagnostic = LoweringDiagnostic::new(
            LoweringDiagnosticSeverity::Error,
            "Rowanパーサでエラーノードが生成されました",
            context.span_for(&node),
            node.kind(),
            first_identifier_text(&node),
            collect_annotation_texts(&node),
        );
        diagnostics.push(diagnostic);
        return;
    }

    if !is_top_level_statement(node.kind()) {
        return;
    }

    match lower_single_statement(context, &node, diagnostics) {
        Ok(statement) => statements.push(statement),
        Err(diagnostic) => diagnostics.push(diagnostic),
    }
}

fn lower_single_statement(
    context: &LoweringContext<'_>,
    node: &JvSyntaxNode,
    diagnostics: &mut Vec<LoweringDiagnostic>,
) -> Result<Statement, LoweringDiagnostic> {
    if context.tokens_for(node).is_empty() {
        return Err(LoweringDiagnostic::new(
            LoweringDiagnosticSeverity::Error,
            "Rowanノードに対応するトークン列が空です",
            None,
            node.kind(),
            first_identifier_text(node),
            collect_annotation_texts(node),
        ));
    }

    match node.kind() {
        SyntaxKind::PackageDeclaration => lower_package(context, node),
        SyntaxKind::ImportDeclaration => lower_import(context, node),
        SyntaxKind::CommentStatement => lower_comment(context, node),
        SyntaxKind::AssignmentStatement => lower_assignment(context, node, diagnostics),
        SyntaxKind::ValDeclaration => lower_value(context, node, true, diagnostics),
        SyntaxKind::VarDeclaration => lower_value(context, node, false, diagnostics),
        SyntaxKind::FunctionDeclaration => lower_function(context, node, diagnostics),
        SyntaxKind::TestDeclaration => lower_test(context, node, diagnostics),
        SyntaxKind::UnitTypeDefinition => lower_unit_type_definition(context, node, diagnostics),
        SyntaxKind::ClassDeclaration => lower_class(context, node, diagnostics),
        SyntaxKind::ForStatement => lower_for(context, node, diagnostics),
        SyntaxKind::ReturnStatement => lower_return(context, node, diagnostics),
        SyntaxKind::ThrowStatement => lower_throw(context, node, diagnostics),
        SyntaxKind::BreakStatement => lower_break(context, node),
        SyntaxKind::ContinueStatement => lower_continue(context, node),
        SyntaxKind::UseStatement => lower_use(context, node, diagnostics),
        SyntaxKind::DeferStatement => lower_defer(context, node, diagnostics),
        SyntaxKind::SpawnStatement => lower_spawn(context, node, diagnostics),
        SyntaxKind::WhenStatement | SyntaxKind::Expression => {
            lower_expression_statement(context, node, diagnostics)
        }
        kind => Err(LoweringDiagnostic::new(
            LoweringDiagnosticSeverity::Error,
            format!(
                "Rowanノード {:?} のローワリングはまだ実装されていません",
                kind
            ),
            context.span_for(node),
            kind,
            first_identifier_text(node),
            collect_annotation_texts(node),
        )),
    }
}

fn lower_package(
    context: &LoweringContext<'_>,
    node: &JvSyntaxNode,
) -> Result<Statement, LoweringDiagnostic> {
    let name_node = child_node(node, SyntaxKind::PackageName)
        .and_then(|n| child_node(&n, SyntaxKind::QualifiedName))
        .ok_or_else(|| {
            missing_child_diagnostic(
                context,
                node,
                "package 名が必要です",
                SyntaxKind::PackageName,
            )
        })?;

    let segments = qualified_name_segments(context, &name_node).ok_or_else(|| {
        LoweringDiagnostic::new(
            LoweringDiagnosticSeverity::Error,
            "package 名の解析に失敗しました",
            context.span_for(node),
            node.kind(),
            first_identifier_text(node),
            collect_annotation_texts(node),
        )
    })?;

    Ok(Statement::Package {
        name: segments.join("."),
        span: context.span_for(node).unwrap_or_else(jv_ast::Span::dummy),
    })
}

fn lower_import(
    context: &LoweringContext<'_>,
    node: &JvSyntaxNode,
) -> Result<Statement, LoweringDiagnostic> {
    let path_node = child_node(node, SyntaxKind::ImportPath)
        .and_then(|n| child_node(&n, SyntaxKind::QualifiedName))
        .ok_or_else(|| {
            missing_child_diagnostic(
                context,
                node,
                "import パスが必要です",
                SyntaxKind::ImportPath,
            )
        })?;

    let segments = qualified_name_segments(context, &path_node).ok_or_else(|| {
        LoweringDiagnostic::new(
            LoweringDiagnosticSeverity::Error,
            "import パスの解析に失敗しました",
            context.span_for(node),
            node.kind(),
            first_identifier_text(node),
            collect_annotation_texts(node),
        )
    })?;

    let node_tokens = context.tokens_for(node);
    let alias = import_alias_from_tokens(&node_tokens);
    let is_wildcard = node_tokens
        .iter()
        .rev()
        .find(|token| {
            !matches!(
                token.token_type,
                TokenType::Whitespace(_) | TokenType::Newline
            )
        })
        .map(|token| matches!(token.token_type, TokenType::Multiply))
        .unwrap_or(false);

    Ok(Statement::Import {
        path: segments.join("."),
        alias,
        is_wildcard,
        span: context.span_for(node).unwrap_or_else(jv_ast::Span::dummy),
    })
}

fn import_alias_from_tokens(tokens: &[&Token]) -> Option<String> {
    let mut awaiting_alias_name = false;
    let mut previous_was_dot = false;

    for token in tokens {
        match &token.token_type {
            TokenType::Whitespace(_) | TokenType::Newline => continue,
            TokenType::LineComment(_)
            | TokenType::BlockComment(_)
            | TokenType::JavaDocComment(_)
            | TokenType::FieldNameLabel(_) => continue,
            TokenType::Dot => {
                previous_was_dot = true;
                if awaiting_alias_name {
                    awaiting_alias_name = false;
                }
            }
            TokenType::Identifier(value) => {
                if awaiting_alias_name {
                    return Some(value.clone());
                }

                if value == "as" && !previous_was_dot {
                    awaiting_alias_name = true;
                } else {
                    previous_was_dot = false;
                }
            }
            _ => {
                previous_was_dot = false;
                if awaiting_alias_name {
                    awaiting_alias_name = false;
                }
            }
        }
    }

    None
}

fn lower_comment(
    context: &LoweringContext<'_>,
    node: &JvSyntaxNode,
) -> Result<Statement, LoweringDiagnostic> {
    let tokens = context.tokens_for(node);
    let comment_token = tokens.first().ok_or_else(|| {
        LoweringDiagnostic::new(
            LoweringDiagnosticSeverity::Error,
            "コメントノードからトークンを取得できませんでした",
            context.span_for(node),
            node.kind(),
            first_identifier_text(node),
            collect_annotation_texts(node),
        )
    })?;

    let span = context.span_for(node).unwrap_or_else(Span::dummy);
    let statement = match &comment_token.token_type {
        TokenType::LineComment(raw) => {
            let visibility = if is_jv_only_line_comment(raw) {
                CommentVisibility::JvOnly
            } else {
                CommentVisibility::Passthrough
            };
            Statement::Comment(CommentStatement {
                kind: CommentKind::Line,
                visibility,
                text: render_line_comment(raw),
                span,
            })
        }
        TokenType::BlockComment(raw) => Statement::Comment(CommentStatement {
            kind: CommentKind::Block,
            visibility: CommentVisibility::Passthrough,
            text: format!("/*{}*/", raw),
            span,
        }),
        TokenType::FieldNameLabel(_) => {
            let text = comment_token.lexeme.trim();
            Statement::Comment(CommentStatement {
                kind: CommentKind::Line,
                visibility: CommentVisibility::Passthrough,
                text: format!("// {}", text),
                span,
            })
        }
        other => {
            return Err(LoweringDiagnostic::new(
                LoweringDiagnosticSeverity::Error,
                format!(
                    "コメントローワリングで未対応のトークン {:?} を検出しました",
                    other
                ),
                Some(span),
                node.kind(),
                None,
                Vec::new(),
            ))
        }
    };

    Ok(statement)
}

fn render_line_comment(raw: &str) -> String {
    if raw.starts_with("/*") {
        format!("//{}", &raw[1..])
    } else if raw.starts_with('/') {
        raw.to_string()
    } else {
        format!("/{}", raw)
    }
}

fn is_jv_only_line_comment(raw: &str) -> bool {
    let trimmed = raw.trim_start();
    trimmed.starts_with("///") || trimmed.starts_with("//*") || raw.contains("*//")
}

fn lower_assignment(
    context: &LoweringContext<'_>,
    node: &JvSyntaxNode,
    diagnostics: &mut Vec<LoweringDiagnostic>,
) -> Result<Statement, LoweringDiagnostic> {
    let target_node = child_node(node, SyntaxKind::AssignmentTarget).ok_or_else(|| {
        missing_child_diagnostic(
            context,
            node,
            "代入ターゲットを解析できませんでした",
            SyntaxKind::AssignmentTarget,
        )
    })?;

    let mut pattern_syntax_node: Option<JvSyntaxNode> = None;

    let (target, binding_pattern) =
        if let Some(pattern_node) = child_node(&target_node, SyntaxKind::BindingPattern) {
            pattern_syntax_node = Some(pattern_node.clone());
            let pattern = lower_binding_pattern(context, &pattern_node)?;
            let expr = binding_pattern_primary_expression(&pattern);
            (expr, Some(pattern))
        } else {
            (lower_assignment_target(context, &target_node)?, None)
        };

    let value_node = node
        .children()
        .find(|child| child.kind() == SyntaxKind::Expression)
        .ok_or_else(|| {
            missing_child_diagnostic(
                context,
                node,
                "代入式の右辺が見つかりません",
                SyntaxKind::Expression,
            )
        })?;

    let mut value = lower_expression(context, &value_node)?;

    if binding_pattern.is_some() {
        if let Expression::Tuple {
            context: tuple_context,
            ..
        } = &mut value
        {
            tuple_context.in_destructuring_pattern = true;
        }
    }

    if let (
        Some(pattern),
        Expression::Tuple {
            elements, fields, ..
        },
    ) = (binding_pattern.as_ref(), &value)
    {
        if let Some(pattern_len) = destructuring_element_count(pattern) {
            let tuple_len = elements.len();
            match pattern_len.cmp(&tuple_len) {
                Ordering::Less => {
                    let example = tuple_field_example(fields, pattern_len)
                        .unwrap_or_else(|| format!("{}番目", pattern_len + 1));
                    let message = format!(
                        "分割代入の要素が不足しています: パターンは {} 要素ですが、タプルは {} 要素です (例: `{}` が未割り当てです)",
                        pattern_len, tuple_len, example
                    );
                    let diagnostic_node = pattern_syntax_node.as_ref().unwrap_or(node);
                    push_diagnostic(
                        diagnostics,
                        LoweringDiagnosticSeverity::Error,
                        message,
                        context,
                        diagnostic_node,
                    );
                }
                Ordering::Greater => {
                    let example = pattern_element_example(pattern, tuple_len)
                        .unwrap_or_else(|| format!("{}番目", tuple_len + 1));
                    let message = format!(
                        "分割代入の要素が多すぎます: パターンは {} 要素ですが、タプルは {} 要素です (例: `{}` が余剰です)",
                        pattern_len, tuple_len, example
                    );
                    let diagnostic_node = pattern_syntax_node.as_ref().unwrap_or(node);
                    push_diagnostic(
                        diagnostics,
                        LoweringDiagnosticSeverity::Error,
                        message,
                        context,
                        diagnostic_node,
                    );
                }
                Ordering::Equal => {}
            }
        }
    }

    let span = context.span_for(node).unwrap_or_else(Span::dummy);

    if let Some(pattern) = binding_pattern.clone() {
        if let Some(type_node) = child_node(&target_node, SyntaxKind::TypeAnnotation) {
            if let Some(annotation) =
                lower_type_annotation_container(context, &type_node, node, diagnostics)
            {
                if let Some(name) = pattern.first_identifier() {
                    let modifiers = Modifiers::default();
                    return Ok(Statement::ValDeclaration {
                        name: name.to_string(),
                        binding: Some(pattern),
                        type_annotation: Some(annotation),
                        initializer: value,
                        modifiers,
                        origin: ValBindingOrigin::ImplicitTyped,
                        span,
                    });
                }
            }
        }
    }

    Ok(Statement::Assignment {
        target,
        binding_pattern,
        value,
        span,
    })
}

fn lower_use(
    context: &LoweringContext<'_>,
    node: &JvSyntaxNode,
    diagnostics: &mut Vec<LoweringDiagnostic>,
) -> Result<Statement, LoweringDiagnostic> {
    let resource_node = child_node(node, SyntaxKind::Expression).ok_or_else(|| {
        missing_child_diagnostic(
            context,
            node,
            "`use` 文のリソース式が必要です",
            SyntaxKind::Expression,
        )
    })?;

    let resource = lower_expression(context, &resource_node)?;

    let block_node = child_node(node, SyntaxKind::Block).ok_or_else(|| {
        missing_child_diagnostic(
            context,
            node,
            "`use` 文にはブロックが必要です",
            SyntaxKind::Block,
        )
    })?;

    let body = lower_block_expression(context, &block_node, diagnostics);
    let resource_span = expression_span(&resource);
    let body_span = expression_span(&body);
    let span = merge_spans(&resource_span, &body_span);

    Ok(Statement::ResourceManagement(ResourceManagement::Use {
        resource: Box::new(resource),
        body: Box::new(body),
        span,
    }))
}

fn lower_defer(
    context: &LoweringContext<'_>,
    node: &JvSyntaxNode,
    diagnostics: &mut Vec<LoweringDiagnostic>,
) -> Result<Statement, LoweringDiagnostic> {
    let block_node = child_node(node, SyntaxKind::Block).ok_or_else(|| {
        missing_child_diagnostic(
            context,
            node,
            "`defer` 文にはブロックが必要です",
            SyntaxKind::Block,
        )
    })?;

    let body = lower_block_expression(context, &block_node, diagnostics);
    let span = expression_span(&body);

    Ok(Statement::ResourceManagement(ResourceManagement::Defer {
        body: Box::new(body),
        span,
    }))
}

fn lower_spawn(
    context: &LoweringContext<'_>,
    node: &JvSyntaxNode,
    diagnostics: &mut Vec<LoweringDiagnostic>,
) -> Result<Statement, LoweringDiagnostic> {
    let block_node = child_node(node, SyntaxKind::Block).ok_or_else(|| {
        missing_child_diagnostic(
            context,
            node,
            "`spawn` 文にはブロックが必要です",
            SyntaxKind::Block,
        )
    })?;

    let body = lower_block_expression(context, &block_node, diagnostics);
    let span = expression_span(&body);

    Ok(Statement::Concurrency(ConcurrencyConstruct::Spawn {
        body: Box::new(body),
        span,
    }))
}

fn lower_assignment_target(
    context: &LoweringContext<'_>,
    node: &JvSyntaxNode,
) -> Result<Expression, LoweringDiagnostic> {
    let tokens = context.tokens_for(node);
    let filtered = tokens
        .iter()
        .copied()
        .filter(|token| !is_trivia_token(token))
        .collect::<Vec<_>>();

    let mut iter = filtered.into_iter();
    let first = iter.next().ok_or_else(|| {
        LoweringDiagnostic::new(
            LoweringDiagnosticSeverity::Error,
            "代入ターゲットが空です",
            context.span_for(node),
            node.kind(),
            None,
            Vec::new(),
        )
    })?;

    let (base_name, base_span) = match &first.token_type {
        TokenType::Identifier(text) => (text.clone(), span_from_token(first)),
        other => {
            return Err(LoweringDiagnostic::new(
                LoweringDiagnosticSeverity::Error,
                format!(
                    "代入ターゲットは識別子で始まる必要がありますが {:?} が見つかりました",
                    other
                ),
                context.span_for(node),
                node.kind(),
                None,
                Vec::new(),
            ))
        }
    };

    let mut expr = Expression::Identifier(base_name, base_span.clone());

    while let Some(token) = iter.next() {
        match &token.token_type {
            TokenType::Dot => {
                let property_token = iter.next().ok_or_else(|| {
                    LoweringDiagnostic::new(
                        LoweringDiagnosticSeverity::Error,
                        "`.` の後には識別子が必要です",
                        context.span_for(node),
                        node.kind(),
                        None,
                        Vec::new(),
                    )
                })?;

                let property_name = match &property_token.token_type {
                    TokenType::Identifier(name) => name.clone(),
                    other => {
                        return Err(LoweringDiagnostic::new(
                            LoweringDiagnosticSeverity::Error,
                            format!(
                                "`.` の後には識別子が必要ですが {:?} が見つかりました",
                                other
                            ),
                            context.span_for(node),
                            node.kind(),
                            None,
                            Vec::new(),
                        ))
                    }
                };

                let previous_span = expression_span(&expr);
                let property_span = span_from_token(property_token);
                let span = merge_spans(&previous_span, &property_span);
                expr = Expression::MemberAccess {
                    object: Box::new(expr),
                    property: property_name,
                    span,
                };
            }
            other => {
                return Err(LoweringDiagnostic::new(
                    LoweringDiagnosticSeverity::Error,
                    format!(
                        "代入ターゲットで想定外のトークン {:?} を検出しました",
                        other
                    ),
                    context.span_for(node),
                    node.kind(),
                    None,
                    Vec::new(),
                ))
            }
        }
    }

    Ok(expr)
}

fn lower_value(
    context: &LoweringContext<'_>,
    node: &JvSyntaxNode,
    is_val: bool,
    diagnostics: &mut Vec<LoweringDiagnostic>,
) -> Result<Statement, LoweringDiagnostic> {
    let binding = child_node(node, SyntaxKind::BindingPattern).ok_or_else(|| {
        missing_child_diagnostic(context, node, "バインディング", SyntaxKind::BindingPattern)
    })?;

    let binding_pattern = lower_binding_pattern(context, &binding)?;
    let name = binding_pattern
        .first_identifier()
        .map(|text| text.to_string())
        .unwrap_or_else(|| join_tokens(&context.tokens_for(&binding)));

    let type_annotation = child_node(node, SyntaxKind::TypeAnnotation).and_then(|type_node| {
        lower_type_annotation_container(context, &type_node, node, diagnostics)
    });

    let initializer_clause = child_node(node, SyntaxKind::InitializerClause);

    let initializer = match initializer_clause {
        Some(clause) => match child_node(&clause, SyntaxKind::Expression) {
            Some(expr_node) => Some(lower_expression(context, &expr_node)?),
            None => {
                return Err(LoweringDiagnostic::new(
                    LoweringDiagnosticSeverity::Error,
                    "初期化子の解析に失敗しました",
                    context.span_for(&clause),
                    clause.kind(),
                    first_identifier_text(&clause),
                    collect_annotation_texts(&clause),
                ))
            }
        },
        None => None,
    };

    let initializer = if is_val {
        Some(initializer.ok_or_else(|| {
            LoweringDiagnostic::new(
                LoweringDiagnosticSeverity::Error,
                "val 宣言には初期化子が必要です",
                context.span_for(node),
                node.kind(),
                Some(name.clone()),
                collect_annotation_texts(node),
            )
        })?)
    } else {
        initializer
    };

    let span = context.span_for(node).unwrap_or_else(jv_ast::Span::dummy);
    let modifiers = Modifiers::default();

    if is_val {
        Ok(Statement::ValDeclaration {
            name,
            binding: Some(binding_pattern.clone()),
            type_annotation,
            initializer: initializer.unwrap(),
            modifiers,
            origin: ValBindingOrigin::ExplicitKeyword,
            span,
        })
    } else {
        Ok(Statement::VarDeclaration {
            name,
            binding: Some(binding_pattern),
            type_annotation,
            initializer,
            modifiers,
            span,
        })
    }
}

fn lower_type_annotation_container(
    context: &LoweringContext<'_>,
    container_node: &JvSyntaxNode,
    owner: &JvSyntaxNode,
    diagnostics: &mut Vec<LoweringDiagnostic>,
) -> Option<TypeAnnotation> {
    let expr = match child_node(container_node, SyntaxKind::Expression) {
        Some(expr) => expr,
        None => {
            if let Some(unit_node) = child_node(container_node, SyntaxKind::UnitTypeAnnotation) {
                match child_node(&unit_node, SyntaxKind::Expression) {
                    Some(expr) => expr,
                    None => {
                        diagnostics.push(LoweringDiagnostic::new(
                            LoweringDiagnosticSeverity::Error,
                            "型注釈の式が見つかりません",
                            context.span_for(container_node),
                            container_node.kind(),
                            first_identifier_text(owner),
                            collect_annotation_texts(owner),
                        ));
                        return None;
                    }
                }
            } else {
                diagnostics.push(LoweringDiagnostic::new(
                    LoweringDiagnosticSeverity::Error,
                    "型注釈の式が見つかりません",
                    context.span_for(container_node),
                    container_node.kind(),
                    first_identifier_text(owner),
                    collect_annotation_texts(owner),
                ));
                return None;
            }
        }
    };

    let tokens = if let Some(unit_node) = child_node(container_node, SyntaxKind::UnitTypeAnnotation)
    {
        context.tokens_for(&unit_node)
    } else {
        context.tokens_for(&expr)
    };
    let owned_tokens: Vec<Token> = tokens.into_iter().cloned().collect();

    match lower_type_annotation_from_tokens(&owned_tokens) {
        Ok(lowered) => Some(lowered.into_annotation()),
        Err(error) => {
            let span = error
                .span()
                .cloned()
                .or_else(|| context.span_for(&expr))
                .or_else(|| context.span_for(container_node))
                .or_else(|| context.span_for(owner));
            diagnostics.push(LoweringDiagnostic::new(
                LoweringDiagnosticSeverity::Error,
                error.message().to_string(),
                span,
                container_node.kind(),
                first_identifier_text(owner),
                collect_annotation_texts(owner),
            ));
            None
        }
    }
}

fn lower_block_expression(
    context: &LoweringContext<'_>,
    block: &JvSyntaxNode,
    diagnostics: &mut Vec<LoweringDiagnostic>,
) -> Expression {
    let span = context.span_for(block).unwrap_or_else(Span::dummy);
    let mut statements = Vec::new();
    collect_statements_from_children(context, block, &mut statements, diagnostics);
    Expression::Block { statements, span }
}

fn lower_expression(
    context: &LoweringContext<'_>,
    node: &JvSyntaxNode,
) -> Result<Expression, LoweringDiagnostic> {
    if node.kind() == SyntaxKind::UnitLiteral {
        return lower_unit_literal_expression(context, node);
    }

    if node.kind() == SyntaxKind::Expression {
        let mut non_token_children: Vec<JvSyntaxNode> = node
            .children()
            .filter(|child| !child.kind().is_token())
            .collect();
        if non_token_children.len() == 1 && non_token_children[0].kind() == SyntaxKind::UnitLiteral
        {
            let unit_node = non_token_children.remove(0);
            return lower_unit_literal_expression(context, &unit_node);
        }
    }

    let tokens = context.tokens_for(node);
    lower_expression_from_tokens(context, node, tokens)
}

fn lower_expression_from_tokens(
    context: &LoweringContext<'_>,
    span_node: &JvSyntaxNode,
    tokens: Vec<&Token>,
) -> Result<Expression, LoweringDiagnostic> {
    if tokens.is_empty() {
        return Err(LoweringDiagnostic::new(
            LoweringDiagnosticSeverity::Error,
            "式が空です",
            context.span_for(span_node),
            span_node.kind(),
            first_identifier_text(span_node),
            collect_annotation_texts(span_node),
        ));
    }

    let filtered: Vec<&Token> = tokens
        .iter()
        .copied()
        .filter(|token| !is_expression_trivia(token) && !matches!(token.token_type, TokenType::Eof))
        .collect();

    if filtered.is_empty() {
        return Err(LoweringDiagnostic::new(
            LoweringDiagnosticSeverity::Error,
            "式が解析対象のトークンを含みません",
            context.span_for(span_node),
            span_node.kind(),
            first_identifier_text(span_node),
            collect_annotation_texts(span_node),
        ));
    }

    match expression_parser::parse_expression(&filtered) {
        Ok(expr) => Ok(expr),
        Err(err) => {
            let expression_parser::ExpressionError { message, span } = err;
            if message.contains("JV2101") {
                let span = span
                    .or_else(|| context.span_for(span_node))
                    .unwrap_or_else(Span::dummy);
                Err(LoweringDiagnostic::new(
                    LoweringDiagnosticSeverity::Error,
                    message,
                    Some(span),
                    span_node.kind(),
                    first_identifier_text(span_node),
                    collect_annotation_texts(span_node),
                ))
            } else if let Some(cast) = try_parse_type_cast_fallback(&filtered) {
                Ok(cast)
            } else {
                let span = span
                    .or_else(|| context.span_for(span_node))
                    .unwrap_or_else(Span::dummy);
                let fallback = Expression::Identifier(join_tokens(&filtered), span);
                Ok(fallback)
            }
        }
    }
}

fn lower_unit_literal_expression(
    context: &LoweringContext<'_>,
    node: &JvSyntaxNode,
) -> Result<Expression, LoweringDiagnostic> {
    let tokens = context.tokens_for(node);
    if tokens.is_empty() {
        return Err(LoweringDiagnostic::new(
            LoweringDiagnosticSeverity::Error,
            "単位リテラルの構成要素が不足しています",
            context.span_for(node),
            node.kind(),
            first_identifier_text(node),
            collect_annotation_texts(node),
        ));
    }

    let value_token = tokens[0];
    let value_span = span_from_token(value_token);
    let value_expr = match &value_token.token_type {
        TokenType::Number(value) => {
            Expression::Literal(Literal::Number(value.clone()), value_span.clone())
        }
        TokenType::String(value) => {
            Expression::Literal(Literal::String(value.clone()), value_span.clone())
        }
        TokenType::Character(ch) => {
            Expression::Literal(Literal::Character(*ch), value_span.clone())
        }
        _ => {
            return Err(LoweringDiagnostic::new(
                LoweringDiagnosticSeverity::Error,
                "単位リテラルの値部分を解釈できませんでした",
                context.span_for(node),
                node.kind(),
                first_identifier_text(node),
                collect_annotation_texts(node),
            ))
        }
    };

    let mut index = 1usize;
    let mut whitespace_after_value = false;
    let mut at_index: Option<usize> = None;

    while index < tokens.len() {
        match tokens[index].token_type {
            TokenType::Whitespace(_) => {
                whitespace_after_value = true;
                index += 1;
            }
            TokenType::At => {
                let trivia = &tokens[index].leading_trivia;
                if trivia.spaces > 0 || trivia.newlines > 0 {
                    whitespace_after_value = true;
                }
                at_index = Some(index);
                index += 1;
                break;
            }
            _ => break,
        }
    }

<<<<<<< HEAD
    let mut space_before_at = false;
    let mut space_after_at = false;
    if let Some(at_pos) = at_index {
        let at_token = tokens[at_pos];
        if whitespace_after_value
            || at_token.leading_trivia.spaces > 0
            || at_token.leading_trivia.newlines > 0
        {
            space_before_at = true;
        }
=======
    let mut space_after_at = false;
    if let Some(at_pos) = at_index {
>>>>>>> 09f43ff8
        if index < tokens.len() {
            let trivia = &tokens[index].leading_trivia;
            if trivia.spaces > 0 || trivia.newlines > 0 {
                space_after_at = true;
            }
        }
        while index < tokens.len() && matches!(tokens[index].token_type, TokenType::Whitespace(_)) {
            space_after_at = true;
            index += 1;
        }
        if !space_after_at {
            if let Some(symbol_token) = tokens.get(index) {
                let trivia = &symbol_token.leading_trivia;
                if trivia.spaces > 0 || trivia.newlines > 0 {
                    space_after_at = true;
                }
            }
        }
        if !whitespace_after_value {
<<<<<<< HEAD
            let trivia = &at_token.leading_trivia;
=======
            let trivia = &tokens[at_pos].leading_trivia;
>>>>>>> 09f43ff8
            if trivia.spaces > 0 || trivia.newlines > 0 {
                whitespace_after_value = true;
            }
        }
    }

    while index < tokens.len() && matches!(tokens[index].token_type, TokenType::Whitespace(_)) {
        index += 1;
    }

    let mut symbol_tokens: Vec<&Token> = tokens.iter().skip(index).copied().collect();
    while matches!(
        symbol_tokens.first().map(|token| &token.token_type),
        Some(TokenType::Whitespace(_))
    ) {
        symbol_tokens.remove(0);
    }
    while matches!(
        symbol_tokens.last().map(|token| &token.token_type),
        Some(TokenType::Whitespace(_))
    ) {
        symbol_tokens.pop();
    }

<<<<<<< HEAD
    if !space_after_at {
        if let Some(first_token) = symbol_tokens.first() {
            space_after_at =
                first_token.leading_trivia.spaces > 0 || first_token.leading_trivia.newlines > 0;
        }
    }

=======
>>>>>>> 09f43ff8
    if symbol_tokens.is_empty() {
        return Err(LoweringDiagnostic::new(
            LoweringDiagnosticSeverity::Error,
            "単位リテラルの単位表記が見つかりません",
            context.span_for(node),
            node.kind(),
            first_identifier_text(node),
            collect_annotation_texts(node),
        ));
    }

    let mut symbol_text = String::new();
    let mut symbol_span_opt: Option<Span> = None;
    let mut is_bracketed = false;
    let mut has_default_marker = false;

    for token in &symbol_tokens {
        match token.token_type {
            TokenType::LeftBracket => is_bracketed = true,
            TokenType::Not => has_default_marker = true,
            _ => {}
        }
        symbol_text.push_str(&token.lexeme);
        let token_span = span_from_token(token);
        symbol_span_opt = Some(match symbol_span_opt {
            Some(current) => merge_spans(&current, &token_span),
            None => token_span,
        });
    }

    let symbol_span = symbol_span_opt.unwrap_or_else(Span::dummy);
    let unit_symbol = UnitSymbol {
        name: symbol_text,
        is_bracketed,
        has_default_marker,
        span: symbol_span,
    };

    let spacing = UnitSpacingStyle {
<<<<<<< HEAD
        space_before_at,
=======
        space_before_at: at_index.is_some() && whitespace_after_value,
>>>>>>> 09f43ff8
        space_after_at,
    };

    Ok(Expression::UnitLiteral {
        value: Box::new(value_expr),
        unit: unit_symbol,
        spacing,
        span: context.span_for(node).unwrap_or_else(Span::dummy),
    })
}

fn try_parse_type_cast_fallback(tokens: &[&Token]) -> Option<Expression> {
    fn parse_expression_slice(tokens: &[&Token]) -> Option<Expression> {
        if tokens.is_empty() {
            return None;
        }

        if let Ok(expr) = expression_parser::parse_expression(tokens) {
            return Some(expr);
        }

        if matches!(
            tokens.first().map(|token| &token.token_type),
            Some(TokenType::LeftParen)
        ) {
            if let Some(close_index) = find_matching_paren_in_slice(tokens, 0) {
                if close_index == tokens.len() - 1 {
                    return parse_expression_slice(&tokens[1..close_index]);
                }
            }
        }

        None
    }

    fn find_matching_paren_in_slice(tokens: &[&Token], open_index: usize) -> Option<usize> {
        let mut depth = 0isize;
        for (idx, token) in tokens.iter().enumerate().skip(open_index) {
            match token.token_type {
                TokenType::LeftParen => depth += 1,
                TokenType::RightParen => {
                    depth -= 1;
                    if depth == 0 {
                        return Some(idx);
                    }
                }
                _ => {}
            }
        }
        None
    }

    for (index, token) in tokens.iter().enumerate().rev() {
        if !matches!(
            token.token_type,
            TokenType::Identifier(ref value) if value == "as"
        ) {
            continue;
        }

        let left_tokens = &tokens[..index];
        let right_tokens = &tokens[index + 1..];

        if left_tokens.is_empty() || right_tokens.is_empty() {
            continue;
        }

        let left_expr = match parse_expression_slice(left_tokens) {
            Some(expr) => expr,
            None => continue,
        };

        let owned_right: Vec<Token> = right_tokens.iter().map(|token| (*token).clone()).collect();
        if owned_right.is_empty() {
            continue;
        }

        let lowered = match lower_type_annotation_from_tokens(&owned_right) {
            Ok(result) => result,
            Err(_) => continue,
        };

        let annotation_span = lowered
            .span()
            .cloned()
            .or_else(|| {
                right_tokens.first().map(|first| {
                    let last = right_tokens.last().unwrap_or(first);
                    merge_spans(&span_from_token(first), &span_from_token(last))
                })
            })
            .unwrap_or_else(|| expression_span(&left_expr));

        let left_outer_span = left_tokens.first().map(|first| {
            let last = left_tokens.last().unwrap_or(first);
            merge_spans(&span_from_token(first), &span_from_token(last))
        });

        let left_span = left_outer_span.unwrap_or_else(|| expression_span(&left_expr));
        let span = merge_spans(&left_span, &annotation_span);
        return Some(Expression::TypeCast {
            expr: Box::new(left_expr),
            target: lowered.into_annotation(),
            span,
        });
    }
    None
}

fn qualified_name_segments(
    context: &LoweringContext<'_>,
    node: &JvSyntaxNode,
) -> Option<Vec<String>> {
    let mut segments = Vec::new();
    for segment in node
        .children()
        .filter(|child| child.kind() == SyntaxKind::QualifiedNameSegment)
    {
        let tokens = context.tokens_for(&segment);
        let text = tokens
            .iter()
            .find_map(|token| match &token.token_type {
                TokenType::Identifier(value) => Some(value.clone()),
                _ => None,
            })
            .or_else(|| tokens.first().map(|token| token.lexeme.clone()))?;
        segments.push(text);
    }

    if segments.is_empty() {
        if let Some(identifier) =
            context
                .tokens_for(node)
                .iter()
                .find_map(|token| match &token.token_type {
                    TokenType::Identifier(value) => Some(value.clone()),
                    _ => None,
                })
        {
            segments.push(identifier);
        }
    }

    if segments.is_empty() {
        None
    } else {
        Some(segments)
    }
}

fn child_node(node: &JvSyntaxNode, kind: SyntaxKind) -> Option<JvSyntaxNode> {
    node.children().find(|child| child.kind() == kind)
}

fn missing_child_diagnostic(
    context: &LoweringContext<'_>,
    node: &JvSyntaxNode,
    message: &str,
    expected_kind: SyntaxKind,
) -> LoweringDiagnostic {
    LoweringDiagnostic::new(
        LoweringDiagnosticSeverity::Error,
        message,
        context.span_for(node),
        expected_kind,
        first_identifier_text(node),
        collect_annotation_texts(node),
    )
}

fn join_tokens(tokens: &[&Token]) -> String {
    tokens
        .iter()
        .map(|token| token.lexeme.as_str())
        .collect::<String>()
}

fn log_level_from_token_kind(token_type: &TokenType) -> Option<LogBlockLevel> {
    match token_type {
        TokenType::Log => Some(LogBlockLevel::Default),
        TokenType::Trace => Some(LogBlockLevel::Trace),
        TokenType::Debug => Some(LogBlockLevel::Debug),
        TokenType::Info => Some(LogBlockLevel::Info),
        TokenType::Warn => Some(LogBlockLevel::Warn),
        TokenType::Error => Some(LogBlockLevel::Error),
        _ => None,
    }
}

fn identifier_texts(context: &LoweringContext<'_>, node: &JvSyntaxNode) -> Vec<String> {
    context
        .tokens_for(node)
        .into_iter()
        .filter_map(|token| match &token.token_type {
            TokenType::Identifier(value) => Some(value.clone()),
            _ => None,
        })
        .collect()
}

fn token_requires_followup(token_type: &TokenType) -> bool {
    matches!(
        token_type,
        TokenType::Plus
            | TokenType::Minus
            | TokenType::Multiply
            | TokenType::Divide
            | TokenType::Modulo
            | TokenType::Equal
            | TokenType::NotEqual
            | TokenType::Less
            | TokenType::LessEqual
            | TokenType::And
            | TokenType::Or
            | TokenType::RangeExclusive
            | TokenType::RangeInclusive
            | TokenType::Elvis
            | TokenType::Assign
            | TokenType::Dot
            | TokenType::NullSafe
            | TokenType::DoubleColon
            | TokenType::Comma
            | TokenType::LayoutComma
            | TokenType::LeftParen
            | TokenType::LeftBracket
            | TokenType::LeftBrace
            | TokenType::Arrow
            | TokenType::FatArrow
            | TokenType::Colon
            | TokenType::Semicolon
            | TokenType::At
            | TokenType::Question
    )
}

fn is_trivia_token(token: &Token) -> bool {
    matches!(
        token.token_type,
        TokenType::Whitespace(_)
            | TokenType::Newline
            | TokenType::LineComment(_)
            | TokenType::BlockComment(_)
            | TokenType::JavaDocComment(_)
            | TokenType::FieldNameLabel(_)
    )
}

fn is_expression_trivia(token: &Token) -> bool {
    matches!(
        token.token_type,
        TokenType::Whitespace(_)
            | TokenType::Newline
            | TokenType::LineComment(_)
            | TokenType::BlockComment(_)
            | TokenType::JavaDocComment(_)
    )
}

#[cfg(test)]
mod tests {
    use super::*;
    use jv_lexer::{LayoutMode, Lexer, Token, TokenMetadata, TokenTrivia, TokenType};

    fn try_parse_expression_from_source(
        source: &str,
    ) -> Result<Expression, expression_parser::ExpressionError> {
        let mut lexer = Lexer::with_layout_mode(source.to_string(), LayoutMode::Enabled);
        let tokens = lexer.tokenize().expect("tokenize expression");
        let filtered: Vec<&Token> = tokens
            .iter()
            .filter(|token| !matches!(token.token_type, TokenType::Eof))
            .collect();
        expression_parser::parse_expression(&filtered)
<<<<<<< HEAD
=======
    }

    fn parse_expression_from_source(source: &str) -> Expression {
        try_parse_expression_from_source(source).expect("parse expression")
    }

    fn parse_expression_from_tokens(tokens: Vec<Token>) -> Expression {
        let owned = tokens;
        let refs: Vec<&Token> = owned.iter().collect();
        expression_parser::parse_expression(&refs).expect("parse expression")
    }

    fn make_token(token_type: TokenType, lexeme: &str) -> Token {
        Token {
            token_type,
            lexeme: lexeme.to_string(),
            line: 1,
            column: 1,
            leading_trivia: TokenTrivia::default(),
            diagnostic: None,
            metadata: Vec::new(),
        }
    }

    fn divide_token() -> Token {
        make_token(TokenType::Divide, "/")
    }

    fn identifier_token(name: &str) -> Token {
        make_token(TokenType::Identifier(name.to_string()), name)
    }

    fn regex_literal_token(raw: &str, pattern: &str) -> Token {
        let mut token = make_token(TokenType::RegexLiteral(pattern.to_string()), raw);
        token.metadata.push(TokenMetadata::RegexLiteral {
            raw: raw.into(),
            pattern: pattern.into(),
        });
        token
    }

    fn string_token(value: &str) -> Token {
        make_token(
            TokenType::String(value.to_string()),
            &format!("\"{value}\""),
        )
    }

    #[test]
    fn parses_log_block_expression() {
        let expr = parse_expression_from_source("LOG { \"start\" }");
        match expr {
            Expression::LogBlock(block) => {
                assert_eq!(block.items.len(), 1);
                match &block.items[0] {
                    LogItem::Expression(Expression::Literal(Literal::String(value), _)) => {
                        assert_eq!(value, "start");
                    }
                    other => panic!("expected literal log message, got {:?}", other),
                }
            }
            other => panic!("expected log block expression, got {:?}", other),
        }
    }

    #[test]
    fn parses_nested_log_block_expression() {
        let expr = parse_expression_from_source("LOG { TRACE { \"nested\" } }");
        match expr {
            Expression::LogBlock(block) => {
                assert_eq!(block.items.len(), 1);
                match &block.items[0] {
                    LogItem::Nested(inner) => {
                        assert_eq!(inner.level, LogBlockLevel::Trace);
                        assert_eq!(inner.items.len(), 1);
                    }
                    other => panic!("expected nested log block, got {:?}", other),
                }
            }
            other => panic!("expected outer log block expression, got {:?}", other),
        }
>>>>>>> 09f43ff8
    }

    fn parse_expression_from_source(source: &str) -> Expression {
        try_parse_expression_from_source(source).expect("parse expression")
    }

    fn parse_expression_from_tokens(tokens: Vec<Token>) -> Expression {
        let owned = tokens;
        let refs: Vec<&Token> = owned.iter().collect();
        expression_parser::parse_expression(&refs).expect("parse expression")
    }

<<<<<<< HEAD
    fn make_token(token_type: TokenType, lexeme: &str) -> Token {
        Token {
            token_type,
            lexeme: lexeme.to_string(),
            line: 1,
            column: 1,
            leading_trivia: TokenTrivia::default(),
            diagnostic: None,
            metadata: Vec::new(),
=======
    #[test]
    fn parses_parenthesized_cast_expression() {
        let expr = parse_expression_from_source("(value) as Int");
        assert!(
            matches!(expr, Expression::TypeCast { .. }),
            "expected type cast expression, got {:?}",
            expr
        );
    }

    #[test]
    fn call_arguments_split_across_newlines_parse() {
        let expr = parse_expression_from_source("operation(\n    accumulator\n    value\n)");
        match expr {
            Expression::Call { args, .. } => assert_eq!(args.len(), 2),
            other => panic!("expected call expression, got {:?}", other),
>>>>>>> 09f43ff8
        }
    }

    fn divide_token() -> Token {
        make_token(TokenType::Divide, "/")
    }

    fn identifier_token(name: &str) -> Token {
        make_token(TokenType::Identifier(name.to_string()), name)
    }

    fn regex_literal_token(raw: &str, pattern: &str) -> Token {
        let mut token = make_token(TokenType::RegexLiteral(pattern.to_string()), raw);
        token.metadata.push(TokenMetadata::RegexLiteral {
            raw: raw.into(),
            pattern: pattern.into(),
        });
        token
    }

    fn string_token(value: &str) -> Token {
        make_token(
            TokenType::String(value.to_string()),
            &format!("\"{value}\""),
        )
    }

    #[test]
    fn parses_log_block_expression() {
        let expr = parse_expression_from_source("LOG { \"start\" }");
        match expr {
            Expression::LogBlock(block) => {
                assert_eq!(block.items.len(), 1);
                match &block.items[0] {
                    LogItem::Expression(Expression::Literal(Literal::String(value), _)) => {
                        assert_eq!(value, "start");
                    }
                    other => panic!("expected literal log message, got {:?}", other),
                }
            }
            other => panic!("expected log block expression, got {:?}", other),
        }
    }

    #[test]
    fn parses_nested_log_block_expression() {
        let expr = parse_expression_from_source("LOG { TRACE { \"nested\" } }");
        match expr {
            Expression::LogBlock(block) => {
                assert_eq!(block.items.len(), 1);
                match &block.items[0] {
                    LogItem::Nested(inner) => {
                        assert_eq!(inner.level, LogBlockLevel::Trace);
                        assert_eq!(inner.items.len(), 1);
                    }
                    other => panic!("expected nested log block, got {:?}", other),
                }
            }
            other => panic!("expected outer log block expression, got {:?}", other),
        }
    }

    #[test]
    fn call_with_whitespace_arguments_parses() {
        let expr = parse_expression_from_source("operation(accumulator value)");
        match expr {
            Expression::Call { args, .. } => {
                assert_eq!(args.len(), 2, "expected two positional arguments");
            }
            other => panic!("expected call expression, got {:?}", other),
        }
    }

    #[test]
    fn parses_as_type_cast_expression() {
        let expr = parse_expression_from_source("value as Character");
        match expr {
            Expression::TypeCast { .. } => {}
            other => panic!("expected type cast expression, got {:?}", other),
        }
    }

    #[test]
    fn parses_parenthesized_cast_expression() {
        let expr = parse_expression_from_source("(value) as Int");
        assert!(
            matches!(expr, Expression::TypeCast { .. }),
            "expected type cast expression, got {:?}",
            expr
        );
    }

    #[test]
    fn call_arguments_split_across_newlines_parse() {
        let expr = parse_expression_from_source("operation(\n    accumulator\n    value\n)");
        match expr {
            Expression::Call { args, .. } => assert_eq!(args.len(), 2),
            other => panic!("expected call expression, got {:?}", other),
        }
    }

    #[test]
    fn value_is_type_test_parses() {
        let expr = parse_expression_from_source("value is Character");
        match expr {
            Expression::Binary { op, .. } if matches!(op, BinaryOp::Is) => {}
            other => panic!("expected `is` binary expression, got {:?}", other),
        }
    }

    #[test]
    fn stream_fold_lambda_parses() {
        let source = r#"this.forEach { value ->
    accumulator = operation(
        accumulator
        value
    )
}"#;
        let expr = parse_expression_from_source(source);
        match expr {
            Expression::Call { args, .. } => {
                assert_eq!(args.len(), 1);
            }
            other => panic!(
                "expected call expression with lambda argument, got {:?}",
                other
            ),
        }
    }

    #[test]
    fn pattern_expression_is_expression_carries_metadata() {
        let expr = parse_expression_from_source("subject is provider().pattern()");
        match expr {
            Expression::Binary { metadata, .. } => {
                let Some(is_test) = metadata.is_test else {
                    panic!("expected is-test metadata for pattern expression");
                };
                assert!(matches!(is_test.kind, IsTestKind::PatternExpression));
                assert!(is_test.regex.is_none());
                assert!(
                    is_test.pattern_expr.is_some(),
                    "パターン式が保存されていません"
                );
            }
            other => panic!("expected binary expression, got {:?}", other),
        }
    }

    #[test]
    fn tuple_literal_with_whitespace_separators_parses() {
        let expr = parse_expression_from_source("(left right)");
        match expr {
            Expression::Tuple {
                elements, fields, ..
            } => {
                assert_eq!(elements.len(), 2);
                assert_eq!(fields.len(), 2);
                assert!(matches!(elements[0], Expression::Identifier(_, _)));
                assert!(matches!(elements[1], Expression::Identifier(_, _)));
            }
            other => panic!("expected tuple literal, got {:?}", other),
        }
    }

    #[test]
    fn regex_command_without_explicit_mode_defaults_to_match() {
        let expr = parse_expression_from_tokens(vec![
            divide_token(),
            identifier_token("text"),
            regex_literal_token("/\\d+/", "\\d+"),
        ]);
        match expr {
            Expression::RegexCommand(command) => {
                assert_eq!(command.mode, RegexCommandMode::Match);
                assert!(command.replacement.is_none());
                assert!(command.flags.is_empty());
                assert!(matches!(
                    command.mode_origin,
                    RegexCommandModeOrigin::DefaultMatch
                ));
            }
            other => panic!("expected regex command expression, got {:?}", other),
        }
    }

    #[test]
    fn tuple_literal_spanning_multiple_lines_parses() {
        let expr = parse_expression_from_source("(alpha\n beta\n gamma)");
        match expr {
            Expression::Tuple {
                elements, fields, ..
            } => {
                assert_eq!(elements.len(), 3);
                assert_eq!(fields.len(), 3);
            }
            other => panic!("expected tuple literal across lines, got {:?}", other),
        }
    }

    #[test]
    fn regex_command_with_replacement_defaults_to_all() {
        let expr = parse_expression_from_tokens(vec![
            divide_token(),
            identifier_token("text"),
            regex_literal_token("/\\d+/", "\\d+"),
            divide_token(),
            divide_token(),
        ]);
        match expr {
            Expression::RegexCommand(command) => {
                assert_eq!(command.mode, RegexCommandMode::All);
                assert!(matches!(
                    command.mode_origin,
                    RegexCommandModeOrigin::DefaultReplacement
                ));
                let replacement = command
                    .replacement
                    .as_ref()
                    .expect("replacement should exist for empty string");
                match replacement {
                    RegexReplacement::Literal(literal) => {
                        assert!(literal.raw.is_empty());
                        assert!(literal.template_segments.is_empty());
                    }
                    other => panic!("expected literal replacement, got {:?}", other),
                }
            }
            other => panic!("expected regex command expression, got {:?}", other),
        }
    }

    #[test]
    fn parenthesized_single_expression_does_not_become_tuple() {
        let expr = parse_expression_from_source("(value)");
        assert!(
            matches!(expr, Expression::Identifier(_, _)),
            "single expression must remain grouping: {:?}",
            expr
        );
    }

    #[test]
    fn tuple_literal_captures_comment_labels() {
        let source = "(
                left // quotient
                right // remainder
            )";
        let expr = parse_expression_from_source(source);
        match expr {
            Expression::Tuple { fields, .. } => {
                assert_eq!(fields.len(), 2);
                assert_eq!(fields[0].primary_label.as_deref(), Some("quotient"));
                assert_eq!(fields[0].identifier_hint.as_deref(), Some("left"));
                assert_eq!(fields[0].fallback_index, 1);
                assert_eq!(fields[1].primary_label.as_deref(), Some("remainder"));
                assert_eq!(fields[1].identifier_hint.as_deref(), Some("right"));
                assert_eq!(fields[1].fallback_index, 2);
            }
            other => panic!("expected tuple literal with metadata, got {:?}", other),
        }
    }

    #[test]
    fn regex_command_with_short_mode_and_flags_parses() {
        let expr = parse_expression_from_tokens(vec![
            identifier_token("a"),
            divide_token(),
            identifier_token("sub"),
            regex_literal_token("/\\d+/", "\\d+"),
            divide_token(),
            string_token("X"),
            divide_token(),
            make_token(TokenType::Identifier("ims".into()), "ims"),
        ]);
        match expr {
            Expression::RegexCommand(command) => {
                assert_eq!(command.mode, RegexCommandMode::All);
                assert!(matches!(
                    command.mode_origin,
                    RegexCommandModeOrigin::ShortMode
                ));
                assert_eq!(command.flags.len(), 3);
            }
            other => panic!("expected regex command expression, got {:?}", other),
        }
    }

    #[test]
    fn regex_command_short_mode_expression_parses() {
        let expr = parse_expression_from_tokens(vec![
            identifier_token("m"),
            divide_token(),
            identifier_token("text"),
            regex_literal_token("/pattern/", "pattern"),
        ]);
        match expr {
            Expression::RegexCommand(command) => {
                assert!(
                    matches!(command.mode, RegexCommandMode::Match),
                    "短縮 `m/` は Match モードへ解決される想定です: {:?}",
                    command.mode
                );
            }
            other => panic!("expected regex command expression, got {:?}", other),
        }
    }

    #[test]
    fn regex_command_explicit_match_expression_parses() {
        let expr = parse_expression_from_tokens(vec![
            make_token(TokenType::LeftBracket, "["),
            identifier_token("match"),
            make_token(TokenType::RightBracket, "]"),
            divide_token(),
            identifier_token("text"),
            regex_literal_token("/pattern/", "pattern"),
        ]);
        match expr {
            Expression::RegexCommand(command) => {
                assert!(
                    matches!(command.mode, RegexCommandMode::Match),
                    "`[match]` モードは Match として扱われる想定です: {:?}",
                    command.mode
                );
            }
            other => panic!("expected regex command expression, got {:?}", other),
        }
    }

    #[test]
    fn empty_tuple_literal_reports_error() {
        let err = try_parse_expression_from_source("()").expect_err("expected parse error");
        assert!(
            err.message.contains("空のタプル"),
            "unexpected error: {}",
            err.message
        );
    }
}

mod expression_parser {
    use super::*;
    use crate::syntax::TokenKind;

    #[derive(Debug)]
    #[allow(dead_code)]
    pub(super) struct ExpressionError {
        pub message: String,
        pub span: Option<Span>,
    }

    impl ExpressionError {
        fn new(message: impl Into<String>, span: Option<Span>) -> Self {
            Self {
                message: message.into(),
                span,
            }
        }
    }

    pub(super) fn parse_expression(tokens: &[&Token]) -> Result<Expression, ExpressionError> {
        let mut parser = ExpressionParser::new(tokens);
        let parsed = parser.parse_expression_bp(0)?;
        parser.consume_postfix_if_any(parsed)
    }

    struct ExpressionParser<'a> {
        tokens: &'a [&'a Token],
        pos: usize,
        pending_type_arguments: Option<Vec<TypeAnnotation>>,
    }

    #[derive(Clone)]
    enum ParsedMode {
        Short(RegexCommandMode),
        Explicit(RegexCommandMode),
        ExplicitUnknown { raw: String, span: Span },
    }

    #[derive(Clone)]
    struct RegexCommandSegments {
        mode: Option<ParsedMode>,
        subject_range: (usize, usize),
        pattern_index: usize,
        replacement_range: Option<(usize, usize)>,
        flags_index: Option<usize>,
        end_index: usize,
    }

    #[derive(Clone)]
    struct ParsedExpr {
        expr: Expression,
        start: usize,
        end: usize,
    }

    impl ParsedExpr {
        fn span(&self) -> Span {
            expression_span(&self.expr)
        }
    }

    const STATEMENT_BOUNDARY_KINDS: &[TokenKind] = &[
        TokenKind::Semicolon,
        TokenKind::Newline,
        TokenKind::RightBrace,
        TokenKind::PackageKw,
        TokenKind::ImportKw,
        TokenKind::ValKw,
        TokenKind::VarKw,
        TokenKind::FunKw,
        TokenKind::ClassKw,
        TokenKind::DataKw,
        TokenKind::WhenKw,
        TokenKind::ForKw,
        TokenKind::ReturnKw,
        TokenKind::ThrowKw,
        TokenKind::BreakKw,
        TokenKind::ContinueKw,
        TokenKind::UseKw,
        TokenKind::DeferKw,
        TokenKind::SpawnKw,
        TokenKind::Eof,
    ];

    fn token_starts_new_statement(token: &Token) -> bool {
        let kind = TokenKind::from_token(token);
        if kind == TokenKind::RightBrace {
            return false;
        }
        if token.leading_trivia.newlines > 0 && token.column == 1 {
            return true;
        }
        STATEMENT_BOUNDARY_KINDS.contains(&kind)
    }

    #[derive(Clone, Copy)]
    enum Associativity {
        Left,
    }

    struct BinaryInfo {
        op: BinaryOp,
        precedence: u8,
        associativity: Associativity,
    }

    fn has_layout_break(token: &Token) -> bool {
        token.leading_trivia.newlines > 0
    }

    #[derive(Clone, Copy)]
    enum SeparatorKind {
        Comma,
        Layout,
    }

    impl<'a> ExpressionParser<'a> {
        fn new(tokens: &'a [&'a Token]) -> Self {
            Self {
                tokens,
                pos: 0,
                pending_type_arguments: None,
            }
        }

        fn try_parse_regex_command(&mut self) -> Result<Option<ParsedExpr>, ExpressionError> {
            let start = self.pos;
            let segments = match detect_regex_command_segments(self.tokens, start)? {
                Some(segments) => segments,
                None => return Ok(None),
            };

            let subject_tokens = &self.tokens[segments.subject_range.0..segments.subject_range.1];
            let subject_expr = parse_expression(subject_tokens)?;

            let pattern_token = self.tokens[segments.pattern_index];
            let pattern_span = span_from_token(pattern_token);
            let mut regex_literal = build_regex_literal(pattern_token, pattern_span.clone())?;

            let replacement = if let Some(range) = segments.replacement_range.clone() {
                Some(self.parse_regex_replacement(range)?)
            } else {
                None
            };

            let (flags, raw_flags) = if let Some(idx) = segments.flags_index {
                let (flags, raw) = parse_regex_flags(self.tokens[idx]);
                (flags, Some(raw))
            } else {
                (Vec::new(), None)
            };

            let (mode, origin) = match segments.mode {
                Some(ParsedMode::Short(mode)) => (mode, RegexCommandModeOrigin::ShortMode),
                Some(ParsedMode::Explicit(mode)) => (mode, RegexCommandModeOrigin::ExplicitToken),
                Some(ParsedMode::ExplicitUnknown { raw, span }) => {
                    return Err(ExpressionError::new(
                        format!("未知の正規表現モード `{raw}` です"),
                        Some(span),
                    ));
                }
                None => {
                    if segments.replacement_range.is_some() {
                        (
                            RegexCommandMode::All,
                            RegexCommandModeOrigin::DefaultReplacement,
                        )
                    } else {
                        (
                            RegexCommandMode::Match,
                            RegexCommandModeOrigin::DefaultMatch,
                        )
                    }
                }
            };

            let start_span = span_from_token(self.tokens[start]);
            let end_index = segments
                .end_index
                .saturating_sub(1)
                .min(self.tokens.len().saturating_sub(1));
            let end_span = span_from_token(self.tokens[end_index]);
            let span = merge_spans(&start_span, &end_span);

            regex_literal.origin = Some(PatternOrigin::command(span.clone()));

            let command = RegexCommand {
                mode,
                mode_origin: origin,
                subject: Box::new(subject_expr),
                pattern: regex_literal,
                pattern_expr: None,
                replacement,
                flags,
                raw_flags,
                span: span.clone(),
            };

            self.pos = segments.end_index;

            Ok(Some(ParsedExpr {
                expr: Expression::RegexCommand(Box::new(command)),
                start,
                end: segments.end_index,
            }))
        }

        fn parse_expression_bp(&mut self, min_prec: u8) -> Result<ParsedExpr, ExpressionError> {
            let mut left = self.parse_prefix()?;

            loop {
                if let Some(kind) = self.peek_postfix_kind() {
                    left = self.parse_postfix(left, kind)?;
                    continue;
                }

                if self.peek_is_as_keyword() {
                    left = self.parse_type_cast(left)?;
                    continue;
                }

                let Some(info) = self.peek_binary_info() else {
                    break;
                };

                if info.precedence < min_prec {
                    break;
                }

                let (op_token, _op_index) =
                    self.advance_with_index_or_error("演算子を取得できませんでした")?;
                let op_span = span_from_token(op_token);

                let next_min_prec = if matches!(info.associativity, Associativity::Left) {
                    info.precedence + 1
                } else {
                    info.precedence
                };

                let right = self.parse_expression_bp(next_min_prec)?;
                left = self.make_binary(left, right, info.op, op_span)?;
            }

            Ok(left)
        }

        fn parse_regex_replacement(
            &self,
            range: (usize, usize),
        ) -> Result<RegexReplacement, ExpressionError> {
            let (start, end) = range;
            if start >= end {
                let anchor_index = start
                    .saturating_sub(1)
                    .min(self.tokens.len().saturating_sub(1));
                let span = span_from_token(self.tokens[anchor_index]);
                return Ok(RegexReplacement::Literal(RegexLiteralReplacement {
                    raw: String::new(),
                    normalized: String::new(),
                    template_segments: Vec::new(),
                    span,
                }));
            }

            let slice = &self.tokens[start..end];
            if slice.len() == 1
                && matches!(
                    slice[0].token_type,
                    TokenType::String(_) | TokenType::StringInterpolation(_)
                )
            {
                let token = slice[0];
                let span = span_from_token(token);
                let literal = build_regex_literal_replacement(token, span)?;
                return Ok(RegexReplacement::Literal(literal));
            }

            if slice.len() >= 3
                && TokenKind::from_token(slice[0]) == TokenKind::Unknown
                && slice[0].lexeme == "$"
                && TokenKind::from_token(slice[1]) == TokenKind::LeftBrace
            {
                let mut depth = 1usize;
                let mut idx = 2usize;
                while idx < slice.len() {
                    match TokenKind::from_token(slice[idx]) {
                        TokenKind::LeftBrace => depth = depth.saturating_add(1),
                        TokenKind::RightBrace => {
                            depth = depth.saturating_sub(1);
                            if depth == 0 {
                                let body_tokens = &slice[2..idx];
                                let body_expr = if body_tokens.is_empty() {
                                    Expression::Literal(
                                        Literal::String(String::new()),
                                        span_from_token(slice[idx]),
                                    )
                                } else {
                                    parse_expression(body_tokens)?
                                };
                                let lambda_span = merge_spans(
                                    &span_from_token(slice[0]),
                                    &span_from_token(slice[idx]),
                                );
                                let param = Parameter {
                                    name: "it".to_string(),
                                    type_annotation: None,
                                    default_value: None,
                                    modifiers: ParameterModifiers::default(),
                                    span: span_from_token(slice[0]),
                                };
                                return Ok(RegexReplacement::Lambda(RegexLambdaReplacement {
                                    params: vec![param],
                                    body: Box::new(body_expr),
                                    span: lambda_span,
                                }));
                            }
                        }
                        _ => {}
                    }
                    idx += 1;
                }

                return Err(ExpressionError::new(
                    "`${...}` 形式の置換が閉じられていません",
                    Some(span_from_token(slice[0])),
                ));
            }

            let expr = parse_expression(slice)?;
            match expr.clone() {
                Expression::Lambda {
                    parameters,
                    body,
                    span,
                } => Ok(RegexReplacement::Lambda(RegexLambdaReplacement {
                    params: parameters,
                    body,
                    span,
                })),
                _ => Ok(RegexReplacement::Expression(expr)),
            }
        }

        fn consume_postfix_if_any(
            &mut self,
            mut expr: ParsedExpr,
        ) -> Result<Expression, ExpressionError> {
            while let Some(kind) = self.peek_postfix_kind() {
                expr = self.parse_postfix(expr, kind)?;
            }

            while let Some(token) = self.peek_token() {
                let kind = TokenKind::from_token(token);
                if kind.is_trivia() {
                    self.pos += 1;
                    continue;
                }

                if STATEMENT_BOUNDARY_KINDS.contains(&kind) {
                    return Ok(expr.expr);
                }

                let span = self.span_at(self.pos);
                return Err(ExpressionError::new(
                    "式の末尾に解釈できないトークンがあります",
                    span,
                ));
            }

            Ok(expr.expr)
        }

        fn parse_prefix(&mut self) -> Result<ParsedExpr, ExpressionError> {
            if let Some(regex_expr) = self.try_parse_regex_command()? {
                return Ok(regex_expr);
            }

            let Some((token, index)) = self.peek_with_index() else {
                return Err(ExpressionError::new("式が必要です", None));
            };

            match &token.token_type {
                TokenType::Plus => {
                    let op_span = span_from_token(token);
                    self.pos += 1;
                    let operand = self.parse_expression_bp(PREFIX_PRECEDENCE)?;
                    let span = merge_spans(&op_span, &operand.span());
                    let expr = Expression::Unary {
                        op: UnaryOp::Plus,
                        operand: Box::new(operand.expr),
                        span: span.clone(),
                    };
                    Ok(ParsedExpr {
                        expr,
                        start: index,
                        end: operand.end,
                    })
                }
                TokenType::Minus => {
                    let op_span = span_from_token(token);
                    self.pos += 1;
                    let operand = self.parse_expression_bp(PREFIX_PRECEDENCE)?;
                    let span = merge_spans(&op_span, &operand.span());
                    let expr = Expression::Unary {
                        op: UnaryOp::Minus,
                        operand: Box::new(operand.expr),
                        span: span.clone(),
                    };
                    Ok(ParsedExpr {
                        expr,
                        start: index,
                        end: operand.end,
                    })
                }
                TokenType::Not => {
                    let op_span = span_from_token(token);
                    self.pos += 1;
                    let operand = self.parse_expression_bp(PREFIX_PRECEDENCE)?;
                    let span = merge_spans(&op_span, &operand.span());
                    let expr = Expression::Unary {
                        op: UnaryOp::Not,
                        operand: Box::new(operand.expr),
                        span: span.clone(),
                    };
                    Ok(ParsedExpr {
                        expr,
                        start: index,
                        end: operand.end,
                    })
                }
                TokenType::LeftBrace => {
                    if has_high_json_confidence(token) {
                        self.parse_json_object_expression(index)
                    } else {
                        self.parse_brace_expression()
                    }
                }
                TokenType::LeftBracket => self.parse_array_expression(index),
                TokenType::When => self.parse_when_expression(),
                TokenType::Log
                | TokenType::Trace
                | TokenType::Debug
                | TokenType::Info
                | TokenType::Warn
                | TokenType::Error => {
                    let level = log_level_from_token_kind(&token.token_type)
                        .expect("log keyword should map to level");
                    self.parse_log_block_expression(level, index)
                }
                _ => self.parse_primary(),
            }
        }

        fn parse_primary(&mut self) -> Result<ParsedExpr, ExpressionError> {
            let Some((token, index)) = self.advance_with_index() else {
                return Err(ExpressionError::new("式が必要です", None));
            };

            match &token.token_type {
                TokenType::Number(value) => {
                    let span = span_from_token(token);
                    Ok(ParsedExpr {
                        expr: Expression::Literal(Literal::Number(value.clone()), span.clone()),
                        start: index,
                        end: index + 1,
                    })
                }
                TokenType::Boolean(value) => {
                    let span = span_from_token(token);
                    Ok(ParsedExpr {
                        expr: Expression::Literal(Literal::Boolean(*value), span.clone()),
                        start: index,
                        end: index + 1,
                    })
                }
                TokenType::True => {
                    let span = span_from_token(token);
                    Ok(ParsedExpr {
                        expr: Expression::Literal(Literal::Boolean(true), span.clone()),
                        start: index,
                        end: index + 1,
                    })
                }
                TokenType::False => {
                    let span = span_from_token(token);
                    Ok(ParsedExpr {
                        expr: Expression::Literal(Literal::Boolean(false), span.clone()),
                        start: index,
                        end: index + 1,
                    })
                }
                TokenType::String(_) | TokenType::StringInterpolation(_) => {
                    let span = span_from_token(token);
                    let has_interpolation = token.metadata.iter().any(|metadata| {
                        matches!(metadata, TokenMetadata::StringInterpolation { .. })
                    });

                    let expr = if has_interpolation {
                        let (expr, _) = parse_string_token_with_metadata(token, span.clone())?;
                        expr
                    } else {
                        let value = match &token.token_type {
                            TokenType::String(value) | TokenType::StringInterpolation(value) => {
                                value.clone()
                            }
                            _ => token.lexeme.clone(),
                        };
                        Expression::Literal(Literal::String(value), span.clone())
                    };

                    Ok(ParsedExpr {
                        expr,
                        start: index,
                        end: index + 1,
                    })
                }
                TokenType::Character(value) => {
                    let span = span_from_token(token);
                    Ok(ParsedExpr {
                        expr: Expression::Literal(Literal::Character(*value), span.clone()),
                        start: index,
                        end: index + 1,
                    })
                }
                TokenType::StringStart => {
                    return self.parse_string_segments(index);
                }
                TokenType::Null => {
                    let span = span_from_token(token);
                    Ok(ParsedExpr {
                        expr: Expression::Literal(Literal::Null, span.clone()),
                        start: index,
                        end: index + 1,
                    })
                }
                TokenType::Identifier(name) => {
                    let span = span_from_token(token);
                    Ok(ParsedExpr {
                        expr: Expression::Identifier(name.clone(), span.clone()),
                        start: index,
                        end: index + 1,
                    })
                }
                TokenType::RegexLiteral(_) => {
                    let span = span_from_token(token);
                    let mut literal = build_regex_literal(token, span.clone())?;
                    literal.origin = Some(PatternOrigin::literal(span.clone()));
                    Ok(ParsedExpr {
                        expr: Expression::RegexLiteral(literal),
                        start: index,
                        end: index + 1,
                    })
                }
                TokenType::LeftParen => {
                    let close_index = self.find_matching_paren(index).ok_or_else(|| {
                        ExpressionError::new("')' が必要です", self.span_at(index))
                    })?;
                    if let Some(tuple_expr) = self.try_parse_tuple_literal(index, close_index)? {
                        self.pos = close_index + 1;
                        return Ok(tuple_expr);
                    }
                    let inner_tokens = &self.tokens[index + 1..close_index];
                    let expr = Self::parse_nested_expression(inner_tokens)?;
                    self.pos = close_index + 1;
                    Ok(ParsedExpr {
                        expr: expr.expr,
                        start: index,
                        end: close_index + 1,
                    })
                }
                TokenType::LeftBrace => unreachable!(
                    "LeftBrace should be handled in parse_prefix via parse_brace_expression"
                ),
                other => Err(ExpressionError::new(
                    format!("未対応のトークン {:?} が式中に存在します", other),
                    Some(span_from_index(self.tokens, index)),
                )),
            }
        }

        fn parse_json_object_expression(
            &mut self,
            start_index: usize,
        ) -> Result<ParsedExpr, ExpressionError> {
            let closing_index = self
                .find_matching_brace(start_index)
                .ok_or_else(|| ExpressionError::new("'}' が必要です", self.span_at(start_index)))?;
            let slice = &self.tokens[start_index..=closing_index];
            let json = parse_json_literal_tokens(slice)?;
            self.pos = closing_index + 1;
            Ok(ParsedExpr {
                expr: Expression::JsonLiteral(json),
                start: start_index,
                end: closing_index + 1,
            })
        }

        fn parse_array_expression(
            &mut self,
            start_index: usize,
        ) -> Result<ParsedExpr, ExpressionError> {
            let closing_index = self
                .find_matching_bracket(start_index)
                .ok_or_else(|| ExpressionError::new("']' が必要です", self.span_at(start_index)))?;
            let inner = &self.tokens[start_index + 1..closing_index];
            let span = span_for_range(self.tokens, start_index, closing_index + 1);

            if inner.is_empty()
                || inner.iter().all(|token| {
                    is_trivia_token(token) || matches!(token.token_type, TokenType::LayoutComma)
                })
            {
                self.pos = closing_index + 1;
                let expr = Expression::Array {
                    elements: Vec::new(),
                    delimiter: SequenceDelimiter::Comma,
                    span: span.clone(),
                };
                return Ok(ParsedExpr {
                    expr,
                    start: start_index,
                    end: closing_index + 1,
                });
            }

            let mut parts: Vec<&[&Token]> = Vec::new();
            let mut separators: Vec<SeparatorKind> = Vec::new();
            let mut start = 0usize;
            let mut depth_paren = 0usize;
            let mut depth_brace = 0usize;
            let mut depth_bracket = 0usize;

            for (offset, token) in inner.iter().enumerate() {
                let at_top_level = depth_paren == 0 && depth_brace == 0 && depth_bracket == 0;

                if at_top_level
                    && has_layout_break(token)
                    && !matches!(token.token_type, TokenType::Comma | TokenType::LayoutComma)
                    && start < offset
                {
                    parts.push(&inner[start..offset]);
                    separators.push(SeparatorKind::Layout);
                    start = offset;
                }

                if at_top_level
                    && start < offset
                    && token.leading_trivia.newlines == 0
                    && token.leading_trivia.spaces > 0
                {
                    if let Some(prev_token) = inner.get(offset - 1) {
                        if !token_requires_followup(&prev_token.token_type) {
                            parts.push(&inner[start..offset]);
                            separators.push(SeparatorKind::Layout);
                            start = offset;
                        }
                    }
                }

                match token.token_type {
                    TokenType::LeftParen => depth_paren += 1,
                    TokenType::RightParen if depth_paren > 0 => depth_paren -= 1,
                    TokenType::LeftBrace => depth_brace += 1,
                    TokenType::RightBrace if depth_brace > 0 => depth_brace -= 1,
                    TokenType::LeftBracket => depth_bracket += 1,
                    TokenType::RightBracket if depth_bracket > 0 => depth_bracket -= 1,
                    TokenType::Comma if at_top_level => {
                        parts.push(&inner[start..offset]);
                        separators.push(SeparatorKind::Comma);
                        start = offset + 1;
                        continue;
                    }
                    TokenType::LayoutComma if at_top_level => {
                        parts.push(&inner[start..offset]);
                        separators.push(SeparatorKind::Layout);
                        start = offset + 1;
                        continue;
                    }
                    _ => {}
                }
            }

            let mut trailing_separator: Option<SeparatorKind> = None;
            if start < inner.len() {
                parts.push(&inner[start..]);
            } else if start == inner.len() && !separators.is_empty() {
                trailing_separator = separators.pop();
            }

            if !parts.is_empty() && parts.len() != separators.len() + 1 {
                return Err(ExpressionError::new(
                    "配列リテラルの要素区切りが不正です",
                    Some(span.clone()),
                ));
            }

            let mut elements = Vec::with_capacity(parts.len());
            let mut saw_layout = false;
            let mut saw_comma = false;

            for (idx, part) in parts.iter().enumerate() {
                let filtered: Vec<&Token> = part
                    .iter()
                    .copied()
                    .filter(|token| {
                        !is_trivia_token(token)
                            && !matches!(token.token_type, TokenType::LayoutComma)
                    })
                    .collect();

                if filtered.is_empty() {
                    return Err(ExpressionError::new(
                        array_comma_error_message(),
                        Some(span.clone()),
                    ));
                }

                let parsed = Self::parse_nested_expression(filtered.as_slice())?;
                elements.push(parsed.expr);

                if let Some(separator) = separators.get(idx) {
                    match separator {
                        SeparatorKind::Comma => saw_comma = true,
                        SeparatorKind::Layout => saw_layout = true,
                    }
                }
            }

            if let Some(separator) = trailing_separator {
                match separator {
                    SeparatorKind::Comma => saw_comma = true,
                    SeparatorKind::Layout => saw_layout = true,
                }
            }

            if saw_comma {
                return Err(ExpressionError::new(
                    array_comma_error_message(),
                    Some(span),
                ));
            }

            let delimiter = if saw_layout {
                SequenceDelimiter::Whitespace
            } else {
                SequenceDelimiter::Comma
            };

            self.pos = closing_index + 1;
            Ok(ParsedExpr {
                expr: Expression::Array {
                    elements,
                    delimiter,
                    span: span.clone(),
                },
                start: start_index,
                end: closing_index + 1,
            })
        }

        fn parse_log_block_expression(
            &mut self,
            level: LogBlockLevel,
            keyword_index: usize,
        ) -> Result<ParsedExpr, ExpressionError> {
            if self.pos < keyword_index + 1 {
                self.pos = keyword_index + 1;
            }
<<<<<<< HEAD

            while matches!(
                self.peek_token().map(|token| &token.token_type),
                Some(TokenType::LayoutComma)
            ) {
                self.pos += 1;
            }

            let brace_index = self.pos;
            let brace_token = self.peek_token().ok_or_else(|| {
                ExpressionError::new("ログブロックには '{' が必要です", self.span_at(brace_index))
            })?;
            if brace_token.token_type != TokenType::LeftBrace {
                return Err(ExpressionError::new(
                    "ログブロックには '{' が必要です",
                    Some(span_from_token(brace_token)),
                ));
            }

            let closing_index = self.find_matching_brace(brace_index).ok_or_else(|| {
                ExpressionError::new(
                    "ログブロックが閉じられていません",
                    self.span_at(brace_index),
                )
            })?;
            let body_tokens = &self.tokens[brace_index + 1..closing_index];
            let items = self.parse_log_block_items(body_tokens, brace_index + 1)?;
            let span = span_for_range(self.tokens, keyword_index, closing_index + 1);
            self.pos = closing_index + 1;

=======

            while matches!(
                self.peek_token().map(|token| &token.token_type),
                Some(TokenType::LayoutComma)
            ) {
                self.pos += 1;
            }

            let brace_index = self.pos;
            let brace_token = self.peek_token().ok_or_else(|| {
                ExpressionError::new("ログブロックには '{' が必要です", self.span_at(brace_index))
            })?;
            if brace_token.token_type != TokenType::LeftBrace {
                return Err(ExpressionError::new(
                    "ログブロックには '{' が必要です",
                    Some(span_from_token(brace_token)),
                ));
            }

            let closing_index = self.find_matching_brace(brace_index).ok_or_else(|| {
                ExpressionError::new(
                    "ログブロックが閉じられていません",
                    self.span_at(brace_index),
                )
            })?;
            let body_tokens = &self.tokens[brace_index + 1..closing_index];
            let items = self.parse_log_block_items(body_tokens, brace_index + 1)?;
            let span = span_for_range(self.tokens, keyword_index, closing_index + 1);
            self.pos = closing_index + 1;

>>>>>>> 09f43ff8
            Ok(ParsedExpr {
                expr: Expression::LogBlock(LogBlock {
                    level,
                    items,
                    span: span.clone(),
                }),
                start: keyword_index,
                end: closing_index + 1,
            })
        }
<<<<<<< HEAD

        fn parse_log_block_items(
            &mut self,
            tokens: &[&'a Token],
            absolute_start: usize,
        ) -> Result<Vec<LogItem>, ExpressionError> {
            if tokens.is_empty() {
                return Ok(Vec::new());
            }

            let ranges = Self::split_lambda_body_statements(tokens);
            if ranges.is_empty() {
                return Ok(Vec::new());
            }

            let mut items = Vec::new();
            for (rel_start, rel_end) in ranges {
                if rel_start >= rel_end {
                    continue;
                }
                let slice = &tokens[rel_start..rel_end];
                let statement = self.parse_lambda_statement(slice, absolute_start + rel_start)?;
                match statement {
                    Statement::Expression { expr, .. } => match expr {
                        Expression::LogBlock(block) => items.push(LogItem::Nested(block)),
                        other => items.push(LogItem::Expression(other)),
                    },
                    other => items.push(LogItem::Statement(other)),
                }
            }

            Ok(items)
        }

        fn try_parse_tuple_literal(
            &mut self,
            open_index: usize,
            close_index: usize,
        ) -> Result<Option<ParsedExpr>, ExpressionError> {
            let inner = &self.tokens[open_index + 1..close_index];
            if inner.is_empty()
                || inner
                    .iter()
                    .all(|token| Self::is_tuple_separator_or_trivia(token))
            {
                let span = span_for_range(self.tokens, open_index, close_index + 1);
                return Err(ExpressionError::new(
                    "空のタプルや句読点のみのタプルリテラルはサポートされません",
                    Some(span),
                ));
            }

            let slices = Self::tuple_candidate_parts(inner);
            let mut elements = Vec::new();
            let mut field_meta = Vec::new();
            let mut fallback_counter = 0usize;
            let mut leading_labels: Vec<&FieldNameLabelToken> = Vec::new();

            for slice in slices.iter() {
                let (labels, filtered) = Self::partition_tuple_slice_tokens(slice);
                if filtered.is_empty() {
                    if !labels.is_empty() {
                        if field_meta.is_empty() {
                            leading_labels.extend(labels);
                        } else if let Some(last) = field_meta.last_mut() {
                            Self::merge_labels_into_meta(last, &labels);
                        }
                    }
                    continue;
                }

                let mut effective_labels: Vec<&FieldNameLabelToken> = Vec::new();
                if !leading_labels.is_empty() {
                    effective_labels.extend(leading_labels.drain(..));
                }
                effective_labels.extend(labels);

                let parsed = Self::parse_nested_expression(filtered.as_slice())?;
                let element_span = parsed.span();
                let ParsedExpr {
                    expr: element_expr, ..
                } = parsed;
                let identifier_hint = match &element_expr {
                    Expression::Identifier(name, _) => Some(name.clone()),
                    _ => None,
                };
                let (primary_label, secondary_labels) =
                    Self::collect_tuple_labels(&effective_labels);

                fallback_counter += 1;
                let meta = TupleFieldMeta {
                    primary_label,
                    secondary_labels,
                    identifier_hint,
                    fallback_index: fallback_counter,
                    span: element_span.clone(),
                };

                field_meta.push(meta);
                elements.push(element_expr);
            }

            if elements.is_empty() {
                let span = span_for_range(self.tokens, open_index, close_index + 1);
                return Err(ExpressionError::new(
                    "タプル要素を解析できませんでした。少なくとも1つの式を記述してください",
                    Some(span),
                ));
            }

            if elements.len() < 2 {
                return Ok(None);
            }

            let span = span_for_range(self.tokens, open_index, close_index + 1);
            let expr = Expression::Tuple {
                elements,
                fields: field_meta,
                context: TupleContextFlags::default(),
                span: span.clone(),
            };

            Ok(Some(ParsedExpr {
                expr,
                start: open_index,
                end: close_index + 1,
            }))
        }

        fn tuple_candidate_parts<'slice>(
            tokens: &'slice [&'slice Token],
        ) -> Vec<&'slice [&'slice Token]> {
            if tokens.is_empty() {
                return Vec::new();
            }

            let mut parts = Vec::new();
            let mut start = 0usize;
            let mut depth_paren = 0usize;
            let mut depth_brace = 0usize;
            let mut depth_bracket = 0usize;

            for (offset, token) in tokens.iter().enumerate() {
                let at_top_level = depth_paren == 0 && depth_brace == 0 && depth_bracket == 0;

                if at_top_level
                    && has_layout_break(token)
                    && !matches!(token.token_type, TokenType::Comma | TokenType::LayoutComma)
                    && start < offset
                {
                    parts.push(&tokens[start..offset]);
                    start = offset;
                } else if at_top_level
                    && start < offset
                    && token.leading_trivia.newlines == 0
                    && token.leading_trivia.spaces > 0
                {
                    if let Some(prev_token) = tokens.get(offset - 1) {
                        if !token_requires_followup(&prev_token.token_type) {
                            parts.push(&tokens[start..offset]);
                            start = offset;
                            continue;
                        }
                    }
                }

                match token.token_type {
                    TokenType::LeftParen => depth_paren += 1,
                    TokenType::RightParen if depth_paren > 0 => depth_paren -= 1,
                    TokenType::LeftBrace => depth_brace += 1,
                    TokenType::RightBrace if depth_brace > 0 => depth_brace -= 1,
                    TokenType::LeftBracket => depth_bracket += 1,
                    TokenType::RightBracket if depth_bracket > 0 => depth_bracket -= 1,
                    TokenType::Comma | TokenType::LayoutComma if at_top_level => {
                        if start != offset {
                            parts.push(&tokens[start..offset]);
                        }
                        start = offset + 1;
                        continue;
                    }
                    _ => {}
                }
            }

            if start < tokens.len() {
                parts.push(&tokens[start..]);
            }

            parts
        }

        fn is_tuple_separator_or_trivia(token: &Token) -> bool {
            is_expression_trivia(token)
                || matches!(token.token_type, TokenType::LayoutComma | TokenType::Comma)
        }

        fn partition_tuple_slice_tokens<'slice>(
            slice: &'slice [&'slice Token],
        ) -> (Vec<&'slice FieldNameLabelToken>, Vec<&'slice Token>) {
            let mut labels = Vec::new();
            let mut filtered = Vec::new();

            for token in slice.iter().copied() {
                if let TokenType::FieldNameLabel(payload) = &token.token_type {
                    labels.push(payload);
                    continue;
                }

                if Self::is_tuple_separator_or_trivia(token) {
                    continue;
                }

                filtered.push(token);
            }

            (labels, filtered)
        }

        fn collect_tuple_labels(
            labels: &[&FieldNameLabelToken],
        ) -> (Option<String>, Vec<TupleLabelSpan>) {
            let mut primary_label: Option<String> = None;
            let mut secondary = Vec::new();

            for (idx, label) in labels.iter().enumerate() {
                if idx == 0 {
                    if let Some(value) = &label.primary {
                        primary_label = Some(value.clone());
                    }
                    Self::push_secondary_labels(&mut secondary, label.secondary.iter());
                } else {
                    if let Some(primary_span) = label.primary_span.as_ref() {
                        secondary.push(Self::convert_label_span(primary_span));
                    } else if let Some(value) = &label.primary {
                        secondary.push(Self::virtual_label_from_text(value));
                    }
                    Self::push_secondary_labels(&mut secondary, label.secondary.iter());
                }
            }

            (primary_label, secondary)
        }

        fn merge_labels_into_meta(meta: &mut TupleFieldMeta, labels: &[&FieldNameLabelToken]) {
            if labels.is_empty() {
                return;
            }

            let (primary_label, mut secondary_labels) = Self::collect_tuple_labels(labels);
            if let Some(label) = primary_label {
                if meta.primary_label.is_none() {
                    meta.primary_label = Some(label);
                } else {
                    meta.secondary_labels
                        .push(Self::virtual_label_from_text(&label));
                }
            }

            meta.secondary_labels.append(&mut secondary_labels);
        }

        fn push_secondary_labels<'label>(
            target: &mut Vec<TupleLabelSpan>,
            spans: impl IntoIterator<Item = &'label LexerLabelSpan>,
        ) {
            for span in spans {
                target.push(Self::convert_label_span(span));
            }
        }

        fn convert_label_span(label: &LexerLabelSpan) -> TupleLabelSpan {
            let end_column = label.column + label.length;
            TupleLabelSpan {
                name: label.name.clone(),
                span: Span::new(label.line, label.column, label.line, end_column),
            }
        }

        fn virtual_label_from_text(name: &str) -> TupleLabelSpan {
            TupleLabelSpan {
                name: name.to_string(),
                span: Span::dummy(),
            }
        }

        fn parse_brace_expression(&mut self) -> Result<ParsedExpr, ExpressionError> {
            let start_index = self.pos;
            self.pos += 1; // consume '{'

            let closing_index = self
                .find_matching_brace(start_index)
                .ok_or_else(|| ExpressionError::new("'}' が必要です", self.span_at(start_index)))?;

            let inner = &self.tokens[start_index + 1..closing_index];
            let arrow_index = Self::find_top_level_arrow(inner);

            let span = span_for_range(self.tokens, start_index, closing_index + 1);

            let parsed = if let Some(relative_arrow) = arrow_index {
                let arrow_absolute = start_index + 1 + relative_arrow;
                let parameter_tokens = &self.tokens[start_index + 1..arrow_absolute];
                let body_tokens = &self.tokens[arrow_absolute + 1..closing_index];
=======
>>>>>>> 09f43ff8

        fn parse_log_block_items(
            &mut self,
            tokens: &[&'a Token],
            absolute_start: usize,
        ) -> Result<Vec<LogItem>, ExpressionError> {
            if tokens.is_empty() {
                return Ok(Vec::new());
            }

            let ranges = Self::split_lambda_body_statements(tokens);
            if ranges.is_empty() {
                return Ok(Vec::new());
            }

            let mut items = Vec::new();
            for (rel_start, rel_end) in ranges {
                if rel_start >= rel_end {
                    continue;
                }
                let slice = &tokens[rel_start..rel_end];
                let statement = self.parse_lambda_statement(slice, absolute_start + rel_start)?;
                match statement {
                    Statement::Expression { expr, .. } => match expr {
                        Expression::LogBlock(block) => items.push(LogItem::Nested(block)),
                        other => items.push(LogItem::Expression(other)),
                    },
                    other => items.push(LogItem::Statement(other)),
                }
            }

            Ok(items)
        }

        fn try_parse_tuple_literal(
            &mut self,
            open_index: usize,
            close_index: usize,
        ) -> Result<Option<ParsedExpr>, ExpressionError> {
            let inner = &self.tokens[open_index + 1..close_index];
            if inner.is_empty()
                || inner
                    .iter()
                    .all(|token| Self::is_tuple_separator_or_trivia(token))
            {
                let span = span_for_range(self.tokens, open_index, close_index + 1);
                return Err(ExpressionError::new(
                    "空のタプルや句読点のみのタプルリテラルはサポートされません",
                    Some(span),
                ));
            }

            let slices = Self::tuple_candidate_parts(inner);
            let mut elements = Vec::new();
            let mut field_meta = Vec::new();
            let mut fallback_counter = 0usize;
            let mut leading_labels: Vec<&FieldNameLabelToken> = Vec::new();

            for slice in slices.iter() {
                let (labels, filtered) = Self::partition_tuple_slice_tokens(slice);
                if filtered.is_empty() {
                    if !labels.is_empty() {
                        if field_meta.is_empty() {
                            leading_labels.extend(labels);
                        } else if let Some(last) = field_meta.last_mut() {
                            Self::merge_labels_into_meta(last, &labels);
                        }
                    }
                    continue;
                }

                let mut effective_labels: Vec<&FieldNameLabelToken> = Vec::new();
                if !leading_labels.is_empty() {
                    effective_labels.extend(leading_labels.drain(..));
                }
                effective_labels.extend(labels);

                let parsed = Self::parse_nested_expression(filtered.as_slice())?;
                let element_span = parsed.span();
                let ParsedExpr {
                    expr: element_expr, ..
                } = parsed;
                let identifier_hint = match &element_expr {
                    Expression::Identifier(name, _) => Some(name.clone()),
                    _ => None,
                };
                let (primary_label, secondary_labels) =
                    Self::collect_tuple_labels(&effective_labels);

                fallback_counter += 1;
                let meta = TupleFieldMeta {
                    primary_label,
                    secondary_labels,
                    identifier_hint,
                    fallback_index: fallback_counter,
                    span: element_span.clone(),
                };

                field_meta.push(meta);
                elements.push(element_expr);
            }

            if elements.is_empty() {
                let span = span_for_range(self.tokens, open_index, close_index + 1);
                return Err(ExpressionError::new(
                    "タプル要素を解析できませんでした。少なくとも1つの式を記述してください",
                    Some(span),
                ));
            }

            if elements.len() < 2 {
                return Ok(None);
            }

            let span = span_for_range(self.tokens, open_index, close_index + 1);
            let expr = Expression::Tuple {
                elements,
                fields: field_meta,
                context: TupleContextFlags::default(),
                span: span.clone(),
            };

            Ok(Some(ParsedExpr {
                expr,
                start: open_index,
                end: close_index + 1,
            }))
        }

        fn tuple_candidate_parts<'slice>(
            tokens: &'slice [&'slice Token],
        ) -> Vec<&'slice [&'slice Token]> {
            if tokens.is_empty() {
                return Vec::new();
            }

            let mut parts = Vec::new();
            let mut start = 0usize;
            let mut depth_paren = 0usize;
            let mut depth_brace = 0usize;
            let mut depth_bracket = 0usize;

            for (offset, token) in tokens.iter().enumerate() {
                let at_top_level = depth_paren == 0 && depth_brace == 0 && depth_bracket == 0;

                if at_top_level
                    && has_layout_break(token)
                    && !matches!(token.token_type, TokenType::Comma | TokenType::LayoutComma)
                    && start < offset
                {
                    parts.push(&tokens[start..offset]);
                    start = offset;
                } else if at_top_level
                    && start < offset
                    && token.leading_trivia.newlines == 0
                    && token.leading_trivia.spaces > 0
                {
                    if let Some(prev_token) = tokens.get(offset - 1) {
                        if !token_requires_followup(&prev_token.token_type) {
                            parts.push(&tokens[start..offset]);
                            start = offset;
                            continue;
                        }
                    }
                }

                match token.token_type {
                    TokenType::LeftParen => depth_paren += 1,
                    TokenType::RightParen if depth_paren > 0 => depth_paren -= 1,
                    TokenType::LeftBrace => depth_brace += 1,
                    TokenType::RightBrace if depth_brace > 0 => depth_brace -= 1,
                    TokenType::LeftBracket => depth_bracket += 1,
                    TokenType::RightBracket if depth_bracket > 0 => depth_bracket -= 1,
                    TokenType::Comma | TokenType::LayoutComma if at_top_level => {
                        if start != offset {
                            parts.push(&tokens[start..offset]);
                        }
                        start = offset + 1;
                        continue;
                    }
                    _ => {}
                }
            }

            if start < tokens.len() {
                parts.push(&tokens[start..]);
            }

            parts
        }

        fn is_tuple_separator_or_trivia(token: &Token) -> bool {
            is_expression_trivia(token)
                || matches!(token.token_type, TokenType::LayoutComma | TokenType::Comma)
        }

        fn partition_tuple_slice_tokens<'slice>(
            slice: &'slice [&'slice Token],
        ) -> (Vec<&'slice FieldNameLabelToken>, Vec<&'slice Token>) {
            let mut labels = Vec::new();
            let mut filtered = Vec::new();

            for token in slice.iter().copied() {
                if let TokenType::FieldNameLabel(payload) = &token.token_type {
                    labels.push(payload);
                    continue;
                }

                if Self::is_tuple_separator_or_trivia(token) {
                    continue;
                }

                filtered.push(token);
            }

            (labels, filtered)
        }

        fn collect_tuple_labels(
            labels: &[&FieldNameLabelToken],
        ) -> (Option<String>, Vec<TupleLabelSpan>) {
            let mut primary_label: Option<String> = None;
            let mut secondary = Vec::new();

            for (idx, label) in labels.iter().enumerate() {
                if idx == 0 {
                    if let Some(value) = &label.primary {
                        primary_label = Some(value.clone());
                    }
                    Self::push_secondary_labels(&mut secondary, label.secondary.iter());
                } else {
                    if let Some(primary_span) = label.primary_span.as_ref() {
                        secondary.push(Self::convert_label_span(primary_span));
                    } else if let Some(value) = &label.primary {
                        secondary.push(Self::virtual_label_from_text(value));
                    }
                    Self::push_secondary_labels(&mut secondary, label.secondary.iter());
                }
            }

            (primary_label, secondary)
        }

        fn merge_labels_into_meta(meta: &mut TupleFieldMeta, labels: &[&FieldNameLabelToken]) {
            if labels.is_empty() {
                return;
            }

            let (primary_label, mut secondary_labels) = Self::collect_tuple_labels(labels);
            if let Some(label) = primary_label {
                if meta.primary_label.is_none() {
                    meta.primary_label = Some(label);
                } else {
                    meta.secondary_labels
                        .push(Self::virtual_label_from_text(&label));
                }
            }

            meta.secondary_labels.append(&mut secondary_labels);
        }

        fn push_secondary_labels<'label>(
            target: &mut Vec<TupleLabelSpan>,
            spans: impl IntoIterator<Item = &'label LexerLabelSpan>,
        ) {
            for span in spans {
                target.push(Self::convert_label_span(span));
            }
        }

        fn convert_label_span(label: &LexerLabelSpan) -> TupleLabelSpan {
            let end_column = label.column + label.length;
            TupleLabelSpan {
                name: label.name.clone(),
                span: Span::new(label.line, label.column, label.line, end_column),
            }
        }

        fn virtual_label_from_text(name: &str) -> TupleLabelSpan {
            TupleLabelSpan {
                name: name.to_string(),
                span: Span::dummy(),
            }
        }

        fn parse_brace_expression(&mut self) -> Result<ParsedExpr, ExpressionError> {
            let start_index = self.pos;
            self.pos += 1; // consume '{'

            let closing_index = self
                .find_matching_brace(start_index)
                .ok_or_else(|| ExpressionError::new("'}' が必要です", self.span_at(start_index)))?;

            let inner = &self.tokens[start_index + 1..closing_index];
            let arrow_index = Self::find_top_level_arrow(inner);

            let span = span_for_range(self.tokens, start_index, closing_index + 1);

            let parsed = if let Some(relative_arrow) = arrow_index {
                let arrow_absolute = start_index + 1 + relative_arrow;
                let parameter_tokens = &self.tokens[start_index + 1..arrow_absolute];
                let body_tokens = &self.tokens[arrow_absolute + 1..closing_index];

                let parameters = self.parse_lambda_parameters(parameter_tokens)?;

                let body_expr = if body_tokens.is_empty() {
                    Expression::Block {
                        statements: Vec::new(),
                        span: span.clone(),
                    }
                } else {
                    match Self::parse_nested_expression(body_tokens) {
                        Ok(expr) => expr.expr,
                        Err(_) => {
                            self.parse_lambda_body_as_block(body_tokens, arrow_absolute + 1)?
                        }
                    }
                };

                ParsedExpr {
                    expr: Expression::Lambda {
                        parameters,
                        body: Box::new(body_expr),
                        span: span.clone(),
                    },
                    start: start_index,
                    end: closing_index + 1,
                }
            } else {
                let body_expr = if inner.is_empty() {
                    Expression::Block {
                        statements: Vec::new(),
                        span: span.clone(),
                    }
                } else {
                    match Self::parse_nested_expression(inner) {
                        Ok(expr) => expr.expr,
                        Err(_) => self.parse_lambda_body_as_block(inner, start_index + 1)?,
                    }
                };

                ParsedExpr {
                    expr: Expression::Lambda {
                        parameters: Vec::new(),
                        body: Box::new(body_expr),
                        span: span.clone(),
                    },
                    start: start_index,
                    end: closing_index + 1,
                }
            };

            self.pos = closing_index + 1;
            Ok(parsed)
        }

        fn parse_lambda_body_as_block(
            &self,
            body_tokens: &[&'a Token],
            body_start: usize,
        ) -> Result<Expression, ExpressionError> {
            let mut statements = Vec::new();
            let ranges = Self::split_lambda_body_statements(body_tokens);
            for (rel_start, rel_end) in ranges {
                if rel_start >= rel_end {
                    continue;
                }
                let slice = &body_tokens[rel_start..rel_end];
                let absolute_start = body_start + rel_start;
                let statement = self.parse_lambda_statement(slice, absolute_start)?;
                statements.push(statement);
            }

            let span = span_for_range(self.tokens, body_start, body_start + body_tokens.len());
            Ok(Expression::Block { statements, span })
        }

        fn split_lambda_body_statements(tokens: &[&Token]) -> Vec<(usize, usize)> {
            let mut ranges = Vec::new();
            let mut start = 0usize;
            let mut depth_paren = 0isize;
            let mut depth_brace = 0isize;
            let mut depth_bracket = 0isize;

            for (idx, token) in tokens.iter().enumerate() {
                match token.token_type {
                    TokenType::LeftParen => depth_paren += 1,
                    TokenType::RightParen => depth_paren = depth_paren.saturating_sub(1),
                    TokenType::LeftBrace => depth_brace += 1,
                    TokenType::RightBrace => depth_brace = depth_brace.saturating_sub(1),
                    TokenType::LeftBracket => depth_bracket += 1,
                    TokenType::RightBracket => depth_bracket = depth_bracket.saturating_sub(1),
                    _ => {}
                }

                if idx + 1 < tokens.len()
                    && depth_paren == 0
                    && depth_brace == 0
                    && depth_bracket == 0
                {
                    let next = tokens[idx + 1];
                    if next.leading_trivia.newlines > 0
                        && !matches!(
                            next.token_type,
                            TokenType::RightParen | TokenType::RightBrace | TokenType::RightBracket
                        )
                    {
                        ranges.push((start, idx + 1));
                        start = idx + 1;
                    }
                }
            }

            if start < tokens.len() {
                ranges.push((start, tokens.len()));
            }

            ranges
                .into_iter()
                .filter(|(range_start, range_end)| {
                    let slice = &tokens[*range_start..*range_end];
                    !slice.is_empty()
                        && !slice
                            .iter()
                            .all(|token| matches!(token.token_type, TokenType::StringEnd))
                })
                .collect()
        }

        fn parse_lambda_statement(
            &self,
            slice: &[&'a Token],
            absolute_start: usize,
        ) -> Result<Statement, ExpressionError> {
            if slice.is_empty() {
                return Err(ExpressionError::new("ラムダのステートメントが空です", None));
            }

            let absolute_end = absolute_start + slice.len();
            let span = span_for_range(self.tokens, absolute_start, absolute_end);
            let first = slice[0];

            match first.token_type {
                TokenType::Val => self.parse_val_statement(slice, absolute_start),
                TokenType::Return => {
                    let expr_slice = &slice[1..];
                    let value = if expr_slice.is_empty() {
                        None
                    } else {
                        Some(Self::parse_nested_expression(expr_slice)?.expr)
                    };
                    Ok(Statement::Return { value, span })
                }
                _ => {
                    if let Some(assign_index) = Self::find_top_level_assign(slice) {
                        let target_tokens = &slice[..assign_index];
                        let value_tokens = &slice[assign_index + 1..];
                        if target_tokens.is_empty() || value_tokens.is_empty() {
                            return Err(ExpressionError::new(
                                "代入ステートメントの構文が不正です",
                                Some(span.clone()),
                            ));
                        }
                        let target = Self::parse_nested_expression(target_tokens)?.expr;
                        let value = Self::parse_nested_expression(value_tokens)?.expr;
                        Ok(Statement::Assignment {
                            target,
                            binding_pattern: None,
                            value,
                            span,
                        })
                    } else {
                        let expr = Self::parse_nested_expression(slice)?.expr;
                        Ok(Statement::Expression { expr, span })
                    }
                }
            }
        }

        fn parse_val_statement(
            &self,
            slice: &[&'a Token],
            absolute_start: usize,
        ) -> Result<Statement, ExpressionError> {
            let absolute_end = absolute_start + slice.len();
            let span = span_for_range(self.tokens, absolute_start, absolute_end);

            if slice.len() < 3 {
                return Err(ExpressionError::new(
                    "`val` 宣言の構文が不正です",
                    Some(span.clone()),
                ));
            }

            let name_token = slice[1];
            let name = match &name_token.token_type {
                TokenType::Identifier(id) => id.clone(),
                _ => {
                    return Err(ExpressionError::new(
                        "`val` 宣言には識別子が必要です",
                        Some(span_from_token(name_token)),
                    ))
                }
            };

            let mut cursor = 2usize;
            let mut type_annotation: Option<TypeAnnotation> = None;

            if cursor < slice.len() && matches!(slice[cursor].token_type, TokenType::Colon) {
                cursor += 1;
                let mut type_end = cursor;
                while type_end < slice.len()
                    && !matches!(slice[type_end].token_type, TokenType::Assign)
                {
                    type_end += 1;
                }

                let type_tokens = &slice[cursor..type_end];
                if !type_tokens.is_empty() {
                    let owned: Vec<Token> =
                        type_tokens.iter().map(|token| (*token).clone()).collect();
                    match lower_type_annotation_from_tokens(&owned) {
                        Ok(lowered) => type_annotation = Some(lowered.into_annotation()),
                        Err(error) => {
                            return Err(ExpressionError::new(
                                error.message().to_string(),
                                error.span().cloned(),
                            ))
                        }
                    }
                }
                cursor = type_end;
            }

            if cursor >= slice.len() || !matches!(slice[cursor].token_type, TokenType::Assign) {
                return Err(ExpressionError::new(
                    "`val` 宣言には `=` が必要です",
                    Some(span.clone()),
                ));
            }

            let initializer_tokens = &slice[cursor + 1..];
            if initializer_tokens.is_empty() {
                return Err(ExpressionError::new(
                    "`val` 宣言の初期化式が必要です",
                    Some(span.clone()),
                ));
            }

            let initializer = Self::parse_nested_expression(initializer_tokens)?.expr;

            Ok(Statement::ValDeclaration {
                name,
                binding: None,
                type_annotation,
                initializer,
                modifiers: Modifiers::default(),
                origin: ValBindingOrigin::ExplicitKeyword,
                span,
            })
        }

        fn find_top_level_assign(slice: &[&Token]) -> Option<usize> {
            let mut depth_paren = 0isize;
            let mut depth_brace = 0isize;
            let mut depth_bracket = 0isize;
            for (idx, token) in slice.iter().enumerate() {
                match token.token_type {
                    TokenType::LeftParen => depth_paren += 1,
                    TokenType::RightParen => depth_paren = depth_paren.saturating_sub(1),
                    TokenType::LeftBrace => depth_brace += 1,
                    TokenType::RightBrace => depth_brace = depth_brace.saturating_sub(1),
                    TokenType::LeftBracket => depth_bracket += 1,
                    TokenType::RightBracket => depth_bracket = depth_bracket.saturating_sub(1),
                    TokenType::Assign
                        if depth_paren == 0 && depth_brace == 0 && depth_bracket == 0 =>
                    {
                        return Some(idx);
                    }
                    _ => {}
                }
            }
            None
        }

        fn parse_when_expression(&mut self) -> Result<ParsedExpr, ExpressionError> {
            let (when_token, when_index) = self.advance_with_index().ok_or_else(|| {
                ExpressionError::new("`when` 式の先頭トークンを取得できませんでした", None)
            })?;
            let when_span = span_from_token(when_token);

            while matches!(
                self.peek_token().map(|token| &token.token_type),
                Some(TokenType::LayoutComma)
            ) {
                self.pos += 1;
            }

            let mut subject_expr: Option<Expression> = None;

            if matches!(
                self.peek_token().map(|token| &token.token_type),
                Some(TokenType::LeftParen)
            ) {
                let open_index = self.pos;
                let close_index = self.find_matching_paren(open_index).ok_or_else(|| {
                    ExpressionError::new(
                        "`when` 条件を閉じる ')' が必要です",
                        self.span_at(open_index),
                    )
                })?;
                let inner_tokens = &self.tokens[open_index + 1..close_index];
                if inner_tokens.is_empty() {
                    return Err(ExpressionError::new(
                        "`when` 条件式が必要です",
                        self.span_at(open_index),
                    ));
                }
                subject_expr = Some(Self::parse_nested_expression(inner_tokens)?.expr);
                self.pos = close_index + 1;
            } else {
                let brace_index = self.find_next_left_brace(self.pos).ok_or_else(|| {
                    ExpressionError::new(
                        "`when` ブロックを開始する '{' が必要です",
                        self.span_at(self.pos),
                    )
                })?;
                if brace_index > self.pos {
                    let subject_tokens = &self.tokens[self.pos..brace_index];
                    if subject_tokens.is_empty() {
                        return Err(ExpressionError::new(
                            "`when` 条件式が必要です",
                            self.span_at(self.pos),
                        ));
                    }
                    subject_expr = Some(Self::parse_nested_expression(subject_tokens)?.expr);
                }
                self.pos = brace_index;
            }

            while matches!(
                self.peek_token().map(|token| &token.token_type),
                Some(TokenType::LayoutComma)
            ) {
                self.pos += 1;
            }

            let brace_index = self.pos;
            let brace_token = self.peek_token().ok_or_else(|| {
                ExpressionError::new(
                    "`when` ブロックを開始する '{' が必要です",
                    self.span_at(self.pos),
                )
            })?;
            if brace_token.token_type != TokenType::LeftBrace {
                return Err(ExpressionError::new(
                    "`when` ブロックを開始する '{' が必要です",
                    Some(span_from_token(brace_token)),
                ));
            }

            let closing_index = self.find_matching_brace(brace_index).ok_or_else(|| {
                ExpressionError::new(
                    "`when` ブロックが閉じられていません",
                    self.span_at(brace_index),
                )
            })?;
            self.pos = brace_index + 1;

            let mut arms = Vec::new();
            let mut else_arm: Option<Expression> = None;

            while self.pos < closing_index {
                if matches!(self.tokens[self.pos].token_type, TokenType::LayoutComma) {
                    self.pos += 1;
                    continue;
                }

                if matches!(self.tokens[self.pos].token_type, TokenType::Else) {
                    if else_arm.is_some() {
                        return Err(ExpressionError::new(
                            "`else` 分岐は複数定義できません",
                            Some(span_from_token(self.tokens[self.pos])),
                        ));
                    }
                    self.pos += 1;
                    if self.pos >= closing_index
                        || self.tokens[self.pos].token_type != TokenType::Arrow
                    {
                        return Err(ExpressionError::new(
                            "`else` 分岐には `->` が必要です",
                            self.span_at(self.pos),
                        ));
                    }
                    self.pos += 1;

                    while matches!(
                        self.tokens.get(self.pos).map(|token| &token.token_type),
                        Some(TokenType::LayoutComma)
                    ) {
                        self.pos += 1;
                    }

                    if self.pos >= closing_index {
                        return Err(ExpressionError::new(
                            "`else` 分岐の式が必要です",
                            self.span_at(self.pos),
                        ));
                    }

                    let slice = &self.tokens[self.pos..closing_index];
                    let parsed_body = {
                        let mut nested = ExpressionParser::new(slice);
                        match nested.parse_expression_bp(0) {
                            Ok(parsed) => parsed,
                            Err(err) => {
                                if matches!(
                                    slice.first().map(|token| &token.token_type),
                                    Some(TokenType::LeftBrace)
                                ) {
                                    let body_close =
                                        self.find_matching_brace(self.pos).ok_or_else(|| {
                                            ExpressionError::new(
                                                "'}' が必要です",
                                                self.span_at(self.pos),
                                            )
                                        })?;
                                    let block_tokens = &self.tokens[self.pos + 1..body_close];
                                    let block_expr = self
                                        .parse_lambda_body_as_block(block_tokens, self.pos + 1)?;
                                    ParsedExpr {
                                        expr: block_expr,
                                        start: 0,
                                        end: body_close - self.pos + 1,
                                    }
                                } else {
                                    return Err(err);
                                }
                            }
                        }
                    };
                    if parsed_body.end == 0 {
                        return Err(ExpressionError::new(
                            "`else` 分岐の式が必要です",
                            self.span_at(self.pos),
                        ));
                    }
                    let body_expr = match parsed_body.expr {
                        Expression::Lambda {
                            parameters, body, ..
                        } if parameters.is_empty() => *body,
                        other => other,
                    };
                    else_arm = Some(body_expr);
                    self.pos += parsed_body.end;
                    while self.pos < closing_index
                        && matches!(self.tokens[self.pos].token_type, TokenType::LayoutComma)
                    {
                        self.pos += 1;
                    }
                    continue;
                }

                let arrow_index = self
                    .find_top_level_arrow_in_range(self.pos, closing_index)
                    .ok_or_else(|| {
                        ExpressionError::new(
                            "`when` 分岐に `->` が存在しません",
                            self.span_at(self.pos),
                        )
                    })?;

                if arrow_index <= self.pos {
                    return Err(ExpressionError::new(
                        "`when` 分岐のパターンが空です",
                        Some(span_from_token(self.tokens[self.pos])),
                    ));
                }

                let pattern_tokens = &self.tokens[self.pos..arrow_index];
                let (pattern, guard, pattern_span) =
                    Self::parse_when_pattern(pattern_tokens, subject_expr.is_some())?;
                self.pos = arrow_index + 1;

                while matches!(
                    self.tokens.get(self.pos).map(|token| &token.token_type),
                    Some(TokenType::LayoutComma)
                ) {
                    self.pos += 1;
                }

                if self.pos >= closing_index {
                    return Err(ExpressionError::new(
                        "`when` 分岐の式が必要です",
                        self.span_at(self.pos),
                    ));
                }

                let slice = &self.tokens[self.pos..closing_index];
                let parsed_body = {
                    let mut nested = ExpressionParser::new(slice);
                    match nested.parse_expression_bp(0) {
                        Ok(parsed) => parsed,
                        Err(err) => {
                            if matches!(
                                slice.first().map(|token| &token.token_type),
                                Some(TokenType::LeftBrace)
                            ) {
                                let body_close =
                                    self.find_matching_brace(self.pos).ok_or_else(|| {
                                        ExpressionError::new(
                                            "'}' が必要です",
                                            self.span_at(self.pos),
                                        )
                                    })?;
                                let block_tokens = &self.tokens[self.pos + 1..body_close];
                                let block_expr =
                                    self.parse_lambda_body_as_block(block_tokens, self.pos + 1)?;
                                ParsedExpr {
                                    expr: block_expr,
                                    start: 0,
                                    end: body_close - self.pos + 1,
                                }
                            } else {
                                return Err(err);
                            }
                        }
                    }
                };
                if parsed_body.end == 0 {
                    return Err(ExpressionError::new(
                        "`when` 分岐の式が必要です",
                        self.span_at(self.pos),
                    ));
                }
                let body_expr = match parsed_body.expr {
                    Expression::Lambda {
                        parameters, body, ..
                    } if parameters.is_empty() => *body,
                    other => other,
                };
                let body_end = self.pos + parsed_body.end;
                let body_span = expression_span(&body_expr);
                let arm_span = merge_spans(&pattern_span, &body_span);

                arms.push(WhenArm {
                    pattern,
                    guard,
                    body: body_expr,
                    span: arm_span,
                });

                self.pos = body_end;
                while self.pos < closing_index
                    && matches!(self.tokens[self.pos].token_type, TokenType::LayoutComma)
                {
                    self.pos += 1;
                }
            }

            if arms.is_empty() && else_arm.is_none() {
                return Err(ExpressionError::new(
                    "`when` 式には少なくとも1つの分岐が必要です",
                    Some(when_span),
                ));
            }

            self.pos = closing_index + 1;
            let end_span = span_from_token(self.tokens[closing_index]);
            let span = merge_spans(&when_span, &end_span);

            Ok(ParsedExpr {
                expr: Expression::When {
                    expr: subject_expr.map(Box::new),
                    arms,
                    else_arm: else_arm.map(Box::new),
                    implicit_end: None,
                    span: span.clone(),
                },
                start: when_index,
                end: closing_index + 1,
            })
        }

        fn find_next_left_brace(&self, start: usize) -> Option<usize> {
            self.tokens
                .iter()
                .enumerate()
                .skip(start)
                .find_map(|(idx, token)| {
                    if matches!(token.token_type, TokenType::LeftBrace) {
                        Some(idx)
                    } else {
                        None
                    }
                })
        }

        fn find_top_level_arrow_in_range(&self, start: usize, end: usize) -> Option<usize> {
            let mut depth_paren = 0usize;
            let mut depth_brace = 0usize;
            let mut depth_bracket = 0usize;
            for idx in start..end {
                match self.tokens[idx].token_type {
                    TokenType::LeftParen => depth_paren += 1,
                    TokenType::RightParen => {
                        if depth_paren > 0 {
                            depth_paren -= 1;
                        }
                    }
                    TokenType::LeftBrace => depth_brace += 1,
                    TokenType::RightBrace => {
                        if depth_brace > 0 {
                            depth_brace -= 1;
                        } else {
                            break;
                        }
                    }
                    TokenType::LeftBracket => depth_bracket += 1,
                    TokenType::RightBracket => {
                        if depth_bracket > 0 {
                            depth_bracket -= 1;
                        }
                    }
                    TokenType::Arrow
                        if depth_paren == 0 && depth_brace == 0 && depth_bracket == 0 =>
                    {
                        return Some(idx);
                    }
                    _ => {}
                }
            }
            None
        }

        fn parse_when_pattern(
            tokens: &[&'a Token],
            has_subject: bool,
        ) -> Result<(Pattern, Option<Expression>, Span), ExpressionError> {
            let filtered = Self::filter_layout(tokens);
            if filtered.is_empty() {
                return Err(ExpressionError::new(
                    "`when` 分岐のパターンが必要です",
                    None,
                ));
            }

            if !has_subject {
                let condition = Self::parse_nested_expression(filtered.as_slice())?.expr;
                let condition_span = expression_span(&condition);
                let wildcard_span = condition_span.clone();
                return Ok((
                    Pattern::Wildcard(wildcard_span),
                    Some(condition),
                    condition_span,
                ));
            }

            let (base_slice, guard_slice) = Self::split_guard_tokens(filtered.as_slice())?;
            if base_slice.is_empty() {
                return Err(ExpressionError::new(
                    "`when` 分岐のパターンが必要です",
                    Some(span_for_range_slice(filtered.as_slice())),
                ));
            }

            let mut pattern = Self::parse_base_pattern(base_slice)?;
            if let Some(guard_tokens) = guard_slice {
                let guard_filtered = Self::filter_layout(guard_tokens);
                if guard_filtered.is_empty() {
                    return Err(ExpressionError::new(
                        "`when` ガード式が空です",
                        Some(span_for_range_slice(base_slice)),
                    ));
                }
                let guard_expr = Self::parse_nested_expression(guard_filtered.as_slice())?.expr;
                let base_span = pattern_span(&pattern);
                let guard_span = expression_span(&guard_expr);
                let span = merge_spans(&base_span, &guard_span);
                pattern = Pattern::Guard {
                    pattern: Box::new(pattern),
                    condition: guard_expr,
                    span,
                };
            }

            let span_for_arm = pattern_span(&pattern);
            let (final_pattern, guard) = split_when_guard(pattern);
            Ok((final_pattern, guard, span_for_arm))
        }

        fn parse_base_pattern(tokens: &[&'a Token]) -> Result<Pattern, ExpressionError> {
            let filtered = Self::filter_layout(tokens);
            if filtered.is_empty() {
                return Err(ExpressionError::new(
                    "`when` 分岐のパターンが必要です",
                    None,
                ));
            }

            let first = filtered[0];
            match &first.token_type {
                TokenType::Identifier(name) if name == "_" => {
                    let span = span_from_token(first);
                    Ok(Pattern::Wildcard(span))
                }
                TokenType::Identifier(name) if name == "is" => {
                    if filtered.len() < 2 {
                        return Err(ExpressionError::new(
                            "`is` パターンには型名が必要です",
                            Some(span_from_token(first)),
                        ));
                    }
                    let type_token = filtered[1];
                    let type_name = match &type_token.token_type {
                        TokenType::Identifier(value) => value.clone(),
                        _ => {
                            return Err(ExpressionError::new(
                                "`is` パターンには識別子が必要です",
                                Some(span_from_token(type_token)),
                            ))
                        }
                    };
                    let span = merge_spans(&span_from_token(first), &span_from_token(type_token));
                    Ok(Pattern::Constructor {
                        name: type_name,
                        patterns: Vec::new(),
                        span,
                    })
                }
                TokenType::In => {
                    let range_tokens = filtered.get(1..).ok_or_else(|| {
                        ExpressionError::new(
                            "`in` パターンには範囲式が必要です",
                            Some(span_from_token(first)),
                        )
                    })?;
                    let range_expr = Self::parse_nested_expression(range_tokens)?.expr;
                    match range_expr {
                        Expression::Binary {
                            left,
                            op: BinaryOp::RangeExclusive,
                            right,
                            span,
                            ..
                        } => Ok(Pattern::Range {
                            start: left,
                            end: right,
                            inclusive_end: false,
                            span,
                        }),
                        Expression::Binary {
                            left,
                            op: BinaryOp::RangeInclusive,
                            right,
                            span,
                            ..
                        } => Ok(Pattern::Range {
                            start: left,
                            end: right,
                            inclusive_end: true,
                            span,
                        }),
                        other => Err(ExpressionError::new(
                            format!("範囲式が必要ですが {:?} が見つかりました", other),
                            Some(expression_span(&other)),
                        )),
                    }
                }
                TokenType::String(value) => {
                    let span = span_from_token(first);
                    Ok(Pattern::Literal(Literal::String(value.clone()), span))
                }
                TokenType::Number(value) => {
                    let span = span_from_token(first);
                    Ok(Pattern::Literal(Literal::Number(value.clone()), span))
                }
                TokenType::Character(value) => {
                    let span = span_from_token(first);
                    Ok(Pattern::Literal(Literal::Character(value.clone()), span))
                }
                TokenType::Boolean(value) => {
                    let span = span_from_token(first);
                    Ok(Pattern::Literal(Literal::Boolean(value.clone()), span))
                }
                TokenType::Null => {
                    let span = span_from_token(first);
                    Ok(Pattern::Literal(Literal::Null, span))
                }
                TokenType::RegexLiteral(_) => {
                    let span = span_from_token(first);
                    let mut literal = build_regex_literal(first, span.clone())?;
                    literal.origin = Some(PatternOrigin::literal(span.clone()));
                    let literal_span = literal.span.clone();
                    Ok(Pattern::Literal(Literal::Regex(literal), literal_span))
                }
                TokenType::Identifier(name) => {
                    if filtered.len() == 1 {
                        let span = span_from_token(first);
                        return Ok(Pattern::Identifier(name.clone(), span));
                    }

                    if !matches!(
                        filtered.get(1).map(|token| &token.token_type),
                        Some(TokenType::LeftParen)
                    ) {
                        return Err(ExpressionError::new(
                            format!("`{}` パターンの構文が解釈できません", name),
                            Some(span_from_token(filtered[1])),
                        ));
                    }

                    let open_index = 1;
                    let close_index = find_matching_paren_in_slice(&filtered, open_index)
                        .ok_or_else(|| {
                            ExpressionError::new(
                                "`when` コンストラクタパターンの ')' が必要です",
                                Some(span_from_token(filtered[open_index])),
                            )
                        })?;
                    let inner_tokens = &filtered[open_index + 1..close_index];
                    let arguments = Self::parse_constructor_arguments(inner_tokens)?;
                    let span = merge_spans(
                        &span_from_token(first),
                        &span_from_token(filtered[close_index]),
                    );
                    Ok(Pattern::Constructor {
                        name: name.clone(),
                        patterns: arguments,
                        span,
                    })
                }
                other => Err(ExpressionError::new(
                    format!("未対応のパターントークン {:?}", other),
                    Some(span_from_token(first)),
                )),
            }
        }

        fn parse_constructor_arguments(
            tokens: &[&'a Token],
        ) -> Result<Vec<Pattern>, ExpressionError> {
            let mut args = Vec::new();
            let mut start = 0usize;
            let mut depth_paren = 0usize;
            let mut depth_brace = 0usize;
            let mut depth_bracket = 0usize;

            for (index, token) in tokens.iter().enumerate() {
                match token.token_type {
                    TokenType::LeftParen => depth_paren += 1,
                    TokenType::RightParen => {
                        if depth_paren > 0 {
                            depth_paren -= 1;
                        }
                    }
                    TokenType::LeftBrace => depth_brace += 1,
                    TokenType::RightBrace => {
                        if depth_brace > 0 {
                            depth_brace -= 1;
                        }
                    }
                    TokenType::LeftBracket => depth_bracket += 1,
                    TokenType::RightBracket => {
                        if depth_bracket > 0 {
                            depth_bracket -= 1;
                        }
                    }
                    TokenType::Comma | TokenType::LayoutComma
                        if depth_paren == 0 && depth_brace == 0 && depth_bracket == 0 =>
                    {
                        let slice = &tokens[start..index];
                        if !slice.is_empty() {
                            let (pattern, guard, _) = Self::parse_when_pattern(slice, true)?;
                            if guard.is_some() {
                                return Err(ExpressionError::new(
                                    "コンストラクタ引数パターンでガードは使用できません",
                                    Some(span_for_range_slice(slice)),
                                ));
                            }
                            args.push(pattern);
                        }
                        start = index + 1;
                    }
                    _ => {}
                }
            }

            if start < tokens.len() {
                let slice = &tokens[start..];
                if !slice.is_empty() {
                    let (pattern, guard, _) = Self::parse_when_pattern(slice, true)?;
                    if guard.is_some() {
                        return Err(ExpressionError::new(
                            "コンストラクタ引数パターンでガードは使用できません",
                            Some(span_for_range_slice(slice)),
                        ));
                    }
                    args.push(pattern);
                }
            }

            Ok(args)
        }

        fn split_guard_tokens<'slice>(
            tokens: &'slice [&'a Token],
        ) -> Result<(&'slice [&'a Token], Option<&'slice [&'a Token]>), ExpressionError> {
            let mut depth_paren = 0usize;
            let mut depth_brace = 0usize;
            let mut depth_bracket = 0usize;
            for (idx, token) in tokens.iter().enumerate() {
                match token.token_type {
                    TokenType::LeftParen => depth_paren += 1,
                    TokenType::RightParen => {
                        if depth_paren > 0 {
                            depth_paren -= 1;
                        }
                    }
                    TokenType::LeftBrace => depth_brace += 1,
                    TokenType::RightBrace => {
                        if depth_brace > 0 {
                            depth_brace -= 1;
                        }
                    }
                    TokenType::LeftBracket => depth_bracket += 1,
                    TokenType::RightBracket => {
                        if depth_bracket > 0 {
                            depth_bracket -= 1;
                        }
                    }
                    TokenType::And
                        if depth_paren == 0 && depth_brace == 0 && depth_bracket == 0 =>
                    {
                        if idx == 0 {
                            return Err(ExpressionError::new(
                                "`when` ガードの前にパターンが必要です",
                                Some(span_from_token(token)),
                            ));
                        }
                        let base = &tokens[..idx];
                        let guard = &tokens[idx + 1..];
                        return Ok((base, Some(guard)));
                    }
                    _ => {}
                }
            }
            Ok((tokens, None))
        }

        fn filter_layout(tokens: &[&'a Token]) -> Vec<&'a Token> {
            tokens
                .iter()
                .copied()
                .filter(|token| !matches!(token.token_type, TokenType::LayoutComma))
                .collect()
        }

        fn parse_postfix(
            &mut self,
            left: ParsedExpr,
            kind: PostfixKind,
        ) -> Result<ParsedExpr, ExpressionError> {
            match kind {
                PostfixKind::MemberAccess => self.parse_member_access(left),
                PostfixKind::NullSafeMemberAccess => self.parse_null_safe_member(left),
                PostfixKind::Index => self.parse_index_access(left, false),
                PostfixKind::NullSafeIndex => self.parse_index_access(left, true),
                PostfixKind::TypeArguments => self.parse_type_arguments_postfix(left),
                PostfixKind::Call => self.parse_parenthesized_call(left),
                PostfixKind::TrailingLambda => self.parse_trailing_lambda_call(left),
            }
        }

        fn parse_string_segments(
            &mut self,
            start_index: usize,
        ) -> Result<ParsedExpr, ExpressionError> {
            let start_token = self
                .tokens
                .get(start_index)
                .ok_or_else(|| ExpressionError::new("文字列リテラルが必要です", None))?;

            let initial_span = span_from_token(start_token);
            let (mut expr, token_consumption) =
                parse_string_token_with_metadata(start_token, initial_span.clone())?;

            let interpolation_expr_count = count_interpolation_expression_segments(start_token);
            let string_mid_count = interpolation_expr_count.saturating_sub(1);
            let end_index = start_index
                .saturating_add(token_consumption)
                .saturating_add(string_mid_count)
                .saturating_add(2)
                .min(self.tokens.len());
            self.pos = end_index;

            let span = span_for_range(self.tokens, start_index, end_index.max(start_index + 1));
            match &mut expr {
                Expression::StringInterpolation {
                    span: expr_span, ..
                } => {
                    *expr_span = span.clone();
                }
                Expression::MultilineString(literal) => {
                    literal.span = span.clone();
                }
                _ => {}
            }

            Ok(ParsedExpr {
                expr,
                start: start_index,
                end: end_index,
            })
        }

        fn parse_member_access(&mut self, left: ParsedExpr) -> Result<ParsedExpr, ExpressionError> {
            let (_, _dot_index) = self.advance_with_index_or_error("'.' が必要です")?;
            let (token, name_index) = self.advance_with_index_or_error("メンバー名が必要です")?;
            let property = match &token.token_type {
                TokenType::Identifier(value) => value.clone(),
                TokenType::ImplicitParam(index) => format!("_{}", index),
                _ => {
                    return Err(ExpressionError::new(
                        "メンバーアクセスには識別子が必要です",
                        Some(span_from_token(token)),
                    ))
                }
            };

            let span = merge_spans(&left.span(), &span_from_token(token));
            let expr = Expression::MemberAccess {
                object: Box::new(left.expr),
                property,
                span: span.clone(),
            };
            Ok(ParsedExpr {
                expr,
                start: left.start,
                end: name_index + 1,
            })
        }

        fn parse_null_safe_member(
            &mut self,
            left: ParsedExpr,
        ) -> Result<ParsedExpr, ExpressionError> {
            let (_, _op_index) = self.advance_with_index_or_error("'?.' が必要です")?;
            let (token, name_index) = self.advance_with_index_or_error("メンバー名が必要です")?;
            let property = match &token.token_type {
                TokenType::Identifier(value) => value.clone(),
                TokenType::ImplicitParam(index) => format!("_{}", index),
                _ => {
                    return Err(ExpressionError::new(
                        "メンバーアクセスには識別子が必要です",
                        Some(span_from_token(token)),
                    ))
                }
            };

            let span = merge_spans(&left.span(), &span_from_token(token));
            let expr = Expression::NullSafeMemberAccess {
                object: Box::new(left.expr),
                property,
                span: span.clone(),
            };
            Ok(ParsedExpr {
                expr,
                start: left.start,
                end: name_index + 1,
            })
        }

        fn parse_index_access(
            &mut self,
            left: ParsedExpr,
            null_safe: bool,
        ) -> Result<ParsedExpr, ExpressionError> {
            let question_index = if null_safe {
                let (_, idx) = self.advance_with_index_or_error("'?[' が必要です")?;
                Some(idx)
            } else {
                None
            };

            let (open_token, open_index) = self.advance_with_index_or_error("'[' が必要です")?;
            if !matches!(open_token.token_type, TokenType::LeftBracket) {
                return Err(ExpressionError::new(
                    "'[' が必要です",
                    Some(span_from_token(open_token)),
                ));
            }

            let close_index = self
                .find_matching_bracket(open_index)
                .ok_or_else(|| ExpressionError::new("']' が必要です", self.span_at(open_index)))?;
            let inner_tokens = &self.tokens[open_index + 1..close_index];
            let index_expr = if inner_tokens.is_empty() {
                return Err(ExpressionError::new(
                    "インデックス式が必要です",
                    self.span_at(open_index),
                ));
            } else {
                Self::parse_nested_expression(inner_tokens)?.expr
            };
            self.pos = close_index + 1;

            let start_index = question_index.unwrap_or(left.start);
            let span = span_for_range(self.tokens, start_index, close_index + 1);
            let expr = if null_safe {
                Expression::NullSafeIndexAccess {
                    object: Box::new(left.expr),
                    index: Box::new(index_expr),
                    span: span.clone(),
                }
            } else {
                Expression::IndexAccess {
                    object: Box::new(left.expr),
                    index: Box::new(index_expr),
                    span: span.clone(),
                }
            };

            Ok(ParsedExpr {
                expr,
                start: left.start,
                end: close_index + 1,
            })
        }

        fn parse_type_arguments_postfix(
            &mut self,
            mut left: ParsedExpr,
        ) -> Result<ParsedExpr, ExpressionError> {
            if self.pending_type_arguments.is_some() {
                return Err(ExpressionError::new(
                    "型引数リストが重複しています",
                    self.span_at(self.pos),
                ));
            }

            let (end_index, ranges) = self.extract_type_argument_ranges(self.pos)?;
            if ranges.is_empty() {
                return Err(ExpressionError::new(
                    "型引数リストが空です",
                    self.span_at(self.pos),
                ));
            }

            let mut annotations = Vec::with_capacity(ranges.len());
            for (start, end) in ranges {
                let owned_tokens: Vec<Token> = self.tokens[start..end]
                    .iter()
                    .map(|token| (*token).clone())
                    .collect();

                let has_non_trivia = owned_tokens.iter().any(|token| !is_trivia_token(token));

                if !has_non_trivia {
                    return Err(ExpressionError::new(
                        "型引数が空です",
                        self.span_at(start).or_else(|| self.span_at(end)),
                    ));
                }

                match lower_type_annotation_from_tokens(&owned_tokens) {
                    Ok(lowered) => annotations.push(lowered.into_annotation()),
                    Err(error) => {
                        let span = error
                            .span()
                            .cloned()
                            .or_else(|| Some(span_for_range(self.tokens, start, end)));
                        return Err(ExpressionError::new(error.message().to_string(), span));
                    }
                }
            }

            let next_index = end_index + 1;
            self.pos = next_index;
            while let Some(token) = self.tokens.get(self.pos) {
                match token.token_type {
                    TokenType::Whitespace(_)
                    | TokenType::Newline
                    | TokenType::LayoutComma
                    | TokenType::LineComment(_)
                    | TokenType::BlockComment(_)
                    | TokenType::JavaDocComment(_)
                    | TokenType::FieldNameLabel(_) => self.pos += 1,
                    _ => break,
                }
            }

            self.pending_type_arguments = Some(annotations);
            left.end = next_index;
            Ok(left)
        }

        fn parse_parenthesized_call(
            &mut self,
            left: ParsedExpr,
        ) -> Result<ParsedExpr, ExpressionError> {
            let (_, open_index) = self.advance_with_index_or_error("'(' が必要です")?;
            let close_index = self
                .find_matching_paren(open_index)
                .ok_or_else(|| ExpressionError::new("')' が必要です", self.span_at(open_index)))?;

            let saved_type_arguments = self.pending_type_arguments.take();
            let (arguments, metadata, args_span_end) =
                self.parse_arguments(open_index, close_index)?;
            self.pos = close_index + 1;

            let call_span = span_for_range(self.tokens, left.start, args_span_end);
            let type_arguments = saved_type_arguments.unwrap_or_default();
            let expr = Expression::Call {
                function: Box::new(left.expr),
                args: arguments,
                type_arguments,
                argument_metadata: metadata,
                span: call_span.clone(),
            };

            Ok(ParsedExpr {
                expr,
                start: left.start,
                end: close_index + 1,
            })
        }

        fn parse_trailing_lambda_call(
            &mut self,
            left: ParsedExpr,
        ) -> Result<ParsedExpr, ExpressionError> {
            let lambda_parsed = self.parse_brace_expression()?;
            let lambda_end = lambda_parsed.end;
            let raw_lambda_expr = lambda_parsed.expr;
            let start = left.start;
            let call_span = span_for_range(self.tokens, start, lambda_end);
            let base_expr = left.expr;
            let lambda_expr = match raw_lambda_expr {
                Expression::Lambda { .. } => raw_lambda_expr,
                other => {
                    let span = other.span().clone();
                    Expression::Lambda {
                        parameters: Vec::new(),
                        body: Box::new(other),
                        span,
                    }
                }
            };

            if let Expression::Call {
                function,
                mut args,
                type_arguments,
                argument_metadata,
                ..
            } = base_expr
            {
                args.push(Argument::Positional(lambda_expr));
                let expr = Expression::Call {
                    function,
                    args,
                    type_arguments,
                    argument_metadata,
                    span: call_span.clone(),
                };
                return Ok(ParsedExpr {
                    expr,
                    start,
                    end: lambda_end,
                });
            }

            let mut metadata = CallArgumentMetadata::with_style(CallArgumentStyle::Whitespace);
            metadata.used_commas = false;
            let expr = Expression::Call {
                function: Box::new(base_expr),
                args: vec![Argument::Positional(lambda_expr)],
                type_arguments: Vec::new(),
                argument_metadata: metadata,
                span: call_span.clone(),
            };
            Ok(ParsedExpr {
                expr,
                start,
                end: lambda_end,
            })
        }

        fn parse_arguments(
            &self,
            open_index: usize,
            close_index: usize,
        ) -> Result<(Vec<Argument>, CallArgumentMetadata, usize), ExpressionError> {
            let inner = &self.tokens[open_index + 1..close_index];
            if inner.is_empty() {
                let metadata = CallArgumentMetadata::with_style(CallArgumentStyle::Comma);
                return Ok((Vec::new(), metadata, close_index + 1));
            }

            let mut parts = Vec::new();
            let mut separators = Vec::new();
            let mut start = 0usize;
            let mut depth_paren = 0usize;
            let mut depth_brace = 0usize;
            let mut depth_bracket = 0usize;

            for (offset, token) in inner.iter().enumerate() {
                let at_top_level = depth_paren == 0 && depth_brace == 0 && depth_bracket == 0;

                if at_top_level
                    && has_layout_break(token)
                    && !matches!(token.token_type, TokenType::Comma | TokenType::LayoutComma)
                    && start < offset
                {
                    parts.push(&inner[start..offset]);
                    separators.push(SeparatorKind::Layout);
                    start = offset;
                }

                if at_top_level
                    && start < offset
                    && token.leading_trivia.newlines == 0
                    && token.leading_trivia.spaces > 0
                {
                    if let Some(prev_token) = inner.get(offset - 1) {
                        if !token_requires_followup(&prev_token.token_type) {
                            parts.push(&inner[start..offset]);
                            separators.push(SeparatorKind::Layout);
                            start = offset;
                        }
                    }
                }

                match token.token_type {
                    TokenType::LeftParen => depth_paren += 1,
                    TokenType::RightParen if depth_paren > 0 => depth_paren -= 1,
                    TokenType::LeftBrace => depth_brace += 1,
                    TokenType::RightBrace if depth_brace > 0 => depth_brace -= 1,
                    TokenType::LeftBracket => depth_bracket += 1,
                    TokenType::RightBracket if depth_bracket > 0 => depth_bracket -= 1,
                    TokenType::Comma if at_top_level => {
                        if start != offset {
                            parts.push(&inner[start..offset]);
                            separators.push(SeparatorKind::Comma);
                        }
                        start = offset + 1;
                        continue;
                    }
                    TokenType::LayoutComma if at_top_level => {
                        if start != offset {
                            parts.push(&inner[start..offset]);
                            separators.push(SeparatorKind::Layout);
                        }
                        start = offset + 1;
                        continue;
                    }
                    _ => {}
                }
            }

            let mut trailing_separator: Option<SeparatorKind> = None;
            if start < inner.len() {
                parts.push(&inner[start..]);
            } else if start == inner.len() && !separators.is_empty() {
                trailing_separator = separators.pop();
            }

            let mut arguments = Vec::new();
            for slice in parts {
                if slice.is_empty() {
                    continue;
                }
                arguments.push(self.parse_argument_slice(slice)?);
            }

            let mut saw_comma = false;
            let mut saw_layout = false;
            for separator in &separators {
                match separator {
                    SeparatorKind::Comma => saw_comma = true,
                    SeparatorKind::Layout => saw_layout = true,
                }
            }

            if let Some(separator) = trailing_separator {
                match separator {
                    SeparatorKind::Comma => saw_comma = true,
                    SeparatorKind::Layout => saw_layout = true,
                }
            }

            let style = if saw_layout && !saw_comma {
                CallArgumentStyle::Whitespace
            } else {
                CallArgumentStyle::Comma
            };
            let mut metadata = CallArgumentMetadata::with_style(style);
            metadata.used_commas = saw_comma;

            Ok((arguments, metadata, close_index + 1))
        }

        fn parse_argument_slice(&self, slice: &[&Token]) -> Result<Argument, ExpressionError> {
            let mut depth_paren = 0usize;
            let mut depth_brace = 0usize;
            let mut depth_bracket = 0usize;
            let mut assign_index = None;

            for (idx, token) in slice.iter().enumerate() {
                match token.token_type {
                    TokenType::LeftParen => depth_paren += 1,
                    TokenType::RightParen if depth_paren > 0 => depth_paren -= 1,
                    TokenType::LeftBrace => depth_brace += 1,
                    TokenType::RightBrace if depth_brace > 0 => depth_brace -= 1,
                    TokenType::LeftBracket => depth_bracket += 1,
                    TokenType::RightBracket if depth_bracket > 0 => depth_bracket -= 1,
                    TokenType::Assign
                        if depth_paren == 0 && depth_brace == 0 && depth_bracket == 0 =>
                    {
                        assign_index = Some(idx);
                        break;
                    }
                    _ => {}
                }
            }

            if let Some(idx) = assign_index {
                let name_token = slice
                    .first()
                    .ok_or_else(|| ExpressionError::new("引数名が必要です", None))?;
                let name = match &name_token.token_type {
                    TokenType::Identifier(value) => value.clone(),
                    _ => {
                        return Err(ExpressionError::new(
                            "名前付き引数には識別子が必要です",
                            Some(span_from_token(name_token)),
                        ))
                    }
                };
                let value_tokens = &slice[idx + 1..];
                if value_tokens.is_empty() {
                    return Err(ExpressionError::new(
                        "名前付き引数の値が必要です",
                        Some(span_from_token(slice[idx])),
                    ));
                }
                let value_expr = Self::parse_nested_expression(value_tokens)?.expr;
                let span = merge_spans(&span_from_token(name_token), &expression_span(&value_expr));
                return Ok(Argument::Named {
                    name,
                    value: value_expr,
                    span,
                });
            }

            let expr = Self::parse_nested_expression(slice)?.expr;
            Ok(Argument::Positional(expr))
        }

        fn parse_lambda_parameters(
            &self,
            tokens: &[&Token],
        ) -> Result<Vec<Parameter>, ExpressionError> {
            let filtered: Vec<&Token> = tokens
                .iter()
                .copied()
                .filter(|token| {
                    !matches!(
                        token.token_type,
                        TokenType::Whitespace(_) | TokenType::Newline
                    )
                })
                .collect();

            if filtered.is_empty() {
                return Ok(Vec::new());
            }

            if matches!(filtered[0].token_type, TokenType::LeftParen) {
                return self.parse_parenthesized_parameters(&filtered);
            }

            if filtered.len() == 1 {
                return match &filtered[0].token_type {
                    TokenType::Identifier(name) => {
                        let span = span_from_token(filtered[0]);
                        Ok(vec![Parameter {
                            name: name.clone(),
                            type_annotation: None,
                            default_value: None,
                            modifiers: ParameterModifiers::default(),
                            span,
                        }])
                    }
                    _ => Err(ExpressionError::new(
                        "ラムダパラメータには識別子が必要です",
                        Some(span_from_token(filtered[0])),
                    )),
                };
            }

            let mut params = Vec::new();
            let mut current: Vec<&Token> = Vec::new();
            for token in filtered.iter().copied() {
                if matches!(token.token_type, TokenType::LayoutComma) {
                    self.push_parameters_from_slice(&mut params, &current)?;
                    current.clear();
                } else {
                    current.push(token);
                }
            }
            self.push_parameters_from_slice(&mut params, &current)?;

            if params.is_empty() {
                Err(ExpressionError::new(
                    "ラムダパラメータの解析に失敗しました",
                    tokens.first().map(|t| span_from_token(t)),
                ))
            } else {
                Ok(params)
            }
        }

        fn parse_parenthesized_parameters(
            &self,
            tokens: &[&Token],
        ) -> Result<Vec<Parameter>, ExpressionError> {
            if tokens.len() < 2 {
                return Err(ExpressionError::new(
                    "ラムダパラメータの括弧が正しく閉じられていません",
                    tokens.first().map(|t| span_from_token(t)),
                ));
            }

            let mut params = Vec::new();
            let mut current = Vec::new();
            let mut depth = 0usize;
            for token in &tokens[1..tokens.len() - 1] {
                if depth == 0
                    && has_layout_break(token)
                    && !matches!(token.token_type, TokenType::Comma | TokenType::LayoutComma)
                    && !current.is_empty()
                {
                    self.push_parameters_from_slice(&mut params, &current)?;
                    current.clear();
                }

                match token.token_type {
                    TokenType::LeftParen => depth += 1,
                    TokenType::RightParen if depth > 0 => depth -= 1,
                    TokenType::Comma | TokenType::LayoutComma if depth == 0 => {
                        self.push_parameters_from_slice(&mut params, &current)?;
                        current.clear();
                        continue;
                    }
                    _ => {}
                }
                current.push(*token);
            }

            self.push_parameters_from_slice(&mut params, &current)?;

            Ok(params)
        }

        fn push_parameters_from_slice(
            &self,
            params: &mut Vec<Parameter>,
            slice: &[&Token],
        ) -> Result<(), ExpressionError> {
            if slice.is_empty() {
                return Ok(());
            }

            let filtered: Vec<&Token> = slice
                .iter()
                .copied()
                .filter(|token| {
                    !matches!(
                        token.token_type,
                        TokenType::Whitespace(_) | TokenType::Newline
                    )
                })
                .collect();

            if filtered.is_empty() {
                return Ok(());
            }

            let has_colon = filtered
                .iter()
                .any(|token| matches!(token.token_type, TokenType::Colon));
            let all_identifiers = filtered.iter().all(|token| {
                matches!(
                    token.token_type,
                    TokenType::Identifier(_) | TokenType::LayoutComma
                )
            });

            if !has_colon && all_identifiers {
                for token in filtered.iter().copied() {
                    if let TokenType::Identifier(name) = &token.token_type {
                        params.push(Parameter {
                            name: name.clone(),
                            type_annotation: None,
                            default_value: None,
                            modifiers: ParameterModifiers::default(),
                            span: span_from_token(token),
                        });
                    }
                }
                return Ok(());
            }

            params.push(self.make_parameter_from_slice(&filtered)?);
            Ok(())
        }

        fn make_parameter_from_slice(
            &self,
            slice: &[&Token],
        ) -> Result<Parameter, ExpressionError> {
            if slice.is_empty() {
                return Err(ExpressionError::new("パラメータが空です", None));
            }

            let name_token = slice[0];
            let name = match &name_token.token_type {
                TokenType::Identifier(value) => value.clone(),
                _ => {
                    return Err(ExpressionError::new(
                        "パラメータ名には識別子が必要です",
                        Some(span_from_token(name_token)),
                    ))
                }
            };

            let type_annotation = slice
                .iter()
                .enumerate()
                .find(|(_, token)| matches!(token.token_type, TokenType::Colon))
                .map(|(idx, _)| {
                    let ty_tokens = &slice[idx + 1..];
                    TypeAnnotation::Simple(join_tokens(ty_tokens))
                });

            let span = span_for_range_slice(slice);
            Ok(Parameter {
                name,
                type_annotation,
                default_value: None,
                modifiers: ParameterModifiers::default(),
                span,
            })
        }

        fn make_binary(
            &self,
            left: ParsedExpr,
            right: ParsedExpr,
            op: BinaryOp,
            op_span: Span,
        ) -> Result<ParsedExpr, ExpressionError> {
            let span = span_for_range(self.tokens, left.start, right.end);
            match op {
                BinaryOp::Add
                | BinaryOp::Subtract
                | BinaryOp::Multiply
                | BinaryOp::Divide
                | BinaryOp::Modulo
                | BinaryOp::Equal
                | BinaryOp::NotEqual
                | BinaryOp::Less
                | BinaryOp::LessEqual
                | BinaryOp::Greater
                | BinaryOp::GreaterEqual
                | BinaryOp::And
                | BinaryOp::Or
                | BinaryOp::Is
                | BinaryOp::RangeExclusive
                | BinaryOp::RangeInclusive
                | BinaryOp::Elvis => {}
                _ => {
                    return Err(ExpressionError::new(
                        format!("未対応の2項演算子 {:?}", op),
                        Some(op_span.clone()),
                    ));
                }
            }

            let metadata = if matches!(op, BinaryOp::Is) {
                BinaryMetadata {
                    is_test: detect_is_test_metadata(&right.expr, &span),
                }
            } else {
                BinaryMetadata::default()
            };

            let expr = Expression::Binary {
                left: Box::new(left.expr),
                op,
                right: Box::new(right.expr),
                span: span.clone(),
                metadata,
            };
            Ok(ParsedExpr {
                expr,
                start: left.start,
                end: right.end,
            })
        }

        fn peek_postfix_kind(&self) -> Option<PostfixKind> {
            let token = self.peek_token()?;
            if matches!(token.token_type, TokenType::Less) && self.can_parse_type_arguments() {
                return Some(PostfixKind::TypeArguments);
            }
            match token.token_type {
                TokenType::Dot => Some(PostfixKind::MemberAccess),
                TokenType::NullSafe => Some(PostfixKind::NullSafeMemberAccess),
                TokenType::LeftBracket => Some(PostfixKind::Index),
                TokenType::Question => {
                    if matches!(
                        self.tokens.get(self.pos + 1).map(|token| &token.token_type),
                        Some(TokenType::LeftBracket)
                    ) {
                        Some(PostfixKind::NullSafeIndex)
                    } else {
                        None
                    }
                }
                TokenType::LeftParen => Some(PostfixKind::Call),
                TokenType::LeftBrace => Some(PostfixKind::TrailingLambda),
                _ => None,
            }
        }

        fn can_parse_type_arguments(&self) -> bool {
            match self.extract_type_argument_ranges(self.pos) {
                Ok((end_index, ranges)) => {
                    if ranges.is_empty() {
                        return false;
                    }
                    matches!(
                        self.next_significant_kind(end_index),
                        Some(TokenType::LeftParen)
                    )
                }
                Err(_) => false,
            }
        }

        fn extract_type_argument_ranges(
            &self,
            start_index: usize,
        ) -> Result<(usize, Vec<(usize, usize)>), ExpressionError> {
            let Some(start_token) = self.tokens.get(start_index) else {
                return Err(ExpressionError::new("`<` が必要です", None));
            };

            if !matches!(start_token.token_type, TokenType::Less) {
                return Err(ExpressionError::new(
                    "型引数リストの開始トークンが不正です",
                    Some(span_from_token(start_token)),
                ));
            }

            let mut ranges = Vec::new();
            let mut depth_angle = 1usize;
            let mut depth_paren = 0usize;
            let mut depth_brace = 0usize;
            let mut depth_bracket = 0usize;
            let mut index = start_index + 1;
            let mut part_start = index;

            while index < self.tokens.len() {
                let token = self.tokens[index];
                match token.token_type {
                    TokenType::Less => depth_angle += 1,
                    TokenType::Greater => {
                        if depth_angle == 0 {
                            return Err(ExpressionError::new(
                                "型引数リストで `>` が余分に存在します",
                                Some(span_from_token(token)),
                            ));
                        }
                        depth_angle -= 1;
                        if depth_angle == 0 {
                            ranges.push((part_start, index));
                            return Ok((index, ranges));
                        }
                    }
                    TokenType::Comma | TokenType::LayoutComma
                        if depth_angle == 1
                            && depth_paren == 0
                            && depth_brace == 0
                            && depth_bracket == 0 =>
                    {
                        ranges.push((part_start, index));
                        part_start = index + 1;
                    }
                    TokenType::LeftParen => depth_paren += 1,
                    TokenType::RightParen => {
                        if depth_paren > 0 {
                            depth_paren -= 1;
                        }
                    }
                    TokenType::LeftBrace => depth_brace += 1,
                    TokenType::RightBrace => {
                        if depth_brace > 0 {
                            depth_brace -= 1;
                        }
                    }
                    TokenType::LeftBracket => depth_bracket += 1,
                    TokenType::RightBracket => {
                        if depth_bracket > 0 {
                            depth_bracket -= 1;
                        }
                    }
                    _ => {}
                }
                index += 1;
            }

            Err(ExpressionError::new(
                "`>` が必要です",
                self.span_at(start_index),
            ))
        }

        fn next_significant_kind(&self, index: usize) -> Option<&TokenType> {
            let mut idx = index + 1;
            while let Some(token) = self.tokens.get(idx) {
                match token.token_type {
                    TokenType::Whitespace(_)
                    | TokenType::Newline
                    | TokenType::LayoutComma
                    | TokenType::LineComment(_)
                    | TokenType::BlockComment(_)
                    | TokenType::JavaDocComment(_)
                    | TokenType::FieldNameLabel(_) => idx += 1,
                    _ => return Some(&token.token_type),
                }
            }
            None
        }

        fn peek_is_as_keyword(&self) -> bool {
            let mut index = self.pos;
            while let Some(token) = self.tokens.get(index) {
                match &token.token_type {
                    TokenType::Whitespace(_)
                    | TokenType::Newline
                    | TokenType::LayoutComma
                    | TokenType::LineComment(_)
                    | TokenType::BlockComment(_)
                    | TokenType::JavaDocComment(_)
                    | TokenType::FieldNameLabel(_) => index += 1,
                    TokenType::Identifier(text) if text == "as" => return true,
                    _ => return false,
                }
            }
            false
        }

        fn parse_type_cast(&mut self, left: ParsedExpr) -> Result<ParsedExpr, ExpressionError> {
            while let Some(token) = self.tokens.get(self.pos) {
                match token.token_type {
                    TokenType::Whitespace(_)
                    | TokenType::Newline
                    | TokenType::LayoutComma
                    | TokenType::LineComment(_)
                    | TokenType::BlockComment(_)
                    | TokenType::JavaDocComment(_)
                    | TokenType::FieldNameLabel(_) => self.pos += 1,
                    _ => break,
                }
            }

            let (as_token, _as_index) = self.advance_with_index_or_error("`as` が必要です")?;
            let as_span = span_from_token(as_token);

            while let Some(token) = self.tokens.get(self.pos) {
                match token.token_type {
                    TokenType::Whitespace(_)
                    | TokenType::Newline
                    | TokenType::LayoutComma
                    | TokenType::LineComment(_)
                    | TokenType::BlockComment(_)
                    | TokenType::JavaDocComment(_)
                    | TokenType::FieldNameLabel(_) => self.pos += 1,
                    _ => break,
                }
            }

            let start_index = self.pos;
            if start_index >= self.tokens.len() {
                return Err(ExpressionError::new(
                    "`as` の後に型注釈が必要です",
                    Some(as_span),
                ));
            }

            let mut end = start_index;
            let mut last_success: Option<(usize, TypeAnnotation, Option<Span>)> = None;
            let mut last_error: Option<(String, Option<Span>)> = None;

            while end < self.tokens.len() {
                end += 1;
                let owned_tokens: Vec<Token> = self.tokens[start_index..end]
                    .iter()
                    .map(|token| (*token).clone())
                    .collect();

                if owned_tokens.is_empty() {
                    continue;
                }

                match lower_type_annotation_from_tokens(&owned_tokens) {
                    Ok(lowered) => {
                        let annotation_span = lowered.span().cloned();
                        last_success = Some((end, lowered.into_annotation(), annotation_span));

                        if let Some(next_kind) = self.tokens.get(end).map(|token| &token.token_type)
                        {
                            if Self::is_type_annotation_boundary_kind(next_kind) {
                                break;
                            }
                        } else {
                            break;
                        }
                    }
                    Err(error) => {
                        last_error = Some((error.message().to_string(), error.span().cloned()));
                        if let Some(_) = last_success {
                            if error.kind() == TypeLoweringErrorKind::Parse
                                && error.message().contains("余分なトークン")
                            {
                                break;
                            }
                        }
                    }
                }
            }

            let (end_index, annotation, annotation_span_opt) = match last_success {
                Some(result) => result,
                None => {
                    let span = last_error
                        .as_ref()
                        .and_then(|(_, span)| span.clone())
                        .or_else(|| self.span_at(start_index))
                        .or(Some(as_span));
                    let message = last_error
                        .map(|(msg, _)| msg)
                        .unwrap_or_else(|| "`as` の後に型注釈が必要です".to_string());
                    return Err(ExpressionError::new(message, span));
                }
            };

            self.pos = end_index;

            let annotation_span = annotation_span_opt
                .unwrap_or_else(|| span_for_range(self.tokens, start_index, end_index));
            let cast_span = merge_spans(&left.span(), &annotation_span);

            let expr = Expression::TypeCast {
                expr: Box::new(left.expr),
                target: annotation,
                span: cast_span.clone(),
            };

            Ok(ParsedExpr {
                expr,
                start: left.start,
                end: end_index,
            })
        }

        fn is_type_annotation_boundary_kind(kind: &TokenType) -> bool {
            matches!(
                kind,
                TokenType::Comma
                    | TokenType::LayoutComma
                    | TokenType::RightParen
                    | TokenType::RightBracket
                    | TokenType::RightBrace
                    | TokenType::Arrow
                    | TokenType::FatArrow
                    | TokenType::Semicolon
                    | TokenType::Dot
                    | TokenType::NullSafe
                    | TokenType::DoubleColon
                    | TokenType::Question
                    | TokenType::Colon
                    | TokenType::Plus
                    | TokenType::Minus
                    | TokenType::Multiply
                    | TokenType::Divide
                    | TokenType::Modulo
                    | TokenType::Equal
                    | TokenType::NotEqual
                    | TokenType::Less
                    | TokenType::LessEqual
                    | TokenType::Greater
                    | TokenType::GreaterEqual
                    | TokenType::And
                    | TokenType::Or
                    | TokenType::Elvis
                    | TokenType::RangeExclusive
                    | TokenType::RangeInclusive
                    | TokenType::Assign
                    | TokenType::LeftBrace
                    | TokenType::LeftBracket
            )
        }

        fn peek_binary_info(&self) -> Option<BinaryInfo> {
            let token = self.peek_token()?;
            binary_info_for_token(token)
        }

        fn parse_nested_expression(tokens: &[&Token]) -> Result<ParsedExpr, ExpressionError> {
            let mut nested = ExpressionParser::new(tokens);
            let parsed = nested.parse_expression_bp(0)?;
            nested
                .consume_postfix_if_any(parsed)
                .map(|expr| ParsedExpr {
                    expr,
                    start: 0,
                    end: tokens.len(),
                })
        }

        fn peek_token(&self) -> Option<&Token> {
            self.tokens.get(self.pos).copied()
        }

        fn peek_with_index(&self) -> Option<(&Token, usize)> {
            self.tokens.get(self.pos).map(|token| (*token, self.pos))
        }

        fn advance_with_index(&mut self) -> Option<(&Token, usize)> {
            let index = self.pos;
            let token = self.tokens.get(self.pos)?;
            self.pos += 1;
            Some((*token, index))
        }

        fn span_at(&self, index: usize) -> Option<Span> {
            self.tokens.get(index).map(|token| span_from_token(token))
        }

        fn advance_with_index_or_error(
            &mut self,
            message: &str,
        ) -> Result<(&Token, usize), ExpressionError> {
            match self.advance_with_index() {
                Some(pair) => Ok(pair),
                None => Err(ExpressionError::new(message, None)),
            }
        }

        fn find_matching_paren(&self, open_index: usize) -> Option<usize> {
            let mut depth = 0isize;
            for (idx, token) in self.tokens.iter().enumerate().skip(open_index) {
                match token.token_type {
                    TokenType::LeftParen => depth += 1,
                    TokenType::RightParen => {
                        depth -= 1;
                        if depth == 0 {
                            return Some(idx);
                        }
                    }
                    _ => {}
                }
            }
            None
        }

        fn find_matching_brace(&self, open_index: usize) -> Option<usize> {
            let mut depth = 0isize;
            for (idx, token) in self.tokens.iter().enumerate().skip(open_index) {
                match token.token_type {
                    TokenType::LeftBrace => depth += 1,
                    TokenType::RightBrace => {
                        depth -= 1;
                        if depth == 0 {
                            return Some(idx);
                        }
                    }
                    _ => {}
                }
            }
            None
        }

        fn find_matching_bracket(&self, open_index: usize) -> Option<usize> {
            let mut depth = 0isize;
            for (idx, token) in self.tokens.iter().enumerate().skip(open_index) {
                match token.token_type {
                    TokenType::LeftBracket => depth += 1,
                    TokenType::RightBracket => {
                        depth -= 1;
                        if depth == 0 {
                            return Some(idx);
                        }
                    }
                    _ => {}
                }
            }
            None
        }

        fn find_top_level_arrow(tokens: &[&Token]) -> Option<usize> {
            let mut depth_paren = 0usize;
            let mut depth_brace = 0usize;
            let mut depth_bracket = 0usize;
            for (idx, token) in tokens.iter().enumerate() {
                match token.token_type {
                    TokenType::LeftParen => depth_paren += 1,
                    TokenType::RightParen if depth_paren > 0 => depth_paren -= 1,
                    TokenType::LeftBrace => depth_brace += 1,
                    TokenType::RightBrace if depth_brace > 0 => depth_brace -= 1,
                    TokenType::LeftBracket => depth_bracket += 1,
                    TokenType::RightBracket if depth_bracket > 0 => depth_bracket -= 1,
                    TokenType::Arrow
                        if depth_paren == 0 && depth_brace == 0 && depth_bracket == 0 =>
                    {
                        return Some(idx);
                    }
                    _ => {}
                }
            }
            None
        }
    }

    fn array_comma_error_message() -> String {
        "JV2101: 配列リテラルでカンマ区切りはサポートされません。空白または改行のみで要素を分けてください。\nJV2101: Array literals do not support comma separators. Use whitespace or newlines between elements.\nQuick Fix: arrays.whitespace.remove-commas -> [a b c]（例: [1, 2, 3] => [1 2 3])\nQuick Fix: arrays.whitespace.remove-commas -> [a b c] (Example: [1, 2, 3] => [1 2 3])\nDoc: docs/whitespace-arrays.md".to_string()
    }

    #[derive(Clone, Copy)]
    enum PostfixKind {
        MemberAccess,
        NullSafeMemberAccess,
        Index,
        NullSafeIndex,
        TypeArguments,
        Call,
        TrailingLambda,
    }

    const PREFIX_PRECEDENCE: u8 = 8;

    fn span_from_index(tokens: &[&Token], index: usize) -> Span {
        tokens
            .get(index)
            .map(|token| span_from_token(token))
            .unwrap_or_else(Span::dummy)
    }

    fn binary_info_for_token(token: &Token) -> Option<BinaryInfo> {
        match &token.token_type {
            TokenType::Plus => Some(BinaryInfo {
                op: BinaryOp::Add,
                precedence: 6,
                associativity: Associativity::Left,
            }),
            TokenType::Minus => Some(BinaryInfo {
                op: BinaryOp::Subtract,
                precedence: 6,
                associativity: Associativity::Left,
            }),
            TokenType::Multiply => Some(BinaryInfo {
                op: BinaryOp::Multiply,
                precedence: 7,
                associativity: Associativity::Left,
            }),
            TokenType::Divide => Some(BinaryInfo {
                op: BinaryOp::Divide,
                precedence: 7,
                associativity: Associativity::Left,
            }),
            TokenType::Modulo => Some(BinaryInfo {
                op: BinaryOp::Modulo,
                precedence: 7,
                associativity: Associativity::Left,
            }),
            TokenType::Equal => Some(BinaryInfo {
                op: BinaryOp::Equal,
                precedence: 4,
                associativity: Associativity::Left,
            }),
            TokenType::NotEqual => Some(BinaryInfo {
                op: BinaryOp::NotEqual,
                precedence: 4,
                associativity: Associativity::Left,
            }),
            TokenType::Less => Some(BinaryInfo {
                op: BinaryOp::Less,
                precedence: 5,
                associativity: Associativity::Left,
            }),
            TokenType::LessEqual => Some(BinaryInfo {
                op: BinaryOp::LessEqual,
                precedence: 5,
                associativity: Associativity::Left,
            }),
            TokenType::Greater => Some(BinaryInfo {
                op: BinaryOp::Greater,
                precedence: 5,
                associativity: Associativity::Left,
            }),
            TokenType::GreaterEqual => Some(BinaryInfo {
                op: BinaryOp::GreaterEqual,
                precedence: 5,
                associativity: Associativity::Left,
            }),
            TokenType::Identifier(name) if name == "is" => Some(BinaryInfo {
                op: BinaryOp::Is,
                precedence: 4,
                associativity: Associativity::Left,
            }),
            TokenType::And => Some(BinaryInfo {
                op: BinaryOp::And,
                precedence: 2,
                associativity: Associativity::Left,
            }),
            TokenType::Or => Some(BinaryInfo {
                op: BinaryOp::Or,
                precedence: 1,
                associativity: Associativity::Left,
            }),
            TokenType::RangeExclusive => Some(BinaryInfo {
                op: BinaryOp::RangeExclusive,
                precedence: 5,
                associativity: Associativity::Left,
            }),
            TokenType::RangeInclusive => Some(BinaryInfo {
                op: BinaryOp::RangeInclusive,
                precedence: 5,
                associativity: Associativity::Left,
            }),
            TokenType::Elvis => Some(BinaryInfo {
                op: BinaryOp::Elvis,
                precedence: 3,
                associativity: Associativity::Left,
            }),
            _ => None,
        }
    }

    fn span_for_range(tokens: &[&Token], start: usize, end: usize) -> Span {
        if start >= end || end == 0 {
            return span_from_token(tokens[start.min(tokens.len().saturating_sub(1))]);
        }
        let start_span = span_from_token(tokens[start]);
        let end_span = span_from_token(tokens[end - 1]);
        merge_spans(&start_span, &end_span)
    }

    fn count_interpolation_expression_segments(token: &Token) -> usize {
        token
            .metadata
            .iter()
            .find_map(|metadata| match metadata {
                TokenMetadata::StringInterpolation { segments } => Some(
                    segments
                        .iter()
                        .filter(|segment| {
                            matches!(segment, StringInterpolationSegment::Expression(_))
                        })
                        .count(),
                ),
                _ => None,
            })
            .unwrap_or(0)
    }

    fn parse_string_token_with_metadata(
        token: &Token,
        span: Span,
    ) -> Result<(Expression, usize), ExpressionError> {
        let segments = token.metadata.iter().find_map(|metadata| match metadata {
            TokenMetadata::StringInterpolation { segments } => Some(segments.clone()),
            _ => None,
        });

        let Some(segments) = segments else {
            let value = match &token.token_type {
                TokenType::StringInterpolation(value) | TokenType::String(value) => value.clone(),
                _ => token.lexeme.clone(),
            };
            return Ok((Expression::Literal(Literal::String(value), span), 0));
        };

        let mut parts = Vec::new();
        let mut raw = String::new();
        let mut token_consumption = 0usize;

        for segment in segments {
            match segment {
                StringInterpolationSegment::Literal(text) => {
                    if !text.is_empty() {
                        parts.push(StringPart::Text(text.clone()));
                    }
                    raw.push_str(&text);
                }
                StringInterpolationSegment::Expression(expr_source) => {
                    let (expr, consumed) = parse_expression_from_text(&expr_source, span.clone())?;
                    token_consumption = token_consumption.saturating_add(consumed);
                    parts.push(StringPart::Expression(expr));
                }
            }
        }

        if let Some(metadata) = string_literal_metadata(token) {
            if let Some(kind) = multiline_kind_from_metadata(metadata) {
                let normalized = raw.clone();
                let literal = build_multiline_literal(
                    kind,
                    normalized,
                    raw_lexeme_from_metadata(token, Some(metadata)),
                    parts,
                    span.clone(),
                    Some(metadata),
                );
                return Ok((Expression::MultilineString(literal), token_consumption));
            }
        }

        Ok((
            Expression::StringInterpolation { parts, span },
            token_consumption,
        ))
    }

    fn parse_expression_from_text(
        source: &str,
        span: Span,
    ) -> Result<(Expression, usize), ExpressionError> {
        let mut lexer = Lexer::with_layout_mode(source.to_string(), LayoutMode::Disabled);
        let tokens = lexer.tokenize().map_err(|_| {
            ExpressionError::new("文字列補間式の字句解析に失敗しました", Some(span.clone()))
        })?;

        let filtered: Vec<&Token> = tokens
            .iter()
            .filter(|token| !matches!(token.token_type, TokenType::Eof | TokenType::LayoutComma))
            .collect();

        if filtered.is_empty() {
            return Err(ExpressionError::new("文字列補間式が空です", Some(span)));
        }

        let expr = parse_expression(filtered.as_slice())?;
        Ok((expr, filtered.len()))
    }

    fn parse_json_literal_tokens(tokens: &[&Token]) -> Result<JsonLiteral, ExpressionError> {
        if tokens.is_empty() {
            return Err(ExpressionError::new("JSON リテラルが空です", None));
        }

        let mut parser = JsonParser::new(tokens);
        parser.parse_literal()
    }

    fn string_literal_metadata(token: &Token) -> Option<&StringLiteralMetadata> {
        token.metadata.iter().find_map(|metadata| match metadata {
            TokenMetadata::StringLiteral(data) => Some(data),
            _ => None,
        })
    }

    fn multiline_kind_from_metadata(metadata: &StringLiteralMetadata) -> Option<MultilineKind> {
        match metadata.delimiter {
            StringDelimiterKind::TripleQuote => Some(MultilineKind::TripleQuote),
            StringDelimiterKind::BacktickBlock => Some(MultilineKind::Backtick),
            _ => None,
        }
    }

    fn build_multiline_literal(
        kind: MultilineKind,
        normalized: String,
        raw: String,
        parts: Vec<StringPart>,
        span: Span,
        metadata: Option<&StringLiteralMetadata>,
    ) -> MultilineStringLiteral {
        MultilineStringLiteral {
            kind,
            normalized,
            raw,
            parts,
            indent: None,
            raw_flavor: metadata.and_then(raw_flavor_from_metadata),
            span,
        }
    }

    fn raw_flavor_from_metadata(_metadata: &StringLiteralMetadata) -> Option<RawStringFlavor> {
        None
    }

    fn raw_lexeme_from_metadata(
        token: &Token,
        _metadata: Option<&StringLiteralMetadata>,
    ) -> String {
        token.lexeme.clone()
<<<<<<< HEAD
=======
    }

    fn detect_regex_command_segments(
        tokens: &[&Token],
        start: usize,
    ) -> Result<Option<RegexCommandSegments>, ExpressionError> {
        let len = tokens.len();
        if start >= len {
            return Ok(None);
        }

        let mut idx = start;
        let mut mode = None;

        if let Some(short_mode) = parse_short_mode_token(tokens[idx]) {
            mode = Some(ParsedMode::Short(short_mode));
            idx += 1;
        } else if let Some((parsed_mode, next_idx)) = parse_explicit_mode(tokens, idx)? {
            mode = Some(parsed_mode);
            idx = next_idx;
        } else if !matches!(tokens[idx].token_type, TokenType::Divide) {
            return Ok(None);
        }

        if idx >= len || !matches!(tokens[idx].token_type, TokenType::Divide) {
            return Ok(None);
        }

        idx += 1;
        if idx >= len {
            return Ok(None);
        }

        let subject_start = idx;
        let mut pattern_index = None;

        while idx < len {
            if matches!(tokens[idx].token_type, TokenType::RegexLiteral(_)) {
                pattern_index = Some(idx);
                break;
            }
            idx += 1;
        }

        let Some(pattern_index) = pattern_index else {
            return Ok(None);
        };

        if subject_start == pattern_index {
            return Ok(None);
        }

        let mut end_index = pattern_index + 1;
        let mut replacement_range = None;
        let mut flags_index = None;
        let boundary_due_to_layout = |index: usize| -> bool {
            if index >= len {
                return false;
            }
            let token = tokens[index];
            if token.leading_trivia.newlines > 0 && token.column == 1 {
                let next_is_slash =
                    index + 1 < len && matches!(tokens[index + 1].token_type, TokenType::Divide);
                return !next_is_slash;
            }
            false
        };

        if end_index < len && matches!(tokens[end_index].token_type, TokenType::Divide) {
            end_index += 1;
            let mut paren_depth = 0usize;
            let mut brace_depth = 0usize;
            let mut bracket_depth = 0usize;
            let replacement_start = end_index;
            let mut ended_by_closing_slash = false;

            while end_index < len {
                let kind = TokenKind::from_token(tokens[end_index]);
                if boundary_due_to_layout(end_index)
                    || token_starts_new_statement(tokens[end_index])
                {
                    break;
                }

                match kind {
                    TokenKind::LeftParen => paren_depth += 1,
                    TokenKind::RightParen => {
                        if paren_depth == 0 {
                            break;
                        }
                        paren_depth -= 1;
                    }
                    TokenKind::LeftBrace => brace_depth += 1,
                    TokenKind::RightBrace => {
                        if brace_depth == 0 {
                            break;
                        }
                        brace_depth -= 1;
                    }
                    TokenKind::LeftBracket => bracket_depth += 1,
                    TokenKind::RightBracket => {
                        if bracket_depth == 0 {
                            break;
                        }
                        bracket_depth -= 1;
                    }
                    TokenKind::Slash
                        if paren_depth == 0 && brace_depth == 0 && bracket_depth == 0 =>
                    {
                        ended_by_closing_slash = true;
                        break;
                    }
                    _ => {}
                }

                end_index += 1;
            }

            if ended_by_closing_slash {
                if replacement_start < end_index {
                    replacement_range = Some((replacement_start, end_index));
                } else if replacement_start == end_index {
                    replacement_range = Some((replacement_start, replacement_start));
                }
                end_index += 1;
                if end_index < len
                    && !boundary_due_to_layout(end_index)
                    && !token_starts_new_statement(tokens[end_index])
                    && extract_flag_string(tokens[end_index]).is_some()
                {
                    flags_index = Some(end_index);
                    end_index += 1;
                }
            }
        }

        Ok(Some(RegexCommandSegments {
            mode,
            subject_range: (subject_start, pattern_index),
            pattern_index,
            replacement_range,
            flags_index,
            end_index,
        }))
    }

    fn parse_short_mode_token(token: &Token) -> Option<RegexCommandMode> {
        match &token.token_type {
            TokenType::Identifier(value) if value.len() == 1 => match value.as_bytes()[0] {
                b'a' | b'A' => Some(RegexCommandMode::All),
                b'f' | b'F' => Some(RegexCommandMode::First),
                b'm' | b'M' => Some(RegexCommandMode::Match),
                b's' | b'S' => Some(RegexCommandMode::Split),
                b'i' | b'I' => Some(RegexCommandMode::Iterate),
                _ => None,
            },
            _ => None,
        }
    }

    fn parse_explicit_mode(
        tokens: &[&Token],
        start: usize,
    ) -> Result<Option<(ParsedMode, usize)>, ExpressionError> {
        let len = tokens.len();
        if start >= len || !matches!(tokens[start].token_type, TokenType::LeftBracket) {
            return Ok(None);
        }

        let mut idx = start + 1;
        let mut buffer = String::new();

        while idx < len {
            match &tokens[idx].token_type {
                TokenType::RightBracket => break,
                TokenType::Identifier(value) => buffer.push_str(value),
                TokenType::Minus => buffer.push('-'),
                TokenType::String(value) | TokenType::StringInterpolation(value) => {
                    buffer.push_str(value)
                }
                TokenType::Number(value) => buffer.push_str(value),
                TokenType::Dot => buffer.push('.'),
                _ => buffer.push_str(&tokens[idx].lexeme),
            }
            idx += 1;
        }

        if idx >= len || !matches!(tokens[idx].token_type, TokenType::RightBracket) {
            let span = span_from_token(tokens[start]);
            return Err(ExpressionError::new(
                "`[` で始まるモード指定が閉じられていません",
                Some(span),
            ));
        }

        let raw = buffer.trim().to_string();
        let normalized = buffer
            .replace(|c: char| c == '-' || c == '_' || c == ' ', "")
            .to_lowercase();
        let span = span_from_token(tokens[start]);
        let parsed_mode = match normalized.as_str() {
            "replace" | "replaceall" | "all" => ParsedMode::Explicit(RegexCommandMode::All),
            "first" | "replacefirst" => ParsedMode::Explicit(RegexCommandMode::First),
            "match" | "matches" => ParsedMode::Explicit(RegexCommandMode::Match),
            "split" => ParsedMode::Explicit(RegexCommandMode::Split),
            "iterate" | "results" => ParsedMode::Explicit(RegexCommandMode::Iterate),
            _ => ParsedMode::ExplicitUnknown { raw, span },
        };

        Ok(Some((parsed_mode, idx + 1)))
    }

    fn extract_flag_string(token: &Token) -> Option<String> {
        let value = match &token.token_type {
            TokenType::Identifier(value)
            | TokenType::String(value)
            | TokenType::StringInterpolation(value) => value.clone(),
            _ => return None,
        };

        if value.chars().all(|ch| {
            matches!(
                ch,
                'i' | 'I'
                    | 'm'
                    | 'M'
                    | 's'
                    | 'S'
                    | 'u'
                    | 'U'
                    | 'd'
                    | 'D'
                    | 'x'
                    | 'X'
                    | 'l'
                    | 'L'
                    | 'c'
                    | 'C'
            )
        }) {
            Some(value)
        } else {
            None
        }
    }

    fn parse_regex_flags(token: &Token) -> (Vec<RegexFlag>, String) {
        let content = extract_flag_string(token).unwrap_or_else(|| match &token.token_type {
            TokenType::Identifier(value)
            | TokenType::String(value)
            | TokenType::StringInterpolation(value) => value.clone(),
            _ => token.lexeme.clone(),
        });

        let mut seen = Vec::new();
        for ch in content.chars() {
            let flag = match ch {
                'i' | 'I' => Some(RegexFlag::CaseInsensitive),
                'm' | 'M' => Some(RegexFlag::Multiline),
                's' | 'S' => Some(RegexFlag::DotAll),
                'u' | 'U' => Some(RegexFlag::UnicodeCase),
                'd' | 'D' => Some(RegexFlag::UnixLines),
                'x' | 'X' => Some(RegexFlag::Comments),
                'l' | 'L' => Some(RegexFlag::Literal),
                'c' | 'C' => Some(RegexFlag::CanonEq),
                _ => None,
            };
            if let Some(flag) = flag {
                if !seen.contains(&flag) {
                    seen.push(flag);
                }
            }
        }

        (seen, content)
    }

    fn build_regex_literal(token: &Token, span: Span) -> Result<RegexLiteral, ExpressionError> {
        let mut literal = regex_literal_from_token(token, span.clone());

        let interpolation = token.metadata.iter().find_map(|meta| match meta {
            TokenMetadata::StringInterpolation { segments } => Some(segments.clone()),
            _ => None,
        });

        if let Some(segments) = interpolation {
            let mut template_segments = Vec::new();
            let mut aggregated = String::new();

            for segment in segments {
                match segment {
                    StringInterpolationSegment::Literal(text) => {
                        if !text.is_empty() {
                            aggregated.push_str(&text);
                            template_segments.push(RegexTemplateSegment::Text(text));
                        }
                    }
                    StringInterpolationSegment::Expression(expr_source) => {
                        let (expr, _) = parse_expression_from_text(&expr_source, span.clone())?;
                        template_segments.push(RegexTemplateSegment::Expression(expr));
                    }
                }
            }

            if !template_segments.is_empty() {
                literal.pattern = aggregated;
                literal.template_segments = template_segments;
            }
        }

        Ok(literal)
    }

    fn build_regex_literal_replacement(
        token: &Token,
        span: Span,
    ) -> Result<RegexLiteralReplacement, ExpressionError> {
        let metadata = string_literal_metadata(token);
        let raw = raw_lexeme_from_metadata(token, metadata);
        let normalized = match &token.token_type {
            TokenType::String(value) | TokenType::StringInterpolation(value) => value.clone(),
            _ => token.lexeme.clone(),
        };

        let interpolation_segments = token.metadata.iter().find_map(|meta| match meta {
            TokenMetadata::StringInterpolation { segments } => Some(segments.clone()),
            _ => None,
        });

        let mut template_segments = Vec::new();
        let mut aggregated = String::new();

        if let Some(segments) = interpolation_segments {
            for segment in segments {
                match segment {
                    StringInterpolationSegment::Literal(text) => {
                        append_literal_segments(&mut template_segments, &text);
                        aggregated.push_str(&text);
                    }
                    StringInterpolationSegment::Expression(expr_source) => {
                        let (expr, _) = parse_expression_from_text(&expr_source, span.clone())?;
                        template_segments.push(RegexTemplateSegment::Expression(expr));
                    }
                }
            }
        } else {
            append_literal_segments(&mut template_segments, &normalized);
            aggregated.push_str(&normalized);
        }

        Ok(RegexLiteralReplacement {
            raw,
            normalized: aggregated,
            template_segments,
            span,
        })
    }

    fn append_literal_segments(segments: &mut Vec<RegexTemplateSegment>, text: &str) {
        if text.is_empty() {
            return;
        }

        let mut buffer = String::new();
        let mut chars = text.chars().peekable();
        while let Some(ch) = chars.next() {
            if ch == '$' {
                if let Some(next) = chars.peek() {
                    if next.is_ascii_digit() {
                        if !buffer.is_empty() {
                            segments.push(RegexTemplateSegment::Text(buffer.clone()));
                            buffer.clear();
                        }
                        let mut digits = String::new();
                        while let Some(digit) = chars.peek().cloned() {
                            if digit.is_ascii_digit() {
                                digits.push(digit);
                                chars.next();
                            } else {
                                break;
                            }
                        }

                        if digits.is_empty() {
                            buffer.push('$');
                        } else if let Ok(index) = digits.parse::<u32>() {
                            segments.push(RegexTemplateSegment::BackReference(index));
                        } else {
                            buffer.push('$');
                            buffer.push_str(&digits);
                        }
                        continue;
                    }
                }
            }
            buffer.push(ch);
        }

        if !buffer.is_empty() {
            segments.push(RegexTemplateSegment::Text(buffer));
        }
    }

    fn has_high_json_confidence(token: &Token) -> bool {
        token.metadata.iter().any(|metadata| match metadata {
            TokenMetadata::PotentialJsonStart { confidence } => {
                matches!(confidence, JsonConfidence::High | JsonConfidence::Medium)
            }
            _ => false,
        })
    }

    fn collect_json_comments(trivia: &TokenTrivia) -> Vec<JsonComment> {
        trivia
            .json_comments
            .iter()
            .map(|comment| JsonComment {
                kind: match comment.kind {
                    JsonCommentTriviaKind::Line => JsonCommentKind::Line,
                    JsonCommentTriviaKind::Block => JsonCommentKind::Block,
                },
                text: comment.text.clone(),
                span: comment_span(comment),
            })
            .collect()
>>>>>>> 09f43ff8
    }

    fn detect_regex_command_segments(
        tokens: &[&Token],
        start: usize,
    ) -> Result<Option<RegexCommandSegments>, ExpressionError> {
        let len = tokens.len();
        if start >= len {
            return Ok(None);
        }

        let mut idx = start;
        let mut mode = None;

        if let Some(short_mode) = parse_short_mode_token(tokens[idx]) {
            mode = Some(ParsedMode::Short(short_mode));
            idx += 1;
        } else if let Some((parsed_mode, next_idx)) = parse_explicit_mode(tokens, idx)? {
            mode = Some(parsed_mode);
            idx = next_idx;
        } else if !matches!(tokens[idx].token_type, TokenType::Divide) {
            return Ok(None);
        }

        if idx >= len || !matches!(tokens[idx].token_type, TokenType::Divide) {
            return Ok(None);
        }

        idx += 1;
        if idx >= len {
            return Ok(None);
        }

        let subject_start = idx;
        let mut pattern_index = None;

        while idx < len {
            if matches!(tokens[idx].token_type, TokenType::RegexLiteral(_)) {
                pattern_index = Some(idx);
                break;
            }
            idx += 1;
        }

        let Some(pattern_index) = pattern_index else {
            return Ok(None);
        };

        if subject_start == pattern_index {
            return Ok(None);
        }

        let mut end_index = pattern_index + 1;
        let mut replacement_range = None;
        let mut flags_index = None;
        let boundary_due_to_layout = |index: usize| -> bool {
            if index >= len {
                return false;
            }
            let token = tokens[index];
            if token.leading_trivia.newlines > 0 && token.column == 1 {
                let next_is_slash =
                    index + 1 < len && matches!(tokens[index + 1].token_type, TokenType::Divide);
                return !next_is_slash;
            }
            false
        };

        if end_index < len && matches!(tokens[end_index].token_type, TokenType::Divide) {
            end_index += 1;
            let mut paren_depth = 0usize;
            let mut brace_depth = 0usize;
            let mut bracket_depth = 0usize;
            let replacement_start = end_index;
            let mut ended_by_closing_slash = false;

            while end_index < len {
                let kind = TokenKind::from_token(tokens[end_index]);
                if boundary_due_to_layout(end_index)
                    || token_starts_new_statement(tokens[end_index])
                {
                    break;
                }

                match kind {
                    TokenKind::LeftParen => paren_depth += 1,
                    TokenKind::RightParen => {
                        if paren_depth == 0 {
                            break;
                        }
                        paren_depth -= 1;
                    }
                    TokenKind::LeftBrace => brace_depth += 1,
                    TokenKind::RightBrace => {
                        if brace_depth == 0 {
                            break;
                        }
                        brace_depth -= 1;
                    }
                    TokenKind::LeftBracket => bracket_depth += 1,
                    TokenKind::RightBracket => {
                        if bracket_depth == 0 {
                            break;
                        }
                        bracket_depth -= 1;
                    }
                    TokenKind::Slash
                        if paren_depth == 0 && brace_depth == 0 && bracket_depth == 0 =>
                    {
                        ended_by_closing_slash = true;
                        break;
                    }
                    _ => {}
                }

                end_index += 1;
            }

            if ended_by_closing_slash {
                if replacement_start < end_index {
                    replacement_range = Some((replacement_start, end_index));
                } else if replacement_start == end_index {
                    replacement_range = Some((replacement_start, replacement_start));
                }
                end_index += 1;
                if end_index < len
                    && !boundary_due_to_layout(end_index)
                    && !token_starts_new_statement(tokens[end_index])
                    && extract_flag_string(tokens[end_index]).is_some()
                {
                    flags_index = Some(end_index);
                    end_index += 1;
                }
            }
        }

        Ok(Some(RegexCommandSegments {
            mode,
            subject_range: (subject_start, pattern_index),
            pattern_index,
            replacement_range,
            flags_index,
            end_index,
        }))
    }

    fn parse_short_mode_token(token: &Token) -> Option<RegexCommandMode> {
        match &token.token_type {
            TokenType::Identifier(value) if value.len() == 1 => match value.as_bytes()[0] {
                b'a' | b'A' => Some(RegexCommandMode::All),
                b'f' | b'F' => Some(RegexCommandMode::First),
                b'm' | b'M' => Some(RegexCommandMode::Match),
                b's' | b'S' => Some(RegexCommandMode::Split),
                b'i' | b'I' => Some(RegexCommandMode::Iterate),
                _ => None,
            },
            _ => None,
        }
    }

    fn parse_explicit_mode(
        tokens: &[&Token],
        start: usize,
    ) -> Result<Option<(ParsedMode, usize)>, ExpressionError> {
        let len = tokens.len();
        if start >= len || !matches!(tokens[start].token_type, TokenType::LeftBracket) {
            return Ok(None);
        }

        let mut idx = start + 1;
        let mut buffer = String::new();

        while idx < len {
            match &tokens[idx].token_type {
                TokenType::RightBracket => break,
                TokenType::Identifier(value) => buffer.push_str(value),
                TokenType::Minus => buffer.push('-'),
                TokenType::String(value) | TokenType::StringInterpolation(value) => {
                    buffer.push_str(value)
                }
                TokenType::Number(value) => buffer.push_str(value),
                TokenType::Dot => buffer.push('.'),
                _ => buffer.push_str(&tokens[idx].lexeme),
            }
            idx += 1;
        }

        if idx >= len || !matches!(tokens[idx].token_type, TokenType::RightBracket) {
            let span = span_from_token(tokens[start]);
            return Err(ExpressionError::new(
                "`[` で始まるモード指定が閉じられていません",
                Some(span),
            ));
        }

        let raw = buffer.trim().to_string();
        let normalized = buffer
            .replace(|c: char| c == '-' || c == '_' || c == ' ', "")
            .to_lowercase();
        let span = span_from_token(tokens[start]);
        let parsed_mode = match normalized.as_str() {
            "replace" | "replaceall" | "all" => ParsedMode::Explicit(RegexCommandMode::All),
            "first" | "replacefirst" => ParsedMode::Explicit(RegexCommandMode::First),
            "match" | "matches" => ParsedMode::Explicit(RegexCommandMode::Match),
            "split" => ParsedMode::Explicit(RegexCommandMode::Split),
            "iterate" | "results" => ParsedMode::Explicit(RegexCommandMode::Iterate),
            _ => ParsedMode::ExplicitUnknown { raw, span },
        };

        Ok(Some((parsed_mode, idx + 1)))
    }

    fn extract_flag_string(token: &Token) -> Option<String> {
        let value = match &token.token_type {
            TokenType::Identifier(value)
            | TokenType::String(value)
            | TokenType::StringInterpolation(value) => value.clone(),
            _ => return None,
        };

        if value.chars().all(|ch| {
            matches!(
                ch,
                'i' | 'I'
                    | 'm'
                    | 'M'
                    | 's'
                    | 'S'
                    | 'u'
                    | 'U'
                    | 'd'
                    | 'D'
                    | 'x'
                    | 'X'
                    | 'l'
                    | 'L'
                    | 'c'
                    | 'C'
            )
        }) {
            Some(value)
        } else {
            None
        }
    }

    fn parse_regex_flags(token: &Token) -> (Vec<RegexFlag>, String) {
        let content = extract_flag_string(token).unwrap_or_else(|| match &token.token_type {
            TokenType::Identifier(value)
            | TokenType::String(value)
            | TokenType::StringInterpolation(value) => value.clone(),
            _ => token.lexeme.clone(),
        });

        let mut seen = Vec::new();
        for ch in content.chars() {
            let flag = match ch {
                'i' | 'I' => Some(RegexFlag::CaseInsensitive),
                'm' | 'M' => Some(RegexFlag::Multiline),
                's' | 'S' => Some(RegexFlag::DotAll),
                'u' | 'U' => Some(RegexFlag::UnicodeCase),
                'd' | 'D' => Some(RegexFlag::UnixLines),
                'x' | 'X' => Some(RegexFlag::Comments),
                'l' | 'L' => Some(RegexFlag::Literal),
                'c' | 'C' => Some(RegexFlag::CanonEq),
                _ => None,
            };
            if let Some(flag) = flag {
                if !seen.contains(&flag) {
                    seen.push(flag);
                }
            }
        }

        (seen, content)
    }

    fn build_regex_literal(token: &Token, span: Span) -> Result<RegexLiteral, ExpressionError> {
        let mut literal = regex_literal_from_token(token, span.clone());

        let interpolation = token.metadata.iter().find_map(|meta| match meta {
            TokenMetadata::StringInterpolation { segments } => Some(segments.clone()),
            _ => None,
        });

        if let Some(segments) = interpolation {
            let mut template_segments = Vec::new();
            let mut aggregated = String::new();

            for segment in segments {
                match segment {
                    StringInterpolationSegment::Literal(text) => {
                        if !text.is_empty() {
                            aggregated.push_str(&text);
                            template_segments.push(RegexTemplateSegment::Text(text));
                        }
                    }
                    StringInterpolationSegment::Expression(expr_source) => {
                        let (expr, _) = parse_expression_from_text(&expr_source, span.clone())?;
                        template_segments.push(RegexTemplateSegment::Expression(expr));
                    }
                }
            }

            if !template_segments.is_empty() {
                literal.pattern = aggregated;
                literal.template_segments = template_segments;
            }
        }

        Ok(literal)
    }

    fn build_regex_literal_replacement(
        token: &Token,
        span: Span,
    ) -> Result<RegexLiteralReplacement, ExpressionError> {
        let metadata = string_literal_metadata(token);
        let raw = raw_lexeme_from_metadata(token, metadata);
        let normalized = match &token.token_type {
            TokenType::String(value) | TokenType::StringInterpolation(value) => value.clone(),
            _ => token.lexeme.clone(),
        };

        let interpolation_segments = token.metadata.iter().find_map(|meta| match meta {
            TokenMetadata::StringInterpolation { segments } => Some(segments.clone()),
            _ => None,
        });

        let mut template_segments = Vec::new();
        let mut aggregated = String::new();

        if let Some(segments) = interpolation_segments {
            for segment in segments {
                match segment {
                    StringInterpolationSegment::Literal(text) => {
                        append_literal_segments(&mut template_segments, &text);
                        aggregated.push_str(&text);
                    }
                    StringInterpolationSegment::Expression(expr_source) => {
                        let (expr, _) = parse_expression_from_text(&expr_source, span.clone())?;
                        template_segments.push(RegexTemplateSegment::Expression(expr));
                    }
                }
            }
        } else {
            append_literal_segments(&mut template_segments, &normalized);
            aggregated.push_str(&normalized);
        }

        Ok(RegexLiteralReplacement {
            raw,
            normalized: aggregated,
            template_segments,
            span,
        })
    }

    fn append_literal_segments(segments: &mut Vec<RegexTemplateSegment>, text: &str) {
        if text.is_empty() {
            return;
        }

        let mut buffer = String::new();
        let mut chars = text.chars().peekable();
        while let Some(ch) = chars.next() {
            if ch == '$' {
                if let Some(next) = chars.peek() {
                    if next.is_ascii_digit() {
                        if !buffer.is_empty() {
                            segments.push(RegexTemplateSegment::Text(buffer.clone()));
                            buffer.clear();
                        }
                        let mut digits = String::new();
                        while let Some(digit) = chars.peek().cloned() {
                            if digit.is_ascii_digit() {
                                digits.push(digit);
                                chars.next();
                            } else {
                                break;
                            }
                        }

                        if digits.is_empty() {
                            buffer.push('$');
                        } else if let Ok(index) = digits.parse::<u32>() {
                            segments.push(RegexTemplateSegment::BackReference(index));
                        } else {
                            buffer.push('$');
                            buffer.push_str(&digits);
                        }
                        continue;
                    }
                }
            }
            buffer.push(ch);
        }

        if !buffer.is_empty() {
            segments.push(RegexTemplateSegment::Text(buffer));
        }
    }

    fn has_high_json_confidence(token: &Token) -> bool {
        token.metadata.iter().any(|metadata| match metadata {
            TokenMetadata::PotentialJsonStart { confidence } => {
                matches!(confidence, JsonConfidence::High | JsonConfidence::Medium)
            }
            _ => false,
        })
    }

    fn collect_json_comments(trivia: &TokenTrivia) -> Vec<JsonComment> {
        trivia
            .json_comments
            .iter()
            .map(|comment| JsonComment {
                kind: match comment.kind {
                    JsonCommentTriviaKind::Line => JsonCommentKind::Line,
                    JsonCommentTriviaKind::Block => JsonCommentKind::Block,
                },
                text: comment.text.clone(),
                span: comment_span(comment),
            })
            .collect()
    }

    fn comment_span(comment: &JsonCommentTrivia) -> Span {
        let width = comment.text.chars().count().max(1);
        Span::new(
            comment.line,
            comment.column,
            comment.line,
            comment.column + width,
        )
    }

    fn number_grouping_from_token(token: &Token) -> NumberGrouping {
        token
            .metadata
            .iter()
            .find_map(|metadata| match metadata {
                TokenMetadata::NumberLiteral(info) => Some(match info.grouping {
                    NumberGroupingKind::None => NumberGrouping::None,
                    NumberGroupingKind::Comma => NumberGrouping::Comma,
                    NumberGroupingKind::Underscore => NumberGrouping::Underscore,
                    NumberGroupingKind::Mixed => NumberGrouping::Mixed,
                }),
                _ => None,
            })
            .unwrap_or_default()
    }

    fn json_value_span(value: &JsonValue) -> Span {
        match value {
            JsonValue::Object { span, .. }
            | JsonValue::Array { span, .. }
            | JsonValue::String { span, .. }
            | JsonValue::Number { span, .. }
            | JsonValue::Boolean { span, .. }
            | JsonValue::Null { span } => span.clone(),
        }
    }

    fn build_json_literal_from_object(
        left: &Token,
        entries: Vec<JsonEntry>,
        right: &Token,
    ) -> JsonLiteral {
        let left_span = span_from_token(left);
        let right_span = span_from_token(right);
        let span = merge_spans(&left_span, &right_span);

        JsonLiteral {
            value: JsonValue::Object {
                entries,
                span: span.clone(),
            },
            leading_comments: collect_json_comments(&left.leading_trivia),
            trailing_comments: collect_json_comments(&right.leading_trivia),
            span,
            inferred_schema: None,
        }
    }

    fn build_json_literal_from_array(
        left: &Token,
        elements: Vec<JsonValue>,
        right: &Token,
    ) -> JsonLiteral {
        let left_span = span_from_token(left);
        let right_span = span_from_token(right);
        let span = merge_spans(&left_span, &right_span);

        JsonLiteral {
            value: JsonValue::Array {
                elements,
                delimiter: SequenceDelimiter::Comma,
                span: span.clone(),
            },
            leading_comments: collect_json_comments(&left.leading_trivia),
            trailing_comments: collect_json_comments(&right.leading_trivia),
            span,
            inferred_schema: None,
        }
    }

    struct JsonParser<'a> {
        tokens: &'a [&'a Token],
        pos: usize,
    }

    impl<'a> JsonParser<'a> {
        fn new(tokens: &'a [&'a Token]) -> Self {
            Self { tokens, pos: 0 }
        }

        fn parse_literal(&mut self) -> Result<JsonLiteral, ExpressionError> {
            self.skip_trivia();
            let token = self
                .peek()
                .ok_or_else(|| ExpressionError::new("JSON リテラルが空です", None))?;

            match token.token_type {
                TokenType::LeftBrace => self.parse_object_literal(),
                TokenType::LeftBracket => self.parse_array_literal(),
                _ => Err(ExpressionError::new(
                    "JSON リテラルの開始トークンが不正です",
                    Some(span_from_token(token)),
                )),
            }
        }

        fn parse_object_literal(&mut self) -> Result<JsonLiteral, ExpressionError> {
            let (left, entries, right) = self.parse_object_components()?;
            Ok(build_json_literal_from_object(left, entries, right))
        }

        fn parse_array_literal(&mut self) -> Result<JsonLiteral, ExpressionError> {
            let (left, elements, right) = self.parse_array_components()?;
            Ok(build_json_literal_from_array(left, elements, right))
        }

        fn parse_object_components(
            &mut self,
        ) -> Result<(&'a Token, Vec<JsonEntry>, &'a Token), ExpressionError> {
            self.skip_trivia();
            let left =
                self.expect_token(|ty| matches!(ty, TokenType::LeftBrace), "'{' が必要です")?;
            self.skip_trivia();

            let mut entries = Vec::new();

            if matches!(self.peek_type(), Some(TokenType::RightBrace)) {
                let right = self
                    .advance()
                    .ok_or_else(|| ExpressionError::new("'}' が必要です", None))?;
                return Ok((left, entries, right));
            }

            loop {
                let entry = self.parse_entry()?;
                entries.push(entry);
                self.skip_trivia();

                match self.peek_type() {
                    Some(TokenType::Comma) | Some(TokenType::LayoutComma) => {
                        self.pos += 1;
                        self.skip_trivia();
                        if matches!(self.peek_type(), Some(TokenType::RightBrace)) {
                            break;
                        }
                    }
                    Some(TokenType::RightBrace) => break,
                    _ => {
                        let span = self.peek().map(|token| span_from_token(token));
                        return Err(ExpressionError::new(
                            "JSON オブジェクトの要素区切りが不正です",
                            span,
                        ));
                    }
                }
            }

            self.skip_trivia();
            let right =
                self.expect_token(|ty| matches!(ty, TokenType::RightBrace), "'}' が必要です")?;
            Ok((left, entries, right))
        }

        fn parse_array_components(
            &mut self,
        ) -> Result<(&'a Token, Vec<JsonValue>, &'a Token), ExpressionError> {
            self.skip_trivia();
            let left =
                self.expect_token(|ty| matches!(ty, TokenType::LeftBracket), "'[' が必要です")?;
            self.skip_trivia();

            let mut elements = Vec::new();

            if matches!(self.peek_type(), Some(TokenType::RightBracket)) {
                let right = self
                    .advance()
                    .ok_or_else(|| ExpressionError::new("']' が必要です", None))?;
                return Ok((left, elements, right));
            }

            loop {
                let value = self.parse_value()?;
                elements.push(value);
                self.skip_trivia();

                match self.peek_type() {
                    Some(TokenType::Comma) | Some(TokenType::LayoutComma) => {
                        self.pos += 1;
                        self.skip_trivia();
                        if matches!(self.peek_type(), Some(TokenType::RightBracket)) {
                            break;
                        }
                    }
                    Some(TokenType::RightBracket) => break,
                    _ => {
                        let span = self.peek().map(|token| span_from_token(token));
                        return Err(ExpressionError::new(
                            "JSON 配列の要素区切りが不正です",
                            span,
                        ));
                    }
                }
            }

            self.skip_trivia();
            let right =
                self.expect_token(|ty| matches!(ty, TokenType::RightBracket), "']' が必要です")?;
            Ok((left, elements, right))
        }

        fn parse_entry(&mut self) -> Result<JsonEntry, ExpressionError> {
            self.skip_trivia();
            let key_token = self
                .advance()
                .ok_or_else(|| ExpressionError::new("JSON オブジェクトのキーが必要です", None))?;

            let key = match &key_token.token_type {
                TokenType::String(value) => value.clone(),
                TokenType::Identifier(value) => value.clone(),
                _ => {
                    return Err(ExpressionError::new(
                        "JSON オブジェクトのキーは識別子または文字列である必要があります",
                        Some(span_from_token(key_token)),
                    ))
                }
            };

            self.skip_trivia();
            let colon = self
                .advance()
                .ok_or_else(|| ExpressionError::new("':' が必要です", None))?;
            if !matches!(colon.token_type, TokenType::Colon) {
                return Err(ExpressionError::new(
                    "':' が必要です",
                    Some(span_from_token(colon)),
                ));
            }

            self.skip_trivia();
            let value = self.parse_value()?;

            let key_span = span_from_token(key_token);
            let value_span = json_value_span(&value);
            let span = merge_spans(&key_span, &value_span);
            let comments = collect_json_comments(&key_token.leading_trivia);

            Ok(JsonEntry {
                key,
                comments,
                value,
                span,
            })
        }

        fn parse_value(&mut self) -> Result<JsonValue, ExpressionError> {
            self.skip_trivia();
            let token = self
                .peek()
                .ok_or_else(|| ExpressionError::new("JSON 値が必要です", None))?;

            match token.token_type {
                TokenType::LeftBrace => {
                    let (left, entries, right) = self.parse_object_components()?;
                    let left_span = span_from_token(left);
                    let right_span = span_from_token(right);
                    let span = merge_spans(&left_span, &right_span);
                    Ok(JsonValue::Object { entries, span })
                }
                TokenType::LeftBracket => {
                    let (left, elements, right) = self.parse_array_components()?;
                    let left_span = span_from_token(left);
                    let right_span = span_from_token(right);
                    let span = merge_spans(&left_span, &right_span);
                    Ok(JsonValue::Array {
                        elements,
                        delimiter: SequenceDelimiter::Comma,
                        span,
                    })
                }
                TokenType::String(_) => {
                    let token = self.advance().unwrap();
                    let value = match &token.token_type {
                        TokenType::String(content) => content.clone(),
                        _ => unreachable!(),
                    };
                    let span = span_from_token(token);
                    Ok(JsonValue::String { value, span })
                }
                TokenType::Number(_) => {
                    let token = self.advance().unwrap();
                    let literal = match &token.token_type {
                        TokenType::Number(value) => value.clone(),
                        _ => unreachable!(),
                    };
                    let grouping = number_grouping_from_token(token);
                    let span = span_from_token(token);
                    Ok(JsonValue::Number {
                        literal,
                        grouping,
                        span,
                    })
                }
                TokenType::Boolean(value) => {
                    let token = self.advance().unwrap();
                    let span = span_from_token(token);
                    Ok(JsonValue::Boolean { value, span })
                }
                TokenType::True | TokenType::False => {
                    let token = self.advance().unwrap();
                    let span = span_from_token(token);
                    let value = matches!(token.token_type, TokenType::True);
                    Ok(JsonValue::Boolean { value, span })
                }
                TokenType::Null => {
                    let token = self.advance().unwrap();
                    let span = span_from_token(token);
                    Ok(JsonValue::Null { span })
                }
                _ => Err(ExpressionError::new(
                    "JSON 値が不正です",
                    Some(span_from_token(token)),
                )),
            }
        }

        fn skip_trivia(&mut self) {
            while let Some(token) = self.peek() {
                match token.token_type {
                    TokenType::Whitespace(_)
                    | TokenType::Newline
                    | TokenType::LineComment(_)
                    | TokenType::BlockComment(_)
                    | TokenType::JavaDocComment(_)
                    | TokenType::FieldNameLabel(_) => self.pos += 1,
                    _ => break,
                }
            }
        }

        fn expect_token<F>(
            &mut self,
            mut predicate: F,
            message: &str,
        ) -> Result<&'a Token, ExpressionError>
        where
            F: FnMut(&TokenType) -> bool,
        {
            let token = self
                .advance()
                .ok_or_else(|| ExpressionError::new(message, None))?;
            if predicate(&token.token_type) {
                Ok(token)
            } else {
                Err(ExpressionError::new(message, Some(span_from_token(token))))
            }
        }

        fn peek(&self) -> Option<&'a Token> {
            self.tokens.get(self.pos).copied()
        }

        fn peek_type(&self) -> Option<&TokenType> {
            self.peek().map(|token| &token.token_type)
        }

        fn advance(&mut self) -> Option<&'a Token> {
            let token = self.tokens.get(self.pos).copied();
            if token.is_some() {
                self.pos += 1;
            }
            token
        }
    }
}

fn detect_is_test_metadata(right: &Expression, span: &Span) -> Option<IsTestMetadata> {
    if let Some(literal) = extract_regex_literal(right) {
        return Some(IsTestMetadata {
            kind: IsTestKind::RegexLiteral,
            regex: Some(literal),
            pattern_expr: None,
            diagnostics: Vec::new(),
            guard_strategy: RegexGuardStrategy::None,
            span: span.clone(),
        });
    }

    if expression_looks_like_type_reference(right) {
        return Some(IsTestMetadata {
            kind: IsTestKind::Type,
            regex: None,
            pattern_expr: None,
            diagnostics: Vec::new(),
            guard_strategy: RegexGuardStrategy::None,
            span: span.clone(),
        });
    }

    Some(IsTestMetadata {
        kind: IsTestKind::PatternExpression,
        regex: None,
        pattern_expr: Some(Box::new(right.clone())),
        diagnostics: Vec::new(),
        guard_strategy: RegexGuardStrategy::None,
        span: span.clone(),
    })
}

fn extract_regex_literal(expr: &Expression) -> Option<RegexLiteral> {
    match expr {
        Expression::RegexLiteral(literal) => Some(literal.clone()),
        Expression::Literal(Literal::Regex(literal), _) => Some(literal.clone()),
        _ => None,
    }
}

fn expression_looks_like_type_reference(expr: &Expression) -> bool {
    match expr {
        Expression::Identifier(name, _) => is_probably_type_name(name),
        Expression::MemberAccess {
            object, property, ..
        } => {
            is_probably_type_name(property)
                && matches!(
                    object.as_ref(),
                    Expression::Identifier(_, _) | Expression::MemberAccess { .. }
                )
        }
        _ => false,
    }
}

fn is_probably_type_name(name: &str) -> bool {
    let mut chars = name.chars();
    matches!(chars.next(), Some(first) if first.is_uppercase())
}

fn push_diagnostic(
    diagnostics: &mut Vec<LoweringDiagnostic>,
    severity: LoweringDiagnosticSeverity,
    message: impl Into<String>,
    context: &LoweringContext<'_>,
    node: &JvSyntaxNode,
) {
    diagnostics.push(LoweringDiagnostic::new(
        severity,
        message,
        context.span_for(node),
        node.kind(),
        first_identifier_text(node),
        collect_annotation_texts(node),
    ));
}

fn split_when_guard(pattern: Pattern) -> (Pattern, Option<Expression>) {
    match pattern {
        Pattern::Guard {
            pattern, condition, ..
        } => (*pattern, Some(condition)),
        other => (other, None),
    }
}

fn pattern_span(pattern: &Pattern) -> Span {
    match pattern {
        Pattern::Literal(_, span)
        | Pattern::Identifier(_, span)
        | Pattern::Wildcard(span)
        | Pattern::Constructor { span, .. }
        | Pattern::Range { span, .. }
        | Pattern::Guard { span, .. } => span.clone(),
    }
}

fn find_matching_paren_in_slice(tokens: &[&Token], open_index: usize) -> Option<usize> {
    let mut depth = 0isize;
    for (idx, token) in tokens.iter().enumerate().skip(open_index) {
        match token.token_type {
            TokenType::LeftParen => depth += 1,
            TokenType::RightParen => {
                depth -= 1;
                if depth == 0 {
                    return Some(idx);
                }
            }
            _ => {}
        }
    }
    None
}

fn span_for_range_slice(slice: &[&Token]) -> Span {
    let start = slice
        .first()
        .map(|token| span_from_token(token))
        .unwrap_or_else(Span::dummy);
    let end = slice
        .last()
        .map(|token| span_from_token(token))
        .unwrap_or_else(Span::dummy);
    merge_spans(&start, &end)
}

fn collect_function_signature_tokens<'a>(tokens: &'a [&'a Token]) -> Vec<&'a Token> {
    let mut fun_index: Option<usize> = None;

    for (idx, token) in tokens.iter().enumerate() {
        if matches!(token.token_type, TokenType::Fun) {
            fun_index = Some(idx);
        }
    }

    let Some(fun) = fun_index else {
        return Vec::new();
    };

    let mut result = Vec::new();
    let mut idx = fun + 1;
    let mut generic_depth = 0usize;

    while idx < tokens.len() {
        let token = tokens[idx];
        match token.token_type {
            TokenType::Whitespace(_) | TokenType::Newline => {
                idx += 1;
                continue;
            }
            TokenType::LeftParen if generic_depth == 0 => break,
            TokenType::LeftBrace | TokenType::Assign | TokenType::Arrow | TokenType::Where => {
                if generic_depth == 0 {
                    break;
                }
            }
            TokenType::Colon if generic_depth == 0 => break,
            TokenType::Less => {
                generic_depth = generic_depth.saturating_add(1);
            }
            TokenType::Greater => {
                if generic_depth == 0 {
                    break;
                }
                generic_depth = generic_depth.saturating_sub(1);
            }
            _ => {}
        }

        result.push(token);
        idx += 1;
    }

    result
}

fn split_generic_segment<'a>(
    tokens: &'a [&'a Token],
) -> (Option<&'a [&'a Token]>, &'a [&'a Token]) {
    if tokens
        .first()
        .map(|token| matches!(token.token_type, TokenType::Less))
        .unwrap_or(false)
    {
        let mut depth = 0usize;
        for (idx, token) in tokens.iter().enumerate() {
            match token.token_type {
                TokenType::Less => depth = depth.saturating_add(1),
                TokenType::Greater => {
                    depth = depth.saturating_sub(1);
                    if depth == 0 {
                        let generics = &tokens[..=idx];
                        let rest = &tokens[idx + 1..];
                        return (Some(generics), rest);
                    }
                }
                _ => {}
            }
        }
    }
    (None, tokens)
}

fn extract_type_parameter_names(tokens: Option<&[&Token]>) -> Vec<String> {
    let mut names = Vec::new();
    let Some(tokens) = tokens else {
        return names;
    };

    let mut depth = 0usize;
    let mut expect_name = true;
    for token in tokens {
        match token.token_type {
            TokenType::Less => {
                depth = depth.saturating_add(1);
                expect_name = true;
            }
            TokenType::Greater => {
                if depth > 0 {
                    depth -= 1;
                }
                expect_name = depth == 1;
            }
            TokenType::Comma | TokenType::LayoutComma => {
                if depth == 1 {
                    expect_name = true;
                }
            }
            TokenType::Colon if depth == 1 => {
                expect_name = false;
            }
            TokenType::Identifier(ref name) if depth == 1 && expect_name => {
                names.push(name.clone());
                expect_name = false;
            }
            _ => {}
        }
    }
    names
}

fn lower_generic_signature_tokens(tokens: Option<&[&Token]>) -> Option<GenericSignature> {
    let tokens = tokens?;
    if tokens.len() < 3 {
        return None;
    }

    let mut parameters = Vec::new();
    let mut index = 1usize;
    let end = tokens.len() - 1;

    while index < end {
        while index < end
            && matches!(
                tokens[index].token_type,
                TokenType::Comma | TokenType::LayoutComma
            )
        {
            index += 1;
        }

        if index >= end {
            break;
        }

        let param_start_index = index;

        let variance = match &tokens[index].token_type {
            TokenType::Identifier(text) if text == "out" => {
                index += 1;
                Some(VarianceMarker::Covariant)
            }
            TokenType::Identifier(text) if text == "in" => {
                index += 1;
                Some(VarianceMarker::Contravariant)
            }
            _ => None,
        };

        if index >= end {
            break;
        }

        let name_token = tokens[index];
        let name = match &name_token.token_type {
            TokenType::Identifier(text) => text.clone(),
            _ => break,
        };
        index += 1;

        let mut bounds = Vec::new();

        if index < end && matches!(tokens[index].token_type, TokenType::Colon) {
            index += 1;
            loop {
                let (annotation_tokens, next_index) =
                    collect_type_annotation_tokens(tokens, index, end);
                if annotation_tokens.is_empty() {
                    index = next_index;
                    break;
                }

                match lower_type_annotation_from_tokens(&annotation_tokens) {
                    Ok(lowered) => bounds.push(lowered.annotation().clone()),
                    Err(_) => return None,
                }

                index = next_index;

                break;
            }
        }

        let default = if index < end && matches!(tokens[index].token_type, TokenType::Assign) {
            index += 1;
            let (default_tokens, next_index) = collect_type_annotation_tokens(tokens, index, end);
            index = next_index;
            if default_tokens.is_empty() {
                None
            } else {
                match lower_type_annotation_from_tokens(&default_tokens) {
                    Ok(lowered) => Some(lowered.annotation().clone()),
                    Err(_) => None,
                }
            }
        } else {
            None
        };

        let param_end_index = if index > param_start_index {
            index - 1
        } else {
            param_start_index
        };
        let start_span = span_from_token(tokens[param_start_index]);
        let end_span = span_from_token(tokens[param_end_index.min(end - 1)]);
        let param_span = merge_spans(&start_span, &end_span);

        parameters.push(GenericParameter {
            name,
            bounds,
            variance,
            default,
            kind: None,
            span: param_span,
        });
    }

    if parameters.is_empty() {
        return None;
    }

    let signature_span = merge_spans(
        &span_from_token(tokens.first().unwrap()),
        &span_from_token(tokens.last().unwrap()),
    );

    Some(GenericSignature {
        parameters,
        const_parameters: Vec::new(),
        where_clause: None,
        raw_directives: Vec::new(),
        span: signature_span,
    })
}

fn collect_type_annotation_tokens(
    tokens: &[&Token],
    mut index: usize,
    end: usize,
) -> (Vec<Token>, usize) {
    let mut collected = Vec::new();
    let mut depth = 0usize;

    while index < end {
        let token = tokens[index];
        match token.token_type {
            TokenType::Comma | TokenType::LayoutComma if depth == 0 => break,
            TokenType::Assign if depth == 0 => break,
            TokenType::Where if depth == 0 => break,
            TokenType::Less | TokenType::LeftParen | TokenType::LeftBracket => {
                depth = depth.saturating_add(1);
            }
            TokenType::Greater | TokenType::RightParen | TokenType::RightBracket => {
                depth = depth.saturating_sub(1);
            }
            _ => {}
        }

        collected.push(token.clone());
        index += 1;
    }

    (collected, index)
}

fn locate_function_name_index(tokens: &[&Token]) -> Option<usize> {
    let mut depth = 0usize;
    for (index, token) in tokens.iter().enumerate().rev() {
        match token.token_type {
            TokenType::Greater => depth = depth.saturating_add(1),
            TokenType::Less => {
                if depth == 0 {
                    continue;
                }
                depth = depth.saturating_sub(1);
            }
            _ if depth > 0 => continue,
            TokenType::Identifier(_) => return Some(index),
            _ => continue,
        }
    }
    None
}

fn receiver_token_slice<'a>(tokens: &'a [&'a Token], name_index: usize) -> Option<&'a [&'a Token]> {
    if name_index == 0 {
        return None;
    }

    let mut depth = 0usize;
    for idx in (0..name_index).rev() {
        match tokens[idx].token_type {
            TokenType::Greater => depth = depth.saturating_add(1),
            TokenType::Less => {
                if depth > 0 {
                    depth = depth.saturating_sub(1);
                }
            }
            _ if depth > 0 => continue,
            TokenType::Dot => return Some(&tokens[..idx]),
            _ => {}
        }
    }

    None
}

fn clone_tokens(slice: &[&Token]) -> Vec<Token> {
    slice.iter().map(|token| (*token).clone()).collect()
}

fn lower_function(
    context: &LoweringContext<'_>,
    node: &JvSyntaxNode,
    diagnostics: &mut Vec<LoweringDiagnostic>,
) -> Result<Statement, LoweringDiagnostic> {
    let tokens = context.tokens_for(node);
    let span = context.span_for(node).unwrap_or_else(Span::dummy);

    let return_type_token_ptrs: Vec<*const Token> =
        child_node(node, SyntaxKind::FunctionReturnType)
            .map(|ret| {
                context
                    .tokens_for(&ret)
                    .into_iter()
                    .map(|token| token as *const Token)
                    .collect()
            })
            .unwrap_or_default();

    let mut deprecated_arrow_index: Option<usize> = None;
    let mut depth_paren = 0usize;
    let mut depth_brace = 0usize;
    let mut depth_bracket = 0usize;

    for (idx, token) in tokens.iter().enumerate() {
        let token = *token;
        match token.token_type {
            TokenType::LeftParen => depth_paren = depth_paren.saturating_add(1),
            TokenType::RightParen => {
                if depth_paren > 0 {
                    depth_paren -= 1;
                }
            }
            TokenType::LeftBrace => {
                if depth_paren == 0 && depth_brace == 0 && depth_bracket == 0 {
                    break;
                }
                depth_brace = depth_brace.saturating_add(1);
            }
            TokenType::RightBrace => {
                if depth_brace > 0 {
                    depth_brace -= 1;
                }
            }
            TokenType::LeftBracket => depth_bracket = depth_bracket.saturating_add(1),
            TokenType::RightBracket => {
                if depth_bracket > 0 {
                    depth_bracket -= 1;
                }
            }
            TokenType::Assign => break,
            TokenType::Arrow => {
                let ptr = token as *const Token;
                let belongs_to_return_type =
                    return_type_token_ptrs.iter().any(|&ret_ptr| ret_ptr == ptr);
                if depth_paren == 0
                    && depth_brace == 0
                    && depth_bracket == 0
                    && !belongs_to_return_type
                {
                    deprecated_arrow_index = Some(idx);
                    break;
                }
            }
            TokenType::Eof => break,
            _ => {}
        }
    }

    if let Some(idx) = deprecated_arrow_index {
        let arrow_span = Some(span_from_token(tokens[idx]));
        diagnostics.push(LoweringDiagnostic::new(
            LoweringDiagnosticSeverity::Error,
            "関数宣言では `->` 式ボディはサポートされません。`=` を使用してください",
            arrow_span,
            node.kind(),
            first_identifier_text(node),
            collect_annotation_texts(node),
        ));
    }

    let signature_tokens = collect_function_signature_tokens(&tokens);
    let (generic_segment, signature_tail) = split_generic_segment(signature_tokens.as_slice());
    let generic_signature = lower_generic_signature_tokens(generic_segment);
    let type_parameters = if let Some(signature) = &generic_signature {
        signature
            .parameters
            .iter()
            .map(|param| param.name.clone())
            .collect()
    } else {
        extract_type_parameter_names(generic_segment)
    };

    let name_index = locate_function_name_index(signature_tail).ok_or_else(|| {
        LoweringDiagnostic::new(
            LoweringDiagnosticSeverity::Error,
            "関数名を特定できませんでした",
            context.span_for(node),
            node.kind(),
            first_identifier_text(node),
            collect_annotation_texts(node),
        )
    })?;

    let name_token = signature_tail[name_index];
    let name = if let TokenType::Identifier(text) = &name_token.token_type {
        text.clone()
    } else {
        return Err(LoweringDiagnostic::new(
            LoweringDiagnosticSeverity::Error,
            "関数名を特定できませんでした",
            context.span_for(node),
            node.kind(),
            first_identifier_text(node),
            collect_annotation_texts(node),
        ));
    };

    let receiver_type = receiver_token_slice(signature_tail, name_index).and_then(|slice| {
        if slice.is_empty() {
            return None;
        }
        let owned_tokens = clone_tokens(slice);
        match lower_type_annotation_from_tokens(&owned_tokens) {
            Ok(lowered) => Some(lowered.into_annotation()),
            Err(error) => {
                diagnostics.push(LoweringDiagnostic::new(
                    LoweringDiagnosticSeverity::Error,
                    error.message().to_string(),
                    Some(span_for_range_slice(slice)),
                    node.kind(),
                    Some(name.clone()),
                    collect_annotation_texts(node),
                ));
                None
            }
        }
    });

    let (parameters, _) = child_node(node, SyntaxKind::FunctionParameterList)
        .map(|list| lower_parameters(context, &list, diagnostics))
        .unwrap_or_default();

    let return_type = child_node(node, SyntaxKind::FunctionReturnType)
        .and_then(|ret| lower_type_annotation_container(context, &ret, node, diagnostics));

    let fallback_span = span.clone();
    let body = if let Some(block) = child_node(node, SyntaxKind::Block) {
        lower_block_expression(context, &block, diagnostics)
    } else {
        node.children()
            .find(|child| child.kind() == SyntaxKind::Expression)
            .map(|expr| lower_expression(context, &expr))
            .transpose()?
            .unwrap_or_else(|| Expression::Identifier(name.clone(), fallback_span))
    };

    let function_statement = Statement::FunctionDeclaration {
        name: name.clone(),
        type_parameters,
        generic_signature,
        where_clause: None,
        parameters,
        return_type,
        primitive_return: None,
        body: Box::new(body),
        modifiers: Modifiers::default(),
        span: span.clone(),
    };

    if let Some(receiver_type) = receiver_type {
        Ok(Statement::ExtensionFunction(ExtensionFunction {
            receiver_type,
            function: Box::new(function_statement),
            span,
        }))
    } else {
        Ok(function_statement)
    }
}

fn lower_test(
    context: &LoweringContext<'_>,
    node: &JvSyntaxNode,
    diagnostics: &mut Vec<LoweringDiagnostic>,
) -> Result<Statement, LoweringDiagnostic> {
    let span = context.span_for(node).unwrap_or_else(Span::dummy);

    let annotations = child_node(node, SyntaxKind::AnnotationList)
        .map(|list| lower_annotation_list_node(context, &list, diagnostics))
        .unwrap_or_default();

    let display_name = extract_test_display_name(context, node).ok_or_else(|| {
        LoweringDiagnostic::new(
            LoweringDiagnosticSeverity::Error,
            "テスト表示名の文字列が必要です",
            context.span_for(node),
            node.kind(),
            first_identifier_text(node),
            collect_annotation_texts(node),
        )
    })?;

    let dataset = child_node(node, SyntaxKind::TestDataset)
        .and_then(|dataset| lower_test_dataset(context, &dataset, diagnostics));

    let parameters = child_node(node, SyntaxKind::TestParameterList)
        .map(|list| lower_test_parameters(context, &list, diagnostics))
        .unwrap_or_default();

    let body = match child_node(node, SyntaxKind::Block) {
        Some(block) => lower_block_expression(context, &block, diagnostics),
        None => {
            diagnostics.push(LoweringDiagnostic::new(
                LoweringDiagnosticSeverity::Error,
                "テスト本体のブロックが見つかりません",
                context.span_for(node),
                node.kind(),
                first_identifier_text(node),
                collect_annotation_texts(node),
            ));
            Expression::Block {
                statements: Vec::new(),
                span: span.clone(),
            }
        }
    };

    let declaration = TestDeclaration {
        display_name,
        normalized: None,
        dataset,
        parameters,
        annotations,
        body,
        span,
    };

    Ok(Statement::TestDeclaration(declaration))
}

fn extract_test_display_name(context: &LoweringContext<'_>, node: &JvSyntaxNode) -> Option<String> {
    context
        .tokens_for(node)
        .into_iter()
        .find_map(|token| match &token.token_type {
            TokenType::String(value) => Some(value.clone()),
            _ => None,
        })
}

fn lower_annotation_list_node(
    context: &LoweringContext<'_>,
    list_node: &JvSyntaxNode,
    diagnostics: &mut Vec<LoweringDiagnostic>,
) -> Vec<Annotation> {
    let mut annotations = Vec::new();
    for child in list_node.children() {
        if child.kind() != SyntaxKind::Annotation {
            continue;
        }
        if let Some(annotation) = lower_annotation_node(context, &child, diagnostics) {
            annotations.push(annotation);
        }
    }
    annotations
}

fn lower_annotation_node(
    context: &LoweringContext<'_>,
    node: &JvSyntaxNode,
    diagnostics: &mut Vec<LoweringDiagnostic>,
) -> Option<Annotation> {
    let name_node = child_node(node, SyntaxKind::QualifiedName)?;
    let segments = match qualified_name_segments(context, &name_node) {
        Some(segments) => segments,
        None => {
            diagnostics.push(LoweringDiagnostic::new(
                LoweringDiagnosticSeverity::Error,
                "アノテーション名を解決できません",
                context.span_for(node),
                node.kind(),
                first_identifier_text(node),
                collect_annotation_texts(node),
            ));
            return None;
        }
    };

    let name_span = context.span_for(&name_node).unwrap_or_else(Span::dummy);
    let arguments = child_node(node, SyntaxKind::AnnotationArgumentList)
        .map(|arg_list| lower_annotation_arguments(context, &arg_list, diagnostics))
        .unwrap_or_default();
    let span = context.span_for(node).unwrap_or_else(Span::dummy);

    Some(Annotation {
        name: AnnotationName::new(segments, name_span),
        arguments,
        span,
    })
}

fn lower_annotation_arguments(
    context: &LoweringContext<'_>,
    list_node: &JvSyntaxNode,
    diagnostics: &mut Vec<LoweringDiagnostic>,
) -> Vec<AnnotationArgument> {
    let mut arguments = Vec::new();
    for child in list_node.children() {
        if child.kind() != SyntaxKind::AnnotationArgument {
            continue;
        }
        if let Some(argument) = lower_annotation_argument_node(context, &child, diagnostics) {
            arguments.push(argument);
        }
    }
    arguments
}

fn lower_annotation_argument_node(
    context: &LoweringContext<'_>,
    node: &JvSyntaxNode,
    diagnostics: &mut Vec<LoweringDiagnostic>,
) -> Option<AnnotationArgument> {
    let span = context.span_for(node).unwrap_or_else(Span::dummy);

    let expression_node = child_node(node, SyntaxKind::Expression);
    let expression = match expression_node {
        Some(expr_node) => match lower_expression(context, &expr_node) {
            Ok(expr) => expr,
            Err(diagnostic) => {
                diagnostics.push(diagnostic);
                return None;
            }
        },
        None => {
            diagnostics.push(LoweringDiagnostic::new(
                LoweringDiagnosticSeverity::Error,
                "アノテーション引数の式が見つかりません",
                context.span_for(node),
                node.kind(),
                first_identifier_text(node),
                collect_annotation_texts(node),
            ));
            return None;
        }
    };

    let value = match annotation_value_from_expression(&expression) {
        Some(value) => value,
        None => {
            diagnostics.push(LoweringDiagnostic::new(
                LoweringDiagnosticSeverity::Error,
                "アノテーション引数を値に変換できません",
                context.span_for(node),
                node.kind(),
                first_identifier_text(node),
                collect_annotation_texts(node),
            ));
            return None;
        }
    };

    let is_named = context
        .tokens_for(node)
        .iter()
        .filter(|token| !TokenKind::from_token(token).is_trivia())
        .any(|token| matches!(token.token_type, TokenType::Assign));

    if is_named {
        let mut tokens = context.tokens_for(node).into_iter();
        let name = tokens
            .find_map(|token| match &token.token_type {
                TokenType::Identifier(name) => Some(name.clone()),
                TokenType::Assign => None,
                _ => None,
            })
            .unwrap_or_default();
        Some(AnnotationArgument::Named { name, value, span })
    } else {
        Some(AnnotationArgument::Positional { value, span })
    }
}

fn annotation_value_from_expression(expr: &Expression) -> Option<AnnotationValue> {
    match expr {
        Expression::Literal(literal, _) => Some(AnnotationValue::Literal(literal.clone())),
        Expression::Array { elements, .. } => {
            let mut values = Vec::with_capacity(elements.len());
            for element in elements {
                values.push(annotation_value_from_expression(element)?);
            }
            Some(AnnotationValue::Array(values))
        }
        Expression::MemberAccess { .. } | Expression::Identifier(_, _) => {
            enum_constant_from_expression(expr).map(|(type_path, constant)| {
                AnnotationValue::EnumConstant {
                    type_path,
                    constant,
                }
            })
        }
        _ => None,
    }
}

fn enum_constant_from_expression(expr: &Expression) -> Option<(Vec<String>, String)> {
    let mut segments = Vec::new();
    if !collect_member_segments(expr, &mut segments) {
        return None;
    }
    if segments.is_empty() {
        return None;
    }
    let constant = segments.pop().unwrap();
    Some((segments, constant))
}

fn collect_member_segments(expr: &Expression, segments: &mut Vec<String>) -> bool {
    match expr {
        Expression::Identifier(name, _) => {
            segments.push(name.clone());
            true
        }
        Expression::MemberAccess {
            object, property, ..
        } => {
            if !collect_member_segments(object, segments) {
                return false;
            }
            segments.push(property.clone());
            true
        }
        _ => false,
    }
}

fn lower_test_dataset(
    context: &LoweringContext<'_>,
    dataset_node: &JvSyntaxNode,
    diagnostics: &mut Vec<LoweringDiagnostic>,
) -> Option<TestDataset> {
    let span = context.span_for(dataset_node).unwrap_or_else(Span::dummy);
    let mut rows = Vec::new();
    let mut sample: Option<TestSampleMetadata> = None;

    for row_node in dataset_node.children() {
        if row_node.kind() != SyntaxKind::TestDatasetRow {
            continue;
        }

        if let Some(annotation_node) = child_node(&row_node, SyntaxKind::Annotation) {
            if sample.is_some() {
                diagnostics.push(LoweringDiagnostic::new(
                    LoweringDiagnosticSeverity::Error,
                    "データセットに複数の @Sample 注釈が含まれています",
                    context.span_for(&row_node),
                    row_node.kind(),
                    first_identifier_text(&row_node),
                    collect_annotation_texts(&row_node),
                ));
                continue;
            }

            let annotation = match lower_annotation_node(context, &annotation_node, diagnostics) {
                Some(annotation) => annotation,
                None => continue,
            };

            if annotation.name.simple_name() != "Sample" {
                diagnostics.push(LoweringDiagnostic::new(
                    LoweringDiagnosticSeverity::Error,
                    "データセットで使用できるアノテーションは @Sample のみです",
                    Some(annotation.span.clone()),
                    annotation_node.kind(),
                    first_identifier_text(&annotation_node),
                    collect_annotation_texts(&annotation_node),
                ));
                continue;
            }

            let mut arguments = annotation.arguments.clone();
            let source_index = arguments.iter().position(|argument| {
                matches!(
                    argument,
                    AnnotationArgument::Positional {
                        value: AnnotationValue::Literal(Literal::String(_)),
                        ..
                    }
                )
            });

            let Some(pos) = source_index else {
                diagnostics.push(LoweringDiagnostic::new(
                    LoweringDiagnosticSeverity::Error,
                    "@Sample 注釈には文字列の第一引数が必要です",
                    Some(annotation.span.clone()),
                    annotation_node.kind(),
                    first_identifier_text(&annotation_node),
                    collect_annotation_texts(&annotation_node),
                ));
                continue;
            };

            let argument = arguments.remove(pos);
            let source = match argument {
                AnnotationArgument::Positional {
                    value: AnnotationValue::Literal(Literal::String(value)),
                    ..
                } => value,
                _ => unreachable!(),
            };

            sample = Some(TestSampleMetadata {
                source,
                arguments,
                span: annotation.span,
            });
        } else if sample.is_some() {
            diagnostics.push(LoweringDiagnostic::new(
                LoweringDiagnosticSeverity::Error,
                "@Sample を使用するデータセットにインライン行を混在させることはできません",
                context.span_for(&row_node),
                row_node.kind(),
                first_identifier_text(&row_node),
                collect_annotation_texts(&row_node),
            ));
        } else if let Some(row) = lower_inline_dataset_row(context, &row_node, diagnostics) {
            rows.push(row);
        }
    }

    if let Some(metadata) = sample {
        return Some(TestDataset::Sample(metadata));
    }

    Some(TestDataset::InlineArray { rows, span })
}

fn lower_inline_dataset_row(
    context: &LoweringContext<'_>,
    row_node: &JvSyntaxNode,
    diagnostics: &mut Vec<LoweringDiagnostic>,
) -> Option<TestDatasetRow> {
    let span = context.span_for(row_node).unwrap_or_else(Span::dummy);
    let expr_node = child_node(row_node, SyntaxKind::Expression)?;
    match lower_expression(context, &expr_node) {
        Ok(Expression::Array { elements, .. }) => Some(TestDatasetRow {
            values: elements,
            span,
        }),
        Ok(expression) => Some(TestDatasetRow {
            values: vec![expression],
            span,
        }),
        Err(diagnostic) => {
            diagnostics.push(diagnostic);
            None
        }
    }
}

fn lower_test_parameters(
    context: &LoweringContext<'_>,
    list_node: &JvSyntaxNode,
    diagnostics: &mut Vec<LoweringDiagnostic>,
) -> Vec<TestParameter> {
    let mut parameters = Vec::new();
    for parameter_node in list_node.children() {
        if parameter_node.kind() != SyntaxKind::TestParameter {
            continue;
        }

        let span = context
            .span_for(&parameter_node)
            .unwrap_or_else(Span::dummy);
        let binding_node = match child_node(&parameter_node, SyntaxKind::BindingPattern) {
            Some(node) => node,
            None => {
                diagnostics.push(LoweringDiagnostic::new(
                    LoweringDiagnosticSeverity::Error,
                    "テストパラメータのバインディングが見つかりません",
                    context.span_for(&parameter_node),
                    parameter_node.kind(),
                    first_identifier_text(&parameter_node),
                    collect_annotation_texts(&parameter_node),
                ));
                continue;
            }
        };

        let pattern = match lower_binding_pattern(context, &binding_node) {
            Ok(pattern) => pattern,
            Err(diagnostic) => {
                diagnostics.push(diagnostic);
                continue;
            }
        };

        let type_annotation =
            child_node(&parameter_node, SyntaxKind::TypeAnnotation).and_then(|type_node| {
                lower_type_annotation_container(context, &type_node, &parameter_node, diagnostics)
            });

        parameters.push(TestParameter {
            pattern,
            type_annotation,
            span,
        });
    }
    parameters
}

fn lower_unit_type_definition(
    context: &LoweringContext<'_>,
    node: &JvSyntaxNode,
    diagnostics: &mut Vec<LoweringDiagnostic>,
) -> Result<Statement, LoweringDiagnostic> {
    let header = child_node(node, SyntaxKind::UnitHeader).ok_or_else(|| {
        missing_child_diagnostic(
            context,
            node,
            "単位定義のヘッダーが不足しています",
            SyntaxKind::UnitHeader,
        )
    })?;

    let category_node = child_node(&header, SyntaxKind::UnitCategory).ok_or_else(|| {
        missing_child_diagnostic(
            context,
            &header,
            "単位分類の識別子が見つかりません",
            SyntaxKind::UnitCategory,
        )
    })?;
    let category = first_identifier_text(&category_node).ok_or_else(|| {
        LoweringDiagnostic::new(
            LoweringDiagnosticSeverity::Error,
            "単位分類の識別子が取得できません",
            context.span_for(&category_node),
            category_node.kind(),
            first_identifier_text(&category_node),
            collect_annotation_texts(&category_node),
        )
    })?;

    let base_type_node = child_node(&header, SyntaxKind::UnitBaseType).ok_or_else(|| {
        missing_child_diagnostic(
            context,
            &header,
            "単位の基底型が不足しています",
            SyntaxKind::UnitBaseType,
        )
    })?;
    let base_expr_node = child_node(&base_type_node, SyntaxKind::Expression).ok_or_else(|| {
        missing_child_diagnostic(
            context,
            &base_type_node,
            "単位の基底型に対応する式が見つかりません",
            SyntaxKind::Expression,
        )
    })?;
    let base_tokens = context.tokens_for(&base_expr_node);
    let owned_base_tokens: Vec<Token> = base_tokens.into_iter().cloned().collect();
    let base_type = match lower_type_annotation_from_tokens(&owned_base_tokens) {
        Ok(lowered) => lowered.into_annotation(),
        Err(error) => {
            return Err(LoweringDiagnostic::new(
                LoweringDiagnosticSeverity::Error,
                error.message().to_string(),
                error
                    .span()
                    .cloned()
                    .or_else(|| context.span_for(&base_expr_node))
                    .or_else(|| context.span_for(&base_type_node))
                    .or_else(|| context.span_for(node)),
                base_type_node.kind(),
                first_identifier_text(&base_type_node),
                collect_annotation_texts(&base_type_node),
            ))
        }
    };

    let name_node = child_node(&header, SyntaxKind::UnitName).ok_or_else(|| {
        missing_child_diagnostic(
            context,
            &header,
            "単位名が指定されていません",
            SyntaxKind::UnitName,
        )
    })?;
<<<<<<< HEAD
    let unit_name = context
        .text_for_node(&name_node)
        .and_then(|text| if text.is_empty() { None } else { Some(text) })
        .ok_or_else(|| {
            LoweringDiagnostic::new(
                LoweringDiagnosticSeverity::Error,
                "単位名のテキストが取得できません",
                context.span_for(&name_node),
                name_node.kind(),
                None,
=======
    let unit_name = first_identifier_text(&name_node)
        .or_else(|| {
            context
                .tokens_for(&name_node)
                .into_iter()
                .find_map(|token| {
                    if matches!(token.token_type, TokenType::Invalid(_)) {
                        Some(token.lexeme.clone())
                    } else {
                        None
                    }
                })
        })
        .ok_or_else(|| {
            LoweringDiagnostic::new(
                LoweringDiagnosticSeverity::Error,
                "単位名の識別子が取得できません",
                context.span_for(&name_node),
                name_node.kind(),
                first_identifier_text(&name_node),
>>>>>>> 09f43ff8
                collect_annotation_texts(&name_node),
            )
        })?;

    let default_marker_node = child_node(&header, SyntaxKind::UnitDefaultMarker);
    let mut symbol_span = context.span_for(&name_node);
    if let Some(marker) = &default_marker_node {
        if let Some(marker_span) = context.span_for(marker) {
            symbol_span = match symbol_span {
                Some(name_span) => Some(merge_spans(&name_span, &marker_span)),
                None => Some(marker_span),
            };
        }
    }
    let unit_symbol = UnitSymbol {
        name: unit_name,
        is_bracketed: false,
        has_default_marker: default_marker_node.is_some(),
        span: symbol_span.unwrap_or_else(Span::dummy),
    };

    let body_node = child_node(node, SyntaxKind::UnitBody).ok_or_else(|| {
        missing_child_diagnostic(
            context,
            node,
            "単位定義に本体が存在しません",
            SyntaxKind::UnitBody,
        )
    })?;
    let members = lower_unit_members(context, &body_node, diagnostics);

    let definition = UnitTypeDefinition {
        category,
        base_type,
        name: unit_symbol,
        members,
        span: context.span_for(node).unwrap_or_else(Span::dummy),
    };

    Ok(Statement::UnitTypeDefinition(definition))
}

fn lower_unit_members(
    context: &LoweringContext<'_>,
    body: &JvSyntaxNode,
    diagnostics: &mut Vec<LoweringDiagnostic>,
) -> Vec<UnitTypeMember> {
    let mut members = Vec::new();

    for child in body.children() {
        if child.kind().is_token() {
            continue;
        }
        match child.kind() {
            SyntaxKind::UnitDependency => {
                if let Some(member) = lower_unit_dependency_member(context, &child, diagnostics) {
                    members.push(member);
                }
            }
            SyntaxKind::UnitRelation => {
                if let Some(member) = lower_unit_relation_member(context, &child, diagnostics) {
                    members.push(member);
                }
            }
            SyntaxKind::UnitConversionBlock | SyntaxKind::UnitReverseConversionBlock => {
                if let Some(member) =
                    lower_unit_conversion_block_member(context, &child, diagnostics)
                {
                    members.push(member);
                }
            }
            SyntaxKind::StatementList => {
                for stmt in child.children() {
                    if stmt.kind().is_token() {
                        continue;
                    }
                    match lower_single_statement(context, &stmt, diagnostics) {
                        Ok(statement) => {
                            members.push(UnitTypeMember::NestedStatement(Box::new(statement)))
                        }
                        Err(diag) => diagnostics.push(diag),
                    }
                }
            }
            other => {
                push_diagnostic(
                    diagnostics,
                    LoweringDiagnosticSeverity::Warning,
                    format!("単位定義内で処理できない構文 {:?} を検出しました", other),
                    context,
                    &child,
                );
            }
        }
    }

    members
}

fn lower_unit_dependency_member(
    context: &LoweringContext<'_>,
    node: &JvSyntaxNode,
    diagnostics: &mut Vec<LoweringDiagnostic>,
) -> Option<UnitTypeMember> {
    let mut identifiers = identifier_texts(context, node).into_iter();
    let name = match identifiers.next() {
        Some(value) => value,
        None => {
            push_diagnostic(
                diagnostics,
                LoweringDiagnosticSeverity::Error,
                "単位依存の識別子を取得できませんでした",
                context,
                node,
            );
            return None;
        }
    };

    let expr_node = match child_node(node, SyntaxKind::Expression) {
        Some(expr_node) => expr_node,
        None => {
            push_diagnostic(
                diagnostics,
                LoweringDiagnosticSeverity::Error,
                "単位依存の右辺が不足しています",
                context,
                node,
            );
            return None;
        }
    };

    let value = match lower_expression(context, &expr_node) {
        Ok(expr) => expr,
        Err(diag) => {
            diagnostics.push(diag);
            return None;
        }
    };

    Some(UnitTypeMember::Dependency(UnitDependency {
        name,
        relation: UnitRelation::DefinitionAssign,
        value: Some(value),
        target: None,
        span: context.span_for(node).unwrap_or_else(Span::dummy),
    }))
}

fn lower_unit_relation_member(
    context: &LoweringContext<'_>,
    node: &JvSyntaxNode,
    diagnostics: &mut Vec<LoweringDiagnostic>,
) -> Option<UnitTypeMember> {
    let mut identifiers = identifier_texts(context, node).into_iter();
    let source = match identifiers.next() {
        Some(value) => value,
        None => {
            push_diagnostic(
                diagnostics,
                LoweringDiagnosticSeverity::Error,
                "単位変換の元単位を取得できませんでした",
                context,
                node,
            );
            return None;
        }
    };
    let target = match identifiers.next() {
        Some(value) => value,
        None => {
            push_diagnostic(
                diagnostics,
                LoweringDiagnosticSeverity::Error,
                "単位変換の変換先が不足しています",
                context,
                node,
            );
            return None;
        }
    };

    Some(UnitTypeMember::Dependency(UnitDependency {
        name: source,
        relation: UnitRelation::ConversionArrow,
        value: None,
        target: Some(target),
        span: context.span_for(node).unwrap_or_else(Span::dummy),
    }))
}

fn lower_unit_conversion_block_member(
    context: &LoweringContext<'_>,
    node: &JvSyntaxNode,
    diagnostics: &mut Vec<LoweringDiagnostic>,
) -> Option<UnitTypeMember> {
    let block_node = match child_node(node, SyntaxKind::Block) {
        Some(block) => block,
        None => {
            push_diagnostic(
                diagnostics,
                LoweringDiagnosticSeverity::Error,
                "単位変換ブロックに処理本体が含まれていません",
                context,
                node,
            );
            return None;
        }
    };

    let mut statements = Vec::new();
    collect_statements_from_children(context, &block_node, &mut statements, diagnostics);

    let kind = if node.kind() == SyntaxKind::UnitReverseConversionBlock {
        UnitConversionKind::ReverseConversion
    } else {
        UnitConversionKind::Conversion
    };

    Some(UnitTypeMember::Conversion(UnitConversionBlock {
        kind,
        body: statements,
        span: context.span_for(node).unwrap_or_else(Span::dummy),
    }))
}

fn lower_class(
    context: &LoweringContext<'_>,
    node: &JvSyntaxNode,
    diagnostics: &mut Vec<LoweringDiagnostic>,
) -> Result<Statement, LoweringDiagnostic> {
    let tokens = context.tokens_for(node);
    let span = context.span_for(node).unwrap_or_else(Span::dummy);

    let name = extract_identifier(&tokens).ok_or_else(|| {
        LoweringDiagnostic::new(
            LoweringDiagnosticSeverity::Error,
            "クラス名を特定できませんでした",
            context.span_for(node),
            node.kind(),
            first_identifier_text(node),
            collect_annotation_texts(node),
        )
    })?;

    let (constructor_params, has_mutable) = child_node(node, SyntaxKind::FunctionParameterList)
        .map(|list| lower_parameters(context, &list, diagnostics))
        .unwrap_or_default();

    let (properties, methods) = child_node(node, SyntaxKind::ClassBody)
        .map(|body| lower_class_members(context, &body, diagnostics))
        .transpose()?
        .unwrap_or_default();

    let modifiers = Modifiers::default();

    let is_data = tokens
        .iter()
        .any(|token| matches!(token.token_type, TokenType::Data));

    if is_data {
        return Ok(Statement::DataClassDeclaration {
            name,
            parameters: constructor_params,
            type_parameters: Vec::new(),
            generic_signature: None,
            is_mutable: has_mutable,
            modifiers,
            span,
        });
    }

    Ok(Statement::ClassDeclaration {
        name,
        type_parameters: Vec::new(),
        generic_signature: None,
        superclass: None,
        interfaces: Vec::new(),
        properties,
        methods,
        modifiers,
        span,
    })
}

fn lower_class_members(
    context: &LoweringContext<'_>,
    body: &JvSyntaxNode,
    diagnostics: &mut Vec<LoweringDiagnostic>,
) -> Result<(Vec<Property>, Vec<Box<Statement>>), LoweringDiagnostic> {
    let mut properties = Vec::new();
    let mut methods = Vec::new();

    for child in body.children() {
        if child.kind().is_token() {
            continue;
        }
        process_class_member(context, &child, diagnostics, &mut properties, &mut methods)?;
    }

    Ok((properties, methods))
}

fn process_class_member(
    context: &LoweringContext<'_>,
    member: &JvSyntaxNode,
    diagnostics: &mut Vec<LoweringDiagnostic>,
    properties: &mut Vec<Property>,
    methods: &mut Vec<Box<Statement>>,
) -> Result<(), LoweringDiagnostic> {
    match member.kind() {
        SyntaxKind::ValDeclaration => {
            if let Some(property) = lower_property(context, member, true, diagnostics)? {
                properties.push(property);
            }
        }
        SyntaxKind::VarDeclaration => {
            if let Some(property) = lower_property(context, member, false, diagnostics)? {
                properties.push(property);
            }
        }
        SyntaxKind::FunctionDeclaration => {
            let statement = lower_function(context, member, diagnostics)?;
            methods.push(Box::new(statement));
        }
        SyntaxKind::StatementList => {
            for stmt in member.children() {
                if stmt.kind().is_token() {
                    continue;
                }
                process_class_member(context, &stmt, diagnostics, properties, methods)?;
            }
        }
        other => {
            push_diagnostic(
                diagnostics,
                LoweringDiagnosticSeverity::Warning,
                format!(
                    "クラス内で未対応のノード {:?} を検出したためスキップしました",
                    other
                ),
                context,
                member,
            );
        }
    }
    Ok(())
}

fn lower_property(
    context: &LoweringContext<'_>,
    node: &JvSyntaxNode,
    is_val: bool,
    diagnostics: &mut Vec<LoweringDiagnostic>,
) -> Result<Option<Property>, LoweringDiagnostic> {
    let binding = match child_node(node, SyntaxKind::BindingPattern) {
        Some(binding) => binding,
        None => {
            push_diagnostic(
                diagnostics,
                LoweringDiagnosticSeverity::Error,
                "プロパティのバインディングが見つかりません",
                context,
                node,
            );
            return Ok(None);
        }
    };

    let span = context.span_for(node).unwrap_or_else(Span::dummy);
    let binding_pattern = match lower_binding_pattern(context, &binding) {
        Ok(pattern) => pattern,
        Err(diag) => {
            diagnostics.push(diag);
            return Ok(None);
        }
    };

    let name = binding_pattern
        .first_identifier()
        .map(|text| text.to_string())
        .unwrap_or_else(|| join_tokens(&context.tokens_for(&binding)));

    let type_annotation = child_node(node, SyntaxKind::TypeAnnotation).and_then(|type_node| {
        lower_type_annotation_container(context, &type_node, node, diagnostics)
    });

    let initializer = match child_node(node, SyntaxKind::InitializerClause)
        .and_then(|clause| child_node(&clause, SyntaxKind::Expression))
    {
        Some(expr) => Some(lower_expression(context, &expr)?),
        None => None,
    };

    Ok(Some(Property {
        name,
        type_annotation,
        initializer,
        is_mutable: !is_val,
        modifiers: Modifiers::default(),
        getter: None,
        setter: None,
        span,
    }))
}

fn lower_for(
    context: &LoweringContext<'_>,
    node: &JvSyntaxNode,
    diagnostics: &mut Vec<LoweringDiagnostic>,
) -> Result<Statement, LoweringDiagnostic> {
    let binding_node = child_node(node, SyntaxKind::BindingPattern).ok_or_else(|| {
        missing_child_diagnostic(
            context,
            node,
            "for 文にはバインディングが必要です",
            SyntaxKind::BindingPattern,
        )
    })?;

    let binding_pattern = lower_binding_pattern(context, &binding_node)?;
    let binding_name = binding_pattern
        .first_identifier()
        .map(|text| text.to_string())
        .unwrap_or_else(|| join_tokens(&context.tokens_for(&binding_node)));
    let binding_span = context.span_for(&binding_node).unwrap_or_else(Span::dummy);
    let loop_binding = LoopBinding {
        name: binding_name,
        pattern: Some(binding_pattern),
        type_annotation: None,
        span: binding_span,
    };

    let iterable_expr = node
        .children()
        .find(|child| child.kind() == SyntaxKind::Expression)
        .map(|expr| lower_expression(context, &expr))
        .transpose()?
        .ok_or_else(|| {
            LoweringDiagnostic::new(
                LoweringDiagnosticSeverity::Error,
                "for 文のイテレータ式が見つかりません",
                context.span_for(node),
                node.kind(),
                first_identifier_text(node),
                collect_annotation_texts(node),
            )
        })?;

    let body_span = child_node(node, SyntaxKind::Block)
        .and_then(|block| context.span_for(&block))
        .unwrap_or_else(|| context.span_for(node).unwrap_or_else(Span::dummy));

    let body = match child_node(node, SyntaxKind::Block) {
        Some(block) => lower_block_expression(context, &block, diagnostics),
        None => {
            push_diagnostic(
                diagnostics,
                LoweringDiagnosticSeverity::Warning,
                "for 文の本体ブロックが存在しないため空ブロックとして処理します",
                context,
                node,
            );
            Expression::Block {
                statements: Vec::new(),
                span: body_span,
            }
        }
    };

    let strategy = infer_loop_strategy(&iterable_expr);

    Ok(Statement::ForIn(ForInStatement {
        binding: loop_binding,
        iterable: iterable_expr,
        strategy,
        body: Box::new(body),
        span: context.span_for(node).unwrap_or_else(Span::dummy),
    }))
}

fn lower_return(
    context: &LoweringContext<'_>,
    node: &JvSyntaxNode,
    _diagnostics: &mut Vec<LoweringDiagnostic>,
) -> Result<Statement, LoweringDiagnostic> {
    let value = child_node(node, SyntaxKind::Expression)
        .map(|expr| lower_expression(context, &expr))
        .transpose()?;

    Ok(Statement::Return {
        value,
        span: context.span_for(node).unwrap_or_else(Span::dummy),
    })
}

fn lower_throw(
    context: &LoweringContext<'_>,
    node: &JvSyntaxNode,
    _diagnostics: &mut Vec<LoweringDiagnostic>,
) -> Result<Statement, LoweringDiagnostic> {
    let expr_node = child_node(node, SyntaxKind::Expression).ok_or_else(|| {
        missing_child_diagnostic(
            context,
            node,
            "throw 文には式が必要です",
            SyntaxKind::Expression,
        )
    })?;

    let expr = lower_expression(context, &expr_node)?;
    Ok(Statement::Throw {
        expr,
        span: context.span_for(node).unwrap_or_else(Span::dummy),
    })
}

fn lower_break(
    context: &LoweringContext<'_>,
    node: &JvSyntaxNode,
) -> Result<Statement, LoweringDiagnostic> {
    Ok(Statement::Break(
        context.span_for(node).unwrap_or_else(Span::dummy),
    ))
}

fn infer_loop_strategy(iterable: &Expression) -> LoopStrategy {
    match iterable {
        Expression::Binary {
            left,
            op,
            right,
            span,
            ..
        } if matches!(op, BinaryOp::RangeExclusive | BinaryOp::RangeInclusive) => {
            let start = (*left.as_ref()).clone();
            let end = (*right.as_ref()).clone();
            LoopStrategy::NumericRange(NumericRangeLoop {
                start,
                end,
                inclusive: matches!(op, BinaryOp::RangeInclusive),
                span: span.clone(),
            })
        }
        _ => LoopStrategy::Iterable,
    }
}

fn lower_continue(
    context: &LoweringContext<'_>,
    node: &JvSyntaxNode,
) -> Result<Statement, LoweringDiagnostic> {
    Ok(Statement::Continue(
        context.span_for(node).unwrap_or_else(Span::dummy),
    ))
}

fn lower_expression_statement(
    context: &LoweringContext<'_>,
    node: &JvSyntaxNode,
    _diagnostics: &mut Vec<LoweringDiagnostic>,
) -> Result<Statement, LoweringDiagnostic> {
    let expr = lower_expression(context, node)?;
    Ok(Statement::Expression {
        expr,
        span: context.span_for(node).unwrap_or_else(Span::dummy),
    })
}

fn extract_identifier(tokens: &[&Token]) -> Option<String> {
    tokens.iter().find_map(|token| match &token.token_type {
        TokenType::Identifier(text) => Some(text.clone()),
        _ => None,
    })
}

fn lower_parameter_modifiers(
    context: &LoweringContext<'_>,
    parameter: &JvSyntaxNode,
    diagnostics: &mut Vec<LoweringDiagnostic>,
) -> ParameterModifiers {
    let mut modifiers = ParameterModifiers::default();
    let mut property_seen: Option<ParameterProperty> = None;

    let Some(list) = child_node(parameter, SyntaxKind::ParameterModifierList) else {
        return modifiers;
    };

    for modifier in list
        .children()
        .filter(|child| child.kind() == SyntaxKind::ParameterModifier)
    {
        let tokens = context.tokens_for(&modifier);
        let Some(token) = tokens.iter().copied().find(|token| !is_trivia_token(token)) else {
            continue;
        };

        match &token.token_type {
            TokenType::Val => {
                let new_property = ParameterProperty::Val;
                if let Some(previous) = property_seen {
                    let message = if previous == new_property {
                        "`val` 修飾子が重複しています"
                    } else {
                        "`val` と `var` を同時に指定することはできません"
                    };
                    push_diagnostic(
                        diagnostics,
                        LoweringDiagnosticSeverity::Error,
                        message,
                        context,
                        &modifier,
                    );
                }
                modifiers.property = new_property;
                property_seen = Some(new_property);
            }
            TokenType::Var => {
                let new_property = ParameterProperty::Var;
                if let Some(previous) = property_seen {
                    let message = if previous == new_property {
                        "`var` 修飾子が重複しています"
                    } else {
                        "`val` と `var` を同時に指定することはできません"
                    };
                    push_diagnostic(
                        diagnostics,
                        LoweringDiagnosticSeverity::Error,
                        message,
                        context,
                        &modifier,
                    );
                }
                modifiers.property = new_property;
                property_seen = Some(new_property);
            }
            TokenType::Identifier(name) => match name.as_str() {
                "mut" => modifiers.is_mut = true,
                "ref" => modifiers.is_ref = true,
                other => {
                    push_diagnostic(
                        diagnostics,
                        LoweringDiagnosticSeverity::Error,
                        format!("未対応のパラメータ修飾子 `{}` を検出しました", other),
                        context,
                        &modifier,
                    );
                }
            },
            _ => {
                push_diagnostic(
                    diagnostics,
                    LoweringDiagnosticSeverity::Error,
                    format!("未対応のパラメータ修飾子 `{}` を検出しました", token.lexeme),
                    context,
                    &modifier,
                );
            }
        }
    }

    modifiers
}

fn lower_parameters(
    context: &LoweringContext<'_>,
    list: &JvSyntaxNode,
    diagnostics: &mut Vec<LoweringDiagnostic>,
) -> (Vec<Parameter>, bool) {
    let mut params = Vec::new();
    let mut has_mutable = false;

    for child in list.children() {
        if child.kind() != SyntaxKind::FunctionParameter {
            continue;
        }

        let modifiers = lower_parameter_modifiers(context, &child, diagnostics);
        if matches!(modifiers.property, ParameterProperty::Var) {
            has_mutable = true;
        }

        let binding = child_node(&child, SyntaxKind::BindingPattern);
        let name = binding
            .as_ref()
            .and_then(|binding| {
                context
                    .tokens_for(&binding)
                    .into_iter()
                    .find_map(|token| match &token.token_type {
                        TokenType::Identifier(text) => Some(text.clone()),
                        _ => None,
                    })
            })
            .unwrap_or_else(|| {
                push_diagnostic(
                    diagnostics,
                    LoweringDiagnosticSeverity::Error,
                    "パラメータ名を特定できませんでした",
                    context,
                    &child,
                );
                String::new()
            });

        if name.is_empty() {
            continue;
        }

        let type_annotation =
            child_node(&child, SyntaxKind::TypeAnnotation).and_then(|type_node| {
                lower_type_annotation_container(context, &type_node, &child, diagnostics)
            });

        let span = context.span_for(&child).unwrap_or_else(Span::dummy);

        params.push(Parameter {
            name,
            type_annotation,
            default_value: None,
            modifiers,
            span,
        });
    }

    (params, has_mutable)
}

fn lower_binding_pattern(
    context: &LoweringContext<'_>,
    node: &JvSyntaxNode,
) -> Result<BindingPatternKind, LoweringDiagnostic> {
    match node.kind() {
        SyntaxKind::BindingPattern => lower_binding_pattern_node(context, node),
        SyntaxKind::BindingListPattern | SyntaxKind::BindingTuplePattern => {
            lower_binding_collection_pattern(context, node)
        }
        other => Err(LoweringDiagnostic::new(
            LoweringDiagnosticSeverity::Error,
            format!(
                "BindingPattern ノードを期待しましたが {:?} を受け取りました",
                other
            ),
            context.span_for(node),
            node.kind(),
            first_identifier_text(node),
            collect_annotation_texts(node),
        )),
    }
}

fn lower_binding_pattern_node(
    context: &LoweringContext<'_>,
    node: &JvSyntaxNode,
) -> Result<BindingPatternKind, LoweringDiagnostic> {
    for child in node.children() {
        match child.kind() {
            SyntaxKind::BindingListPattern | SyntaxKind::BindingTuplePattern => {
                return lower_binding_collection_pattern(context, &child);
            }
            _ => continue,
        }
    }

    lower_identifier_binding(context, node)
}

fn lower_binding_collection_pattern(
    context: &LoweringContext<'_>,
    node: &JvSyntaxNode,
) -> Result<BindingPatternKind, LoweringDiagnostic> {
    let mut elements = Vec::new();
    for child in node.children() {
        if child.kind() == SyntaxKind::BindingPattern {
            elements.push(lower_binding_pattern(context, &child)?);
        }
    }

    let span = context.span_for(node).unwrap_or_else(Span::dummy);

    match node.kind() {
        SyntaxKind::BindingListPattern => Ok(BindingPatternKind::List { elements, span }),
        SyntaxKind::BindingTuplePattern => Ok(BindingPatternKind::Tuple { elements, span }),
        _ => Err(LoweringDiagnostic::new(
            LoweringDiagnosticSeverity::Error,
            "リスト/タプル以外のバインディングパターンを処理できません",
            context.span_for(node),
            node.kind(),
            first_identifier_text(node),
            collect_annotation_texts(node),
        )),
    }
}

fn lower_identifier_binding(
    context: &LoweringContext<'_>,
    node: &JvSyntaxNode,
) -> Result<BindingPatternKind, LoweringDiagnostic> {
    let tokens = context.tokens_for(node);
    let identifier_token = tokens.iter().find(|token| match token.token_type {
        TokenType::Identifier(_) => true,
        _ => false,
    });

    let identifier_token = match identifier_token {
        Some(token) => token,
        None => {
            return Err(LoweringDiagnostic::new(
                LoweringDiagnosticSeverity::Error,
                "識別子バインディングを特定できませんでした",
                context.span_for(node),
                node.kind(),
                first_identifier_text(node),
                collect_annotation_texts(node),
            ))
        }
    };

    let span = context
        .span_for(node)
        .unwrap_or_else(|| span_from_token(identifier_token));

    match &identifier_token.token_type {
        TokenType::Identifier(text) if text == "_" => Ok(BindingPatternKind::Wildcard { span }),
        TokenType::Identifier(text) => Ok(BindingPatternKind::Identifier {
            name: text.clone(),
            span,
        }),
        _ => Err(LoweringDiagnostic::new(
            LoweringDiagnosticSeverity::Error,
            "バインディングパターンが識別子以外のトークンで始まりました",
            context.span_for(node),
            node.kind(),
            first_identifier_text(node),
            collect_annotation_texts(node),
        )),
    }
}

fn binding_pattern_primary_expression(pattern: &BindingPatternKind) -> Expression {
    let span = pattern.span();
    if let Some(name) = pattern.first_identifier() {
        Expression::Identifier(name.to_string(), span)
    } else {
        Expression::Identifier("_".to_string(), span)
    }
}

fn destructuring_element_count(pattern: &BindingPatternKind) -> Option<usize> {
    match pattern {
        BindingPatternKind::Tuple { elements, .. } | BindingPatternKind::List { elements, .. } => {
            Some(elements.len())
        }
        _ => None,
    }
}

fn tuple_field_example(fields: &[TupleFieldMeta], index: usize) -> Option<String> {
    fields.get(index).map(tuple_field_label)
}

fn tuple_field_label(meta: &TupleFieldMeta) -> String {
    meta.primary_label
        .as_ref()
        .cloned()
        .or_else(|| meta.identifier_hint.clone())
        .unwrap_or_else(|| format!("_{}", meta.fallback_index))
}

fn pattern_element_example(pattern: &BindingPatternKind, index: usize) -> Option<String> {
    match pattern {
        BindingPatternKind::Tuple { elements, .. } | BindingPatternKind::List { elements, .. } => {
            elements.get(index).map(pattern_binding_label)
        }
        _ => None,
    }
}

fn pattern_binding_label(pattern: &BindingPatternKind) -> String {
    pattern
        .first_identifier()
        .map(|text| text.to_string())
        .unwrap_or_else(|| match pattern {
            BindingPatternKind::Wildcard { .. } => "_".to_string(),
            BindingPatternKind::Tuple { .. } => "(...)".to_string(),
            BindingPatternKind::List { .. } => "[...]".to_string(),
            BindingPatternKind::Identifier { name, .. } => name.clone(),
        })
}<|MERGE_RESOLUTION|>--- conflicted
+++ resolved
@@ -874,12 +874,7 @@
         }
     };
 
-    let tokens = if let Some(unit_node) = child_node(container_node, SyntaxKind::UnitTypeAnnotation)
-    {
-        context.tokens_for(&unit_node)
-    } else {
-        context.tokens_for(&expr)
-    };
+    let tokens = context.tokens_for(&expr);
     let owned_tokens: Vec<Token> = tokens.into_iter().cloned().collect();
 
     match lower_type_annotation_from_tokens(&owned_tokens) {
@@ -1064,21 +1059,8 @@
         }
     }
 
-<<<<<<< HEAD
-    let mut space_before_at = false;
     let mut space_after_at = false;
     if let Some(at_pos) = at_index {
-        let at_token = tokens[at_pos];
-        if whitespace_after_value
-            || at_token.leading_trivia.spaces > 0
-            || at_token.leading_trivia.newlines > 0
-        {
-            space_before_at = true;
-        }
-=======
-    let mut space_after_at = false;
-    if let Some(at_pos) = at_index {
->>>>>>> 09f43ff8
         if index < tokens.len() {
             let trivia = &tokens[index].leading_trivia;
             if trivia.spaces > 0 || trivia.newlines > 0 {
@@ -1098,11 +1080,7 @@
             }
         }
         if !whitespace_after_value {
-<<<<<<< HEAD
-            let trivia = &at_token.leading_trivia;
-=======
             let trivia = &tokens[at_pos].leading_trivia;
->>>>>>> 09f43ff8
             if trivia.spaces > 0 || trivia.newlines > 0 {
                 whitespace_after_value = true;
             }
@@ -1127,16 +1105,6 @@
         symbol_tokens.pop();
     }
 
-<<<<<<< HEAD
-    if !space_after_at {
-        if let Some(first_token) = symbol_tokens.first() {
-            space_after_at =
-                first_token.leading_trivia.spaces > 0 || first_token.leading_trivia.newlines > 0;
-        }
-    }
-
-=======
->>>>>>> 09f43ff8
     if symbol_tokens.is_empty() {
         return Err(LoweringDiagnostic::new(
             LoweringDiagnosticSeverity::Error,
@@ -1176,11 +1144,7 @@
     };
 
     let spacing = UnitSpacingStyle {
-<<<<<<< HEAD
-        space_before_at,
-=======
         space_before_at: at_index.is_some() && whitespace_after_value,
->>>>>>> 09f43ff8
         space_after_at,
     };
 
@@ -1454,8 +1418,6 @@
             .filter(|token| !matches!(token.token_type, TokenType::Eof))
             .collect();
         expression_parser::parse_expression(&filtered)
-<<<<<<< HEAD
-=======
     }
 
     fn parse_expression_from_source(source: &str) -> Expression {
@@ -1477,107 +1439,6 @@
             leading_trivia: TokenTrivia::default(),
             diagnostic: None,
             metadata: Vec::new(),
-        }
-    }
-
-    fn divide_token() -> Token {
-        make_token(TokenType::Divide, "/")
-    }
-
-    fn identifier_token(name: &str) -> Token {
-        make_token(TokenType::Identifier(name.to_string()), name)
-    }
-
-    fn regex_literal_token(raw: &str, pattern: &str) -> Token {
-        let mut token = make_token(TokenType::RegexLiteral(pattern.to_string()), raw);
-        token.metadata.push(TokenMetadata::RegexLiteral {
-            raw: raw.into(),
-            pattern: pattern.into(),
-        });
-        token
-    }
-
-    fn string_token(value: &str) -> Token {
-        make_token(
-            TokenType::String(value.to_string()),
-            &format!("\"{value}\""),
-        )
-    }
-
-    #[test]
-    fn parses_log_block_expression() {
-        let expr = parse_expression_from_source("LOG { \"start\" }");
-        match expr {
-            Expression::LogBlock(block) => {
-                assert_eq!(block.items.len(), 1);
-                match &block.items[0] {
-                    LogItem::Expression(Expression::Literal(Literal::String(value), _)) => {
-                        assert_eq!(value, "start");
-                    }
-                    other => panic!("expected literal log message, got {:?}", other),
-                }
-            }
-            other => panic!("expected log block expression, got {:?}", other),
-        }
-    }
-
-    #[test]
-    fn parses_nested_log_block_expression() {
-        let expr = parse_expression_from_source("LOG { TRACE { \"nested\" } }");
-        match expr {
-            Expression::LogBlock(block) => {
-                assert_eq!(block.items.len(), 1);
-                match &block.items[0] {
-                    LogItem::Nested(inner) => {
-                        assert_eq!(inner.level, LogBlockLevel::Trace);
-                        assert_eq!(inner.items.len(), 1);
-                    }
-                    other => panic!("expected nested log block, got {:?}", other),
-                }
-            }
-            other => panic!("expected outer log block expression, got {:?}", other),
-        }
->>>>>>> 09f43ff8
-    }
-
-    fn parse_expression_from_source(source: &str) -> Expression {
-        try_parse_expression_from_source(source).expect("parse expression")
-    }
-
-    fn parse_expression_from_tokens(tokens: Vec<Token>) -> Expression {
-        let owned = tokens;
-        let refs: Vec<&Token> = owned.iter().collect();
-        expression_parser::parse_expression(&refs).expect("parse expression")
-    }
-
-<<<<<<< HEAD
-    fn make_token(token_type: TokenType, lexeme: &str) -> Token {
-        Token {
-            token_type,
-            lexeme: lexeme.to_string(),
-            line: 1,
-            column: 1,
-            leading_trivia: TokenTrivia::default(),
-            diagnostic: None,
-            metadata: Vec::new(),
-=======
-    #[test]
-    fn parses_parenthesized_cast_expression() {
-        let expr = parse_expression_from_source("(value) as Int");
-        assert!(
-            matches!(expr, Expression::TypeCast { .. }),
-            "expected type cast expression, got {:?}",
-            expr
-        );
-    }
-
-    #[test]
-    fn call_arguments_split_across_newlines_parse() {
-        let expr = parse_expression_from_source("operation(\n    accumulator\n    value\n)");
-        match expr {
-            Expression::Call { args, .. } => assert_eq!(args.len(), 2),
-            other => panic!("expected call expression, got {:?}", other),
->>>>>>> 09f43ff8
         }
     }
 
@@ -2688,7 +2549,6 @@
             if self.pos < keyword_index + 1 {
                 self.pos = keyword_index + 1;
             }
-<<<<<<< HEAD
 
             while matches!(
                 self.peek_token().map(|token| &token.token_type),
@@ -2719,38 +2579,6 @@
             let span = span_for_range(self.tokens, keyword_index, closing_index + 1);
             self.pos = closing_index + 1;
 
-=======
-
-            while matches!(
-                self.peek_token().map(|token| &token.token_type),
-                Some(TokenType::LayoutComma)
-            ) {
-                self.pos += 1;
-            }
-
-            let brace_index = self.pos;
-            let brace_token = self.peek_token().ok_or_else(|| {
-                ExpressionError::new("ログブロックには '{' が必要です", self.span_at(brace_index))
-            })?;
-            if brace_token.token_type != TokenType::LeftBrace {
-                return Err(ExpressionError::new(
-                    "ログブロックには '{' が必要です",
-                    Some(span_from_token(brace_token)),
-                ));
-            }
-
-            let closing_index = self.find_matching_brace(brace_index).ok_or_else(|| {
-                ExpressionError::new(
-                    "ログブロックが閉じられていません",
-                    self.span_at(brace_index),
-                )
-            })?;
-            let body_tokens = &self.tokens[brace_index + 1..closing_index];
-            let items = self.parse_log_block_items(body_tokens, brace_index + 1)?;
-            let span = span_for_range(self.tokens, keyword_index, closing_index + 1);
-            self.pos = closing_index + 1;
-
->>>>>>> 09f43ff8
             Ok(ParsedExpr {
                 expr: Expression::LogBlock(LogBlock {
                     level,
@@ -2761,311 +2589,6 @@
                 end: closing_index + 1,
             })
         }
-<<<<<<< HEAD
-
-        fn parse_log_block_items(
-            &mut self,
-            tokens: &[&'a Token],
-            absolute_start: usize,
-        ) -> Result<Vec<LogItem>, ExpressionError> {
-            if tokens.is_empty() {
-                return Ok(Vec::new());
-            }
-
-            let ranges = Self::split_lambda_body_statements(tokens);
-            if ranges.is_empty() {
-                return Ok(Vec::new());
-            }
-
-            let mut items = Vec::new();
-            for (rel_start, rel_end) in ranges {
-                if rel_start >= rel_end {
-                    continue;
-                }
-                let slice = &tokens[rel_start..rel_end];
-                let statement = self.parse_lambda_statement(slice, absolute_start + rel_start)?;
-                match statement {
-                    Statement::Expression { expr, .. } => match expr {
-                        Expression::LogBlock(block) => items.push(LogItem::Nested(block)),
-                        other => items.push(LogItem::Expression(other)),
-                    },
-                    other => items.push(LogItem::Statement(other)),
-                }
-            }
-
-            Ok(items)
-        }
-
-        fn try_parse_tuple_literal(
-            &mut self,
-            open_index: usize,
-            close_index: usize,
-        ) -> Result<Option<ParsedExpr>, ExpressionError> {
-            let inner = &self.tokens[open_index + 1..close_index];
-            if inner.is_empty()
-                || inner
-                    .iter()
-                    .all(|token| Self::is_tuple_separator_or_trivia(token))
-            {
-                let span = span_for_range(self.tokens, open_index, close_index + 1);
-                return Err(ExpressionError::new(
-                    "空のタプルや句読点のみのタプルリテラルはサポートされません",
-                    Some(span),
-                ));
-            }
-
-            let slices = Self::tuple_candidate_parts(inner);
-            let mut elements = Vec::new();
-            let mut field_meta = Vec::new();
-            let mut fallback_counter = 0usize;
-            let mut leading_labels: Vec<&FieldNameLabelToken> = Vec::new();
-
-            for slice in slices.iter() {
-                let (labels, filtered) = Self::partition_tuple_slice_tokens(slice);
-                if filtered.is_empty() {
-                    if !labels.is_empty() {
-                        if field_meta.is_empty() {
-                            leading_labels.extend(labels);
-                        } else if let Some(last) = field_meta.last_mut() {
-                            Self::merge_labels_into_meta(last, &labels);
-                        }
-                    }
-                    continue;
-                }
-
-                let mut effective_labels: Vec<&FieldNameLabelToken> = Vec::new();
-                if !leading_labels.is_empty() {
-                    effective_labels.extend(leading_labels.drain(..));
-                }
-                effective_labels.extend(labels);
-
-                let parsed = Self::parse_nested_expression(filtered.as_slice())?;
-                let element_span = parsed.span();
-                let ParsedExpr {
-                    expr: element_expr, ..
-                } = parsed;
-                let identifier_hint = match &element_expr {
-                    Expression::Identifier(name, _) => Some(name.clone()),
-                    _ => None,
-                };
-                let (primary_label, secondary_labels) =
-                    Self::collect_tuple_labels(&effective_labels);
-
-                fallback_counter += 1;
-                let meta = TupleFieldMeta {
-                    primary_label,
-                    secondary_labels,
-                    identifier_hint,
-                    fallback_index: fallback_counter,
-                    span: element_span.clone(),
-                };
-
-                field_meta.push(meta);
-                elements.push(element_expr);
-            }
-
-            if elements.is_empty() {
-                let span = span_for_range(self.tokens, open_index, close_index + 1);
-                return Err(ExpressionError::new(
-                    "タプル要素を解析できませんでした。少なくとも1つの式を記述してください",
-                    Some(span),
-                ));
-            }
-
-            if elements.len() < 2 {
-                return Ok(None);
-            }
-
-            let span = span_for_range(self.tokens, open_index, close_index + 1);
-            let expr = Expression::Tuple {
-                elements,
-                fields: field_meta,
-                context: TupleContextFlags::default(),
-                span: span.clone(),
-            };
-
-            Ok(Some(ParsedExpr {
-                expr,
-                start: open_index,
-                end: close_index + 1,
-            }))
-        }
-
-        fn tuple_candidate_parts<'slice>(
-            tokens: &'slice [&'slice Token],
-        ) -> Vec<&'slice [&'slice Token]> {
-            if tokens.is_empty() {
-                return Vec::new();
-            }
-
-            let mut parts = Vec::new();
-            let mut start = 0usize;
-            let mut depth_paren = 0usize;
-            let mut depth_brace = 0usize;
-            let mut depth_bracket = 0usize;
-
-            for (offset, token) in tokens.iter().enumerate() {
-                let at_top_level = depth_paren == 0 && depth_brace == 0 && depth_bracket == 0;
-
-                if at_top_level
-                    && has_layout_break(token)
-                    && !matches!(token.token_type, TokenType::Comma | TokenType::LayoutComma)
-                    && start < offset
-                {
-                    parts.push(&tokens[start..offset]);
-                    start = offset;
-                } else if at_top_level
-                    && start < offset
-                    && token.leading_trivia.newlines == 0
-                    && token.leading_trivia.spaces > 0
-                {
-                    if let Some(prev_token) = tokens.get(offset - 1) {
-                        if !token_requires_followup(&prev_token.token_type) {
-                            parts.push(&tokens[start..offset]);
-                            start = offset;
-                            continue;
-                        }
-                    }
-                }
-
-                match token.token_type {
-                    TokenType::LeftParen => depth_paren += 1,
-                    TokenType::RightParen if depth_paren > 0 => depth_paren -= 1,
-                    TokenType::LeftBrace => depth_brace += 1,
-                    TokenType::RightBrace if depth_brace > 0 => depth_brace -= 1,
-                    TokenType::LeftBracket => depth_bracket += 1,
-                    TokenType::RightBracket if depth_bracket > 0 => depth_bracket -= 1,
-                    TokenType::Comma | TokenType::LayoutComma if at_top_level => {
-                        if start != offset {
-                            parts.push(&tokens[start..offset]);
-                        }
-                        start = offset + 1;
-                        continue;
-                    }
-                    _ => {}
-                }
-            }
-
-            if start < tokens.len() {
-                parts.push(&tokens[start..]);
-            }
-
-            parts
-        }
-
-        fn is_tuple_separator_or_trivia(token: &Token) -> bool {
-            is_expression_trivia(token)
-                || matches!(token.token_type, TokenType::LayoutComma | TokenType::Comma)
-        }
-
-        fn partition_tuple_slice_tokens<'slice>(
-            slice: &'slice [&'slice Token],
-        ) -> (Vec<&'slice FieldNameLabelToken>, Vec<&'slice Token>) {
-            let mut labels = Vec::new();
-            let mut filtered = Vec::new();
-
-            for token in slice.iter().copied() {
-                if let TokenType::FieldNameLabel(payload) = &token.token_type {
-                    labels.push(payload);
-                    continue;
-                }
-
-                if Self::is_tuple_separator_or_trivia(token) {
-                    continue;
-                }
-
-                filtered.push(token);
-            }
-
-            (labels, filtered)
-        }
-
-        fn collect_tuple_labels(
-            labels: &[&FieldNameLabelToken],
-        ) -> (Option<String>, Vec<TupleLabelSpan>) {
-            let mut primary_label: Option<String> = None;
-            let mut secondary = Vec::new();
-
-            for (idx, label) in labels.iter().enumerate() {
-                if idx == 0 {
-                    if let Some(value) = &label.primary {
-                        primary_label = Some(value.clone());
-                    }
-                    Self::push_secondary_labels(&mut secondary, label.secondary.iter());
-                } else {
-                    if let Some(primary_span) = label.primary_span.as_ref() {
-                        secondary.push(Self::convert_label_span(primary_span));
-                    } else if let Some(value) = &label.primary {
-                        secondary.push(Self::virtual_label_from_text(value));
-                    }
-                    Self::push_secondary_labels(&mut secondary, label.secondary.iter());
-                }
-            }
-
-            (primary_label, secondary)
-        }
-
-        fn merge_labels_into_meta(meta: &mut TupleFieldMeta, labels: &[&FieldNameLabelToken]) {
-            if labels.is_empty() {
-                return;
-            }
-
-            let (primary_label, mut secondary_labels) = Self::collect_tuple_labels(labels);
-            if let Some(label) = primary_label {
-                if meta.primary_label.is_none() {
-                    meta.primary_label = Some(label);
-                } else {
-                    meta.secondary_labels
-                        .push(Self::virtual_label_from_text(&label));
-                }
-            }
-
-            meta.secondary_labels.append(&mut secondary_labels);
-        }
-
-        fn push_secondary_labels<'label>(
-            target: &mut Vec<TupleLabelSpan>,
-            spans: impl IntoIterator<Item = &'label LexerLabelSpan>,
-        ) {
-            for span in spans {
-                target.push(Self::convert_label_span(span));
-            }
-        }
-
-        fn convert_label_span(label: &LexerLabelSpan) -> TupleLabelSpan {
-            let end_column = label.column + label.length;
-            TupleLabelSpan {
-                name: label.name.clone(),
-                span: Span::new(label.line, label.column, label.line, end_column),
-            }
-        }
-
-        fn virtual_label_from_text(name: &str) -> TupleLabelSpan {
-            TupleLabelSpan {
-                name: name.to_string(),
-                span: Span::dummy(),
-            }
-        }
-
-        fn parse_brace_expression(&mut self) -> Result<ParsedExpr, ExpressionError> {
-            let start_index = self.pos;
-            self.pos += 1; // consume '{'
-
-            let closing_index = self
-                .find_matching_brace(start_index)
-                .ok_or_else(|| ExpressionError::new("'}' が必要です", self.span_at(start_index)))?;
-
-            let inner = &self.tokens[start_index + 1..closing_index];
-            let arrow_index = Self::find_top_level_arrow(inner);
-
-            let span = span_for_range(self.tokens, start_index, closing_index + 1);
-
-            let parsed = if let Some(relative_arrow) = arrow_index {
-                let arrow_absolute = start_index + 1 + relative_arrow;
-                let parameter_tokens = &self.tokens[start_index + 1..arrow_absolute];
-                let body_tokens = &self.tokens[arrow_absolute + 1..closing_index];
-=======
->>>>>>> 09f43ff8
 
         fn parse_log_block_items(
             &mut self,
@@ -5779,434 +5302,6 @@
         _metadata: Option<&StringLiteralMetadata>,
     ) -> String {
         token.lexeme.clone()
-<<<<<<< HEAD
-=======
-    }
-
-    fn detect_regex_command_segments(
-        tokens: &[&Token],
-        start: usize,
-    ) -> Result<Option<RegexCommandSegments>, ExpressionError> {
-        let len = tokens.len();
-        if start >= len {
-            return Ok(None);
-        }
-
-        let mut idx = start;
-        let mut mode = None;
-
-        if let Some(short_mode) = parse_short_mode_token(tokens[idx]) {
-            mode = Some(ParsedMode::Short(short_mode));
-            idx += 1;
-        } else if let Some((parsed_mode, next_idx)) = parse_explicit_mode(tokens, idx)? {
-            mode = Some(parsed_mode);
-            idx = next_idx;
-        } else if !matches!(tokens[idx].token_type, TokenType::Divide) {
-            return Ok(None);
-        }
-
-        if idx >= len || !matches!(tokens[idx].token_type, TokenType::Divide) {
-            return Ok(None);
-        }
-
-        idx += 1;
-        if idx >= len {
-            return Ok(None);
-        }
-
-        let subject_start = idx;
-        let mut pattern_index = None;
-
-        while idx < len {
-            if matches!(tokens[idx].token_type, TokenType::RegexLiteral(_)) {
-                pattern_index = Some(idx);
-                break;
-            }
-            idx += 1;
-        }
-
-        let Some(pattern_index) = pattern_index else {
-            return Ok(None);
-        };
-
-        if subject_start == pattern_index {
-            return Ok(None);
-        }
-
-        let mut end_index = pattern_index + 1;
-        let mut replacement_range = None;
-        let mut flags_index = None;
-        let boundary_due_to_layout = |index: usize| -> bool {
-            if index >= len {
-                return false;
-            }
-            let token = tokens[index];
-            if token.leading_trivia.newlines > 0 && token.column == 1 {
-                let next_is_slash =
-                    index + 1 < len && matches!(tokens[index + 1].token_type, TokenType::Divide);
-                return !next_is_slash;
-            }
-            false
-        };
-
-        if end_index < len && matches!(tokens[end_index].token_type, TokenType::Divide) {
-            end_index += 1;
-            let mut paren_depth = 0usize;
-            let mut brace_depth = 0usize;
-            let mut bracket_depth = 0usize;
-            let replacement_start = end_index;
-            let mut ended_by_closing_slash = false;
-
-            while end_index < len {
-                let kind = TokenKind::from_token(tokens[end_index]);
-                if boundary_due_to_layout(end_index)
-                    || token_starts_new_statement(tokens[end_index])
-                {
-                    break;
-                }
-
-                match kind {
-                    TokenKind::LeftParen => paren_depth += 1,
-                    TokenKind::RightParen => {
-                        if paren_depth == 0 {
-                            break;
-                        }
-                        paren_depth -= 1;
-                    }
-                    TokenKind::LeftBrace => brace_depth += 1,
-                    TokenKind::RightBrace => {
-                        if brace_depth == 0 {
-                            break;
-                        }
-                        brace_depth -= 1;
-                    }
-                    TokenKind::LeftBracket => bracket_depth += 1,
-                    TokenKind::RightBracket => {
-                        if bracket_depth == 0 {
-                            break;
-                        }
-                        bracket_depth -= 1;
-                    }
-                    TokenKind::Slash
-                        if paren_depth == 0 && brace_depth == 0 && bracket_depth == 0 =>
-                    {
-                        ended_by_closing_slash = true;
-                        break;
-                    }
-                    _ => {}
-                }
-
-                end_index += 1;
-            }
-
-            if ended_by_closing_slash {
-                if replacement_start < end_index {
-                    replacement_range = Some((replacement_start, end_index));
-                } else if replacement_start == end_index {
-                    replacement_range = Some((replacement_start, replacement_start));
-                }
-                end_index += 1;
-                if end_index < len
-                    && !boundary_due_to_layout(end_index)
-                    && !token_starts_new_statement(tokens[end_index])
-                    && extract_flag_string(tokens[end_index]).is_some()
-                {
-                    flags_index = Some(end_index);
-                    end_index += 1;
-                }
-            }
-        }
-
-        Ok(Some(RegexCommandSegments {
-            mode,
-            subject_range: (subject_start, pattern_index),
-            pattern_index,
-            replacement_range,
-            flags_index,
-            end_index,
-        }))
-    }
-
-    fn parse_short_mode_token(token: &Token) -> Option<RegexCommandMode> {
-        match &token.token_type {
-            TokenType::Identifier(value) if value.len() == 1 => match value.as_bytes()[0] {
-                b'a' | b'A' => Some(RegexCommandMode::All),
-                b'f' | b'F' => Some(RegexCommandMode::First),
-                b'm' | b'M' => Some(RegexCommandMode::Match),
-                b's' | b'S' => Some(RegexCommandMode::Split),
-                b'i' | b'I' => Some(RegexCommandMode::Iterate),
-                _ => None,
-            },
-            _ => None,
-        }
-    }
-
-    fn parse_explicit_mode(
-        tokens: &[&Token],
-        start: usize,
-    ) -> Result<Option<(ParsedMode, usize)>, ExpressionError> {
-        let len = tokens.len();
-        if start >= len || !matches!(tokens[start].token_type, TokenType::LeftBracket) {
-            return Ok(None);
-        }
-
-        let mut idx = start + 1;
-        let mut buffer = String::new();
-
-        while idx < len {
-            match &tokens[idx].token_type {
-                TokenType::RightBracket => break,
-                TokenType::Identifier(value) => buffer.push_str(value),
-                TokenType::Minus => buffer.push('-'),
-                TokenType::String(value) | TokenType::StringInterpolation(value) => {
-                    buffer.push_str(value)
-                }
-                TokenType::Number(value) => buffer.push_str(value),
-                TokenType::Dot => buffer.push('.'),
-                _ => buffer.push_str(&tokens[idx].lexeme),
-            }
-            idx += 1;
-        }
-
-        if idx >= len || !matches!(tokens[idx].token_type, TokenType::RightBracket) {
-            let span = span_from_token(tokens[start]);
-            return Err(ExpressionError::new(
-                "`[` で始まるモード指定が閉じられていません",
-                Some(span),
-            ));
-        }
-
-        let raw = buffer.trim().to_string();
-        let normalized = buffer
-            .replace(|c: char| c == '-' || c == '_' || c == ' ', "")
-            .to_lowercase();
-        let span = span_from_token(tokens[start]);
-        let parsed_mode = match normalized.as_str() {
-            "replace" | "replaceall" | "all" => ParsedMode::Explicit(RegexCommandMode::All),
-            "first" | "replacefirst" => ParsedMode::Explicit(RegexCommandMode::First),
-            "match" | "matches" => ParsedMode::Explicit(RegexCommandMode::Match),
-            "split" => ParsedMode::Explicit(RegexCommandMode::Split),
-            "iterate" | "results" => ParsedMode::Explicit(RegexCommandMode::Iterate),
-            _ => ParsedMode::ExplicitUnknown { raw, span },
-        };
-
-        Ok(Some((parsed_mode, idx + 1)))
-    }
-
-    fn extract_flag_string(token: &Token) -> Option<String> {
-        let value = match &token.token_type {
-            TokenType::Identifier(value)
-            | TokenType::String(value)
-            | TokenType::StringInterpolation(value) => value.clone(),
-            _ => return None,
-        };
-
-        if value.chars().all(|ch| {
-            matches!(
-                ch,
-                'i' | 'I'
-                    | 'm'
-                    | 'M'
-                    | 's'
-                    | 'S'
-                    | 'u'
-                    | 'U'
-                    | 'd'
-                    | 'D'
-                    | 'x'
-                    | 'X'
-                    | 'l'
-                    | 'L'
-                    | 'c'
-                    | 'C'
-            )
-        }) {
-            Some(value)
-        } else {
-            None
-        }
-    }
-
-    fn parse_regex_flags(token: &Token) -> (Vec<RegexFlag>, String) {
-        let content = extract_flag_string(token).unwrap_or_else(|| match &token.token_type {
-            TokenType::Identifier(value)
-            | TokenType::String(value)
-            | TokenType::StringInterpolation(value) => value.clone(),
-            _ => token.lexeme.clone(),
-        });
-
-        let mut seen = Vec::new();
-        for ch in content.chars() {
-            let flag = match ch {
-                'i' | 'I' => Some(RegexFlag::CaseInsensitive),
-                'm' | 'M' => Some(RegexFlag::Multiline),
-                's' | 'S' => Some(RegexFlag::DotAll),
-                'u' | 'U' => Some(RegexFlag::UnicodeCase),
-                'd' | 'D' => Some(RegexFlag::UnixLines),
-                'x' | 'X' => Some(RegexFlag::Comments),
-                'l' | 'L' => Some(RegexFlag::Literal),
-                'c' | 'C' => Some(RegexFlag::CanonEq),
-                _ => None,
-            };
-            if let Some(flag) = flag {
-                if !seen.contains(&flag) {
-                    seen.push(flag);
-                }
-            }
-        }
-
-        (seen, content)
-    }
-
-    fn build_regex_literal(token: &Token, span: Span) -> Result<RegexLiteral, ExpressionError> {
-        let mut literal = regex_literal_from_token(token, span.clone());
-
-        let interpolation = token.metadata.iter().find_map(|meta| match meta {
-            TokenMetadata::StringInterpolation { segments } => Some(segments.clone()),
-            _ => None,
-        });
-
-        if let Some(segments) = interpolation {
-            let mut template_segments = Vec::new();
-            let mut aggregated = String::new();
-
-            for segment in segments {
-                match segment {
-                    StringInterpolationSegment::Literal(text) => {
-                        if !text.is_empty() {
-                            aggregated.push_str(&text);
-                            template_segments.push(RegexTemplateSegment::Text(text));
-                        }
-                    }
-                    StringInterpolationSegment::Expression(expr_source) => {
-                        let (expr, _) = parse_expression_from_text(&expr_source, span.clone())?;
-                        template_segments.push(RegexTemplateSegment::Expression(expr));
-                    }
-                }
-            }
-
-            if !template_segments.is_empty() {
-                literal.pattern = aggregated;
-                literal.template_segments = template_segments;
-            }
-        }
-
-        Ok(literal)
-    }
-
-    fn build_regex_literal_replacement(
-        token: &Token,
-        span: Span,
-    ) -> Result<RegexLiteralReplacement, ExpressionError> {
-        let metadata = string_literal_metadata(token);
-        let raw = raw_lexeme_from_metadata(token, metadata);
-        let normalized = match &token.token_type {
-            TokenType::String(value) | TokenType::StringInterpolation(value) => value.clone(),
-            _ => token.lexeme.clone(),
-        };
-
-        let interpolation_segments = token.metadata.iter().find_map(|meta| match meta {
-            TokenMetadata::StringInterpolation { segments } => Some(segments.clone()),
-            _ => None,
-        });
-
-        let mut template_segments = Vec::new();
-        let mut aggregated = String::new();
-
-        if let Some(segments) = interpolation_segments {
-            for segment in segments {
-                match segment {
-                    StringInterpolationSegment::Literal(text) => {
-                        append_literal_segments(&mut template_segments, &text);
-                        aggregated.push_str(&text);
-                    }
-                    StringInterpolationSegment::Expression(expr_source) => {
-                        let (expr, _) = parse_expression_from_text(&expr_source, span.clone())?;
-                        template_segments.push(RegexTemplateSegment::Expression(expr));
-                    }
-                }
-            }
-        } else {
-            append_literal_segments(&mut template_segments, &normalized);
-            aggregated.push_str(&normalized);
-        }
-
-        Ok(RegexLiteralReplacement {
-            raw,
-            normalized: aggregated,
-            template_segments,
-            span,
-        })
-    }
-
-    fn append_literal_segments(segments: &mut Vec<RegexTemplateSegment>, text: &str) {
-        if text.is_empty() {
-            return;
-        }
-
-        let mut buffer = String::new();
-        let mut chars = text.chars().peekable();
-        while let Some(ch) = chars.next() {
-            if ch == '$' {
-                if let Some(next) = chars.peek() {
-                    if next.is_ascii_digit() {
-                        if !buffer.is_empty() {
-                            segments.push(RegexTemplateSegment::Text(buffer.clone()));
-                            buffer.clear();
-                        }
-                        let mut digits = String::new();
-                        while let Some(digit) = chars.peek().cloned() {
-                            if digit.is_ascii_digit() {
-                                digits.push(digit);
-                                chars.next();
-                            } else {
-                                break;
-                            }
-                        }
-
-                        if digits.is_empty() {
-                            buffer.push('$');
-                        } else if let Ok(index) = digits.parse::<u32>() {
-                            segments.push(RegexTemplateSegment::BackReference(index));
-                        } else {
-                            buffer.push('$');
-                            buffer.push_str(&digits);
-                        }
-                        continue;
-                    }
-                }
-            }
-            buffer.push(ch);
-        }
-
-        if !buffer.is_empty() {
-            segments.push(RegexTemplateSegment::Text(buffer));
-        }
-    }
-
-    fn has_high_json_confidence(token: &Token) -> bool {
-        token.metadata.iter().any(|metadata| match metadata {
-            TokenMetadata::PotentialJsonStart { confidence } => {
-                matches!(confidence, JsonConfidence::High | JsonConfidence::Medium)
-            }
-            _ => false,
-        })
-    }
-
-    fn collect_json_comments(trivia: &TokenTrivia) -> Vec<JsonComment> {
-        trivia
-            .json_comments
-            .iter()
-            .map(|comment| JsonComment {
-                kind: match comment.kind {
-                    JsonCommentTriviaKind::Line => JsonCommentKind::Line,
-                    JsonCommentTriviaKind::Block => JsonCommentKind::Block,
-                },
-                text: comment.text.clone(),
-                span: comment_span(comment),
-            })
-            .collect()
->>>>>>> 09f43ff8
     }
 
     fn detect_regex_command_segments(
@@ -8145,18 +7240,6 @@
             SyntaxKind::UnitName,
         )
     })?;
-<<<<<<< HEAD
-    let unit_name = context
-        .text_for_node(&name_node)
-        .and_then(|text| if text.is_empty() { None } else { Some(text) })
-        .ok_or_else(|| {
-            LoweringDiagnostic::new(
-                LoweringDiagnosticSeverity::Error,
-                "単位名のテキストが取得できません",
-                context.span_for(&name_node),
-                name_node.kind(),
-                None,
-=======
     let unit_name = first_identifier_text(&name_node)
         .or_else(|| {
             context
@@ -8177,7 +7260,6 @@
                 context.span_for(&name_node),
                 name_node.kind(),
                 first_identifier_text(&name_node),
->>>>>>> 09f43ff8
                 collect_annotation_texts(&name_node),
             )
         })?;
