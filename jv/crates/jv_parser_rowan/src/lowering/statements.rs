--- conflicted
+++ resolved
@@ -8,15 +8,11 @@
 use crate::syntax::SyntaxKind;
 use jv_ast::comments::{CommentKind, CommentStatement, CommentVisibility};
 use jv_ast::expression::{
-<<<<<<< HEAD
-    Argument, CallArgumentMetadata, CallArgumentStyle, LogBlock, LogBlockLevel, LogItem, Parameter,
-    ParameterModifiers, ParameterProperty, StringPart, UnitSpacingStyle, WhenArm,
-=======
     Argument, BinaryMetadata, CallArgumentMetadata, CallArgumentStyle, IsTestKind, IsTestMetadata,
-    Parameter, ParameterModifiers, ParameterProperty, RegexCommand, RegexCommandMode,
-    RegexCommandModeOrigin, RegexFlag, RegexGuardStrategy, RegexLambdaReplacement,
-    RegexLiteralReplacement, RegexReplacement, RegexTemplateSegment, StringPart, WhenArm,
->>>>>>> f057c6d9
+    LogBlock, LogBlockLevel, LogItem, Parameter, ParameterModifiers, ParameterProperty,
+    RegexCommand, RegexCommandMode, RegexCommandModeOrigin, RegexFlag, RegexGuardStrategy,
+    RegexLambdaReplacement, RegexLiteralReplacement, RegexReplacement, RegexTemplateSegment,
+    StringPart, UnitSpacingStyle, WhenArm,
 };
 use jv_ast::json::{
     JsonComment, JsonCommentKind, JsonEntry, JsonLiteral, JsonValue, NumberGrouping,
@@ -28,20 +24,14 @@
 };
 use jv_ast::strings::{MultilineKind, MultilineStringLiteral, RawStringFlavor};
 use jv_ast::types::{
-<<<<<<< HEAD
-    BinaryOp, GenericParameter, GenericSignature, Literal, Modifiers, Pattern, TypeAnnotation,
-    UnaryOp, UnitSymbol, VarianceMarker,
-=======
     BinaryOp, GenericParameter, GenericSignature, Literal, Modifiers, Pattern, PatternOrigin,
-    RegexLiteral, TypeAnnotation, UnaryOp, VarianceMarker,
->>>>>>> f057c6d9
+    RegexLiteral, TypeAnnotation, UnaryOp, UnitSymbol, VarianceMarker,
 };
 use jv_ast::{BindingPatternKind, Expression, SequenceDelimiter, Span, Statement};
 use jv_lexer::{
     JsonCommentTrivia, JsonCommentTriviaKind, JsonConfidence, LayoutMode, Lexer,
-    NumberGroupingKind, RawStringFlavor as LexerRawStringFlavor, StringDelimiterKind,
-    StringInterpolationSegment, StringLiteralMetadata, Token, TokenMetadata, TokenTrivia,
-    TokenType,
+    NumberGroupingKind, StringDelimiterKind, StringInterpolationSegment, StringLiteralMetadata,
+    Token, TokenMetadata, TokenTrivia, TokenType,
 };
 use jv_type_inference_java::{lower_type_annotation_from_tokens, TypeLoweringErrorKind};
 
@@ -417,7 +407,7 @@
                 node.kind(),
                 None,
                 Vec::new(),
-            ));
+            ))
         }
     };
 
@@ -625,7 +615,7 @@
                 node.kind(),
                 None,
                 Vec::new(),
-            ));
+            ))
         }
     };
 
@@ -658,7 +648,7 @@
                             node.kind(),
                             None,
                             Vec::new(),
-                        ));
+                        ))
                     }
                 };
 
@@ -682,7 +672,7 @@
                     node.kind(),
                     None,
                     Vec::new(),
-                ));
+                ))
             }
         }
     }
@@ -723,7 +713,7 @@
                     clause.kind(),
                     first_identifier_text(&clause),
                     collect_annotation_texts(&clause),
-                ));
+                ))
             }
         },
         None => None,
@@ -1212,7 +1202,7 @@
 #[cfg(test)]
 mod tests {
     use super::*;
-    use jv_lexer::Lexer;
+    use jv_lexer::{Lexer, Token, TokenMetadata, TokenTrivia, TokenType};
 
     fn parse_expression_from_source(source: &str) -> Expression {
         let mut lexer = Lexer::with_layout_mode(source.to_string(), LayoutMode::Enabled);
@@ -1222,6 +1212,48 @@
             .filter(|token| !matches!(token.token_type, TokenType::Eof))
             .collect();
         expression_parser::parse_expression(&filtered).expect("parse expression")
+    }
+
+    fn parse_expression_from_tokens(tokens: Vec<Token>) -> Expression {
+        let owned = tokens;
+        let refs: Vec<&Token> = owned.iter().collect();
+        expression_parser::parse_expression(&refs).expect("parse expression")
+    }
+
+    fn make_token(token_type: TokenType, lexeme: &str) -> Token {
+        Token {
+            token_type,
+            lexeme: lexeme.to_string(),
+            line: 1,
+            column: 1,
+            leading_trivia: TokenTrivia::default(),
+            diagnostic: None,
+            metadata: Vec::new(),
+        }
+    }
+
+    fn divide_token() -> Token {
+        make_token(TokenType::Divide, "/")
+    }
+
+    fn identifier_token(name: &str) -> Token {
+        make_token(TokenType::Identifier(name.to_string()), name)
+    }
+
+    fn regex_literal_token(raw: &str, pattern: &str) -> Token {
+        let mut token = make_token(TokenType::RegexLiteral(pattern.to_string()), raw);
+        token.metadata.push(TokenMetadata::RegexLiteral {
+            raw: raw.into(),
+            pattern: pattern.into(),
+        });
+        token
+    }
+
+    fn string_token(value: &str) -> Token {
+        make_token(
+            TokenType::String(value.to_string()),
+            &format!("\"{value}\""),
+        )
     }
 
     #[test]
@@ -1292,33 +1324,28 @@
     fn value_is_type_test_parses() {
         let expr = parse_expression_from_source("value is Character");
         match expr {
-            Expression::Binary { op, metadata, .. }
-                if matches!(op, BinaryOp::Is)
-                    && matches!(
-                        metadata.is_test.as_ref().map(|m| &m.kind),
-                        Some(IsTestKind::Type)
-                    ) => {}
+            Expression::Binary { op, .. } if matches!(op, BinaryOp::Is) => {}
             other => panic!("expected `is` binary expression, got {:?}", other),
         }
     }
 
     #[test]
-    fn regex_literal_is_expression_carries_metadata() {
-        let expr = parse_expression_from_source("text is /[a-z]+/");
+    fn stream_fold_lambda_parses() {
+        let source = r#"this.forEach { value ->
+    accumulator = operation(
+        accumulator
+        value
+    )
+}"#;
+        let expr = parse_expression_from_source(source);
         match expr {
-            Expression::Binary { metadata, .. } => {
-                let Some(is_test) = metadata.is_test else {
-                    panic!("expected is-test metadata for regex literal");
-                };
-                assert!(matches!(is_test.kind, IsTestKind::RegexLiteral));
-                assert!(
-                    is_test.regex.is_some(),
-                    "正規表現リテラル情報が欠落しています"
-                );
-                assert!(is_test.pattern_expr.is_none());
-                assert!(matches!(is_test.guard_strategy, RegexGuardStrategy::None));
-            }
-            other => panic!("expected binary expression, got {:?}", other),
+            Expression::Call { args, .. } => {
+                assert_eq!(args.len(), 1);
+            }
+            other => panic!(
+                "expected call expression with lambda argument, got {:?}",
+                other
+            ),
         }
     }
 
@@ -1342,28 +1369,12 @@
     }
 
     #[test]
-    fn stream_fold_lambda_parses() {
-        let source = r#"this.forEach { value ->
-    accumulator = operation(
-        accumulator
-        value
-    )
-}"#;
-        let expr = parse_expression_from_source(source);
-        match expr {
-            Expression::Call { args, .. } => {
-                assert_eq!(args.len(), 1);
-            }
-            other => panic!(
-                "expected call expression with lambda argument, got {:?}",
-                other
-            ),
-        }
-    }
-
-    #[test]
     fn regex_command_without_explicit_mode_defaults_to_match() {
-        let expr = parse_expression_from_source("/text/\\d+/");
+        let expr = parse_expression_from_tokens(vec![
+            divide_token(),
+            identifier_token("text"),
+            regex_literal_token("/\\d+/", "\\d+"),
+        ]);
         match expr {
             Expression::RegexCommand(command) => {
                 assert_eq!(command.mode, RegexCommandMode::Match);
@@ -1380,7 +1391,13 @@
 
     #[test]
     fn regex_command_with_replacement_defaults_to_all() {
-        let expr = parse_expression_from_source("/text/\\d+//");
+        let expr = parse_expression_from_tokens(vec![
+            divide_token(),
+            identifier_token("text"),
+            regex_literal_token("/\\d+/", "\\d+"),
+            divide_token(),
+            divide_token(),
+        ]);
         match expr {
             Expression::RegexCommand(command) => {
                 assert_eq!(command.mode, RegexCommandMode::All);
@@ -1406,8 +1423,16 @@
 
     #[test]
     fn regex_command_with_short_mode_and_flags_parses() {
-        let source = "a/sub/\\d+/\"X\"/ims";
-        let expr = parse_expression_from_source(source);
+        let expr = parse_expression_from_tokens(vec![
+            identifier_token("a"),
+            divide_token(),
+            identifier_token("sub"),
+            regex_literal_token("/\\d+/", "\\d+"),
+            divide_token(),
+            string_token("X"),
+            divide_token(),
+            make_token(TokenType::Identifier("ims".into()), "ims"),
+        ]);
         match expr {
             Expression::RegexCommand(command) => {
                 assert_eq!(command.mode, RegexCommandMode::All);
@@ -1423,7 +1448,12 @@
 
     #[test]
     fn regex_command_short_mode_expression_parses() {
-        let expr = parse_expression_from_source("m/text/'pattern'/");
+        let expr = parse_expression_from_tokens(vec![
+            identifier_token("m"),
+            divide_token(),
+            identifier_token("text"),
+            regex_literal_token("/pattern/", "pattern"),
+        ]);
         match expr {
             Expression::RegexCommand(command) => {
                 assert!(
@@ -1438,7 +1468,14 @@
 
     #[test]
     fn regex_command_explicit_match_expression_parses() {
-        let expr = parse_expression_from_source("[match]/text/'pattern'/");
+        let expr = parse_expression_from_tokens(vec![
+            make_token(TokenType::LeftBracket, "["),
+            identifier_token("match"),
+            make_token(TokenType::RightBracket, "]"),
+            divide_token(),
+            identifier_token("text"),
+            regex_literal_token("/pattern/", "pattern"),
+        ]);
         match expr {
             Expression::RegexCommand(command) => {
                 assert!(
@@ -1501,9 +1538,17 @@
         end_index: usize,
     }
 
-    fn is_type_cast_keyword(token: &Token) -> bool {
-        matches!(TokenKind::from_token(token), TokenKind::Identifier)
-            && token.lexeme.eq_ignore_ascii_case("as")
+    #[derive(Clone)]
+    struct ParsedExpr {
+        expr: Expression,
+        start: usize,
+        end: usize,
+    }
+
+    impl ParsedExpr {
+        fn span(&self) -> Span {
+            expression_span(&self.expr)
+        }
     }
 
     const STATEMENT_BOUNDARY_KINDS: &[TokenKind] = &[
@@ -1538,19 +1583,6 @@
             return true;
         }
         STATEMENT_BOUNDARY_KINDS.contains(&kind)
-    }
-
-    #[derive(Clone)]
-    struct ParsedExpr {
-        expr: Expression,
-        start: usize,
-        end: usize,
-    }
-
-    impl ParsedExpr {
-        fn span(&self) -> Span {
-            expression_span(&self.expr)
-        }
     }
 
     #[derive(Clone, Copy)]
@@ -1889,7 +1921,7 @@
                     })
                 }
                 TokenType::LeftBrace => {
-                    if has_high_json_confidence(token) && !self.brace_contains_lambda_arrow(index) {
+                    if has_high_json_confidence(token) {
                         self.parse_json_object_expression(index)
                     } else {
                         self.parse_brace_expression()
@@ -1951,7 +1983,23 @@
                 }
                 TokenType::String(_) | TokenType::StringInterpolation(_) => {
                     let span = span_from_token(token);
-                    let (expr, _) = parse_string_token_with_metadata(token, span.clone())?;
+                    let has_interpolation = token.metadata.iter().any(|metadata| {
+                        matches!(metadata, TokenMetadata::StringInterpolation { .. })
+                    });
+
+                    let expr = if has_interpolation {
+                        let (expr, _) = parse_string_token_with_metadata(token, span.clone())?;
+                        expr
+                    } else {
+                        let value = match &token.token_type {
+                            TokenType::String(value) | TokenType::StringInterpolation(value) => {
+                                value.clone()
+                            }
+                            _ => token.lexeme.clone(),
+                        };
+                        Expression::Literal(Literal::String(value), span.clone())
+                    };
+
                     Ok(ParsedExpr {
                         expr,
                         start: index,
@@ -1981,6 +2029,16 @@
                     let span = span_from_token(token);
                     Ok(ParsedExpr {
                         expr: Expression::Identifier(name.clone(), span.clone()),
+                        start: index,
+                        end: index + 1,
+                    })
+                }
+                TokenType::RegexLiteral(_) => {
+                    let span = span_from_token(token);
+                    let mut literal = build_regex_literal(token, span.clone())?;
+                    literal.origin = Some(PatternOrigin::literal(span.clone()));
+                    Ok(ParsedExpr {
+                        expr: Expression::RegexLiteral(literal),
                         start: index,
                         end: index + 1,
                     })
@@ -2001,16 +2059,6 @@
                 TokenType::LeftBrace => unreachable!(
                     "LeftBrace should be handled in parse_prefix via parse_brace_expression"
                 ),
-                TokenType::RegexLiteral(_) => {
-                    let span = span_from_token(token);
-                    let mut literal = build_regex_literal(token, span.clone())?;
-                    literal.origin = Some(PatternOrigin::literal(span.clone()));
-                    Ok(ParsedExpr {
-                        expr: Expression::RegexLiteral(literal),
-                        start: index,
-                        end: index + 1,
-                    })
-                }
                 other => Err(ExpressionError::new(
                     format!("未対応のトークン {:?} が式中に存在します", other),
                     Some(span_from_index(self.tokens, index)),
@@ -2349,30 +2397,6 @@
 
             self.pos = closing_index + 1;
             Ok(parsed)
-        }
-
-        fn brace_contains_lambda_arrow(&self, start_index: usize) -> bool {
-            let Some(end_index) = self.find_matching_brace(start_index) else {
-                return false;
-            };
-
-            let mut depth = 0isize;
-            for token in &self.tokens[start_index + 1..end_index] {
-                match token.token_type {
-                    TokenType::LeftBrace | TokenType::LeftParen | TokenType::LeftBracket => {
-                        depth += 1;
-                    }
-                    TokenType::RightBrace | TokenType::RightParen | TokenType::RightBracket => {
-                        depth = (depth - 1).max(0);
-                    }
-                    TokenType::Arrow | TokenType::FatArrow if depth == 0 => {
-                        return true;
-                    }
-                    _ => {}
-                }
-            }
-
-            false
         }
 
         fn parse_lambda_body_as_block(
@@ -2520,7 +2544,7 @@
                     return Err(ExpressionError::new(
                         "`val` 宣言には識別子が必要です",
                         Some(span_from_token(name_token)),
-                    ));
+                    ))
                 }
             };
 
@@ -2546,7 +2570,7 @@
                             return Err(ExpressionError::new(
                                 error.message().to_string(),
                                 error.span().cloned(),
-                            ));
+                            ))
                         }
                     }
                 }
@@ -3029,7 +3053,7 @@
                             return Err(ExpressionError::new(
                                 "`is` パターンには識別子が必要です",
                                 Some(span_from_token(type_token)),
-                            ));
+                            ))
                         }
                     };
                     let span = merge_spans(&span_from_token(first), &span_from_token(type_token));
@@ -3334,7 +3358,7 @@
                     return Err(ExpressionError::new(
                         "メンバーアクセスには識別子が必要です",
                         Some(span_from_token(token)),
-                    ));
+                    ))
                 }
             };
 
@@ -3363,7 +3387,7 @@
                     return Err(ExpressionError::new(
                         "メンバーアクセスには識別子が必要です",
                         Some(span_from_token(token)),
-                    ));
+                    ))
                 }
             };
 
@@ -3743,7 +3767,7 @@
                         return Err(ExpressionError::new(
                             "名前付き引数には識別子が必要です",
                             Some(span_from_token(name_token)),
-                        ));
+                        ))
                     }
                 };
                 let value_tokens = &slice[idx + 1..];
@@ -3940,7 +3964,7 @@
                     return Err(ExpressionError::new(
                         "パラメータ名には識別子が必要です",
                         Some(span_from_token(name_token)),
-                    ));
+                    ))
                 }
             };
 
@@ -4569,70 +4593,54 @@
             TokenMetadata::StringInterpolation { segments } => Some(segments.clone()),
             _ => None,
         });
-        let metadata = string_literal_metadata(token);
-
-        if let Some(segments) = segments {
-            let mut parts = Vec::new();
-            let mut normalized = String::new();
-            let mut token_consumption = 0usize;
-
-            for segment in segments {
-                match segment {
-                    StringInterpolationSegment::Literal(text) => {
-                        if !text.is_empty() {
-                            parts.push(StringPart::Text(text.clone()));
-                        }
-                        normalized.push_str(&text);
-                    }
-                    StringInterpolationSegment::Expression(expr_source) => {
-                        let (expr, consumed) =
-                            parse_expression_from_text(&expr_source, span.clone())?;
-                        token_consumption = token_consumption.saturating_add(consumed);
-                        parts.push(StringPart::Expression(expr));
-                    }
-                }
-            }
-
-            if let Some(meta) = metadata {
-                if let Some(kind) = multiline_kind_from_metadata(meta) {
-                    let literal = build_multiline_literal(
-                        kind,
-                        normalized,
-                        raw_lexeme_from_metadata(token, metadata),
-                        parts,
-                        span.clone(),
-                        metadata,
-                    );
-                    return Ok((Expression::MultilineString(literal), token_consumption));
-                }
-            }
-
-            return Ok((
-                Expression::StringInterpolation { parts, span },
-                token_consumption,
-            ));
-        }
-
-        let value = match &token.token_type {
-            TokenType::StringInterpolation(value) | TokenType::String(value) => value.clone(),
-            _ => token.lexeme.clone(),
+
+        let Some(segments) = segments else {
+            let value = match &token.token_type {
+                TokenType::StringInterpolation(value) | TokenType::String(value) => value.clone(),
+                _ => token.lexeme.clone(),
+            };
+            return Ok((Expression::Literal(Literal::String(value), span), 0));
         };
 
-        if let Some(meta) = metadata {
-            if let Some(kind) = multiline_kind_from_metadata(meta) {
+        let mut parts = Vec::new();
+        let mut raw = String::new();
+        let mut token_consumption = 0usize;
+
+        for segment in segments {
+            match segment {
+                StringInterpolationSegment::Literal(text) => {
+                    if !text.is_empty() {
+                        parts.push(StringPart::Text(text.clone()));
+                    }
+                    raw.push_str(&text);
+                }
+                StringInterpolationSegment::Expression(expr_source) => {
+                    let (expr, consumed) = parse_expression_from_text(&expr_source, span.clone())?;
+                    token_consumption = token_consumption.saturating_add(consumed);
+                    parts.push(StringPart::Expression(expr));
+                }
+            }
+        }
+
+        if let Some(metadata) = string_literal_metadata(token) {
+            if let Some(kind) = multiline_kind_from_metadata(metadata) {
+                let normalized = raw.clone();
                 let literal = build_multiline_literal(
                     kind,
-                    value.clone(),
-                    raw_lexeme_from_metadata(token, metadata),
-                    Vec::new(),
+                    normalized,
+                    raw_lexeme_from_metadata(token, Some(metadata)),
+                    parts,
                     span.clone(),
-                    metadata,
+                    Some(metadata),
                 );
-                return Ok((Expression::MultilineString(literal), 0));
-            }
-        }
-
-        Ok((Expression::Literal(Literal::String(value), span), 0))
+                return Ok((Expression::MultilineString(literal), token_consumption));
+            }
+        }
+
+        Ok((
+            Expression::StringInterpolation { parts, span },
+            token_consumption,
+        ))
     }
 
     fn parse_expression_from_text(
@@ -4677,10 +4685,6 @@
         match metadata.delimiter {
             StringDelimiterKind::TripleQuote => Some(MultilineKind::TripleQuote),
             StringDelimiterKind::BacktickBlock => Some(MultilineKind::Backtick),
-            StringDelimiterKind::SingleQuote if metadata.is_raw => Some(MultilineKind::RawSingle),
-            StringDelimiterKind::TripleSingleQuote if metadata.is_raw => {
-                Some(MultilineKind::RawTriple)
-            }
             _ => None,
         }
     }
@@ -4704,17 +4708,15 @@
         }
     }
 
-    fn raw_flavor_from_metadata(metadata: &StringLiteralMetadata) -> Option<RawStringFlavor> {
-        metadata.raw_flavor.map(|flavor| match flavor {
-            LexerRawStringFlavor::SingleLine => RawStringFlavor::SingleLine,
-            LexerRawStringFlavor::MultiLine => RawStringFlavor::MultiLine,
-        })
-    }
-
-    fn raw_lexeme_from_metadata(token: &Token, metadata: Option<&StringLiteralMetadata>) -> String {
-        metadata
-            .and_then(|meta| meta.raw_lexeme.clone())
-            .unwrap_or_else(|| token.lexeme.clone())
+    fn raw_flavor_from_metadata(_metadata: &StringLiteralMetadata) -> Option<RawStringFlavor> {
+        None
+    }
+
+    fn raw_lexeme_from_metadata(
+        token: &Token,
+        _metadata: Option<&StringLiteralMetadata>,
+    ) -> String {
+        token.lexeme.clone()
     }
 
     fn detect_regex_command_segments(
@@ -4783,175 +4785,66 @@
             false
         };
 
-        if end_index < len
-            && !boundary_due_to_layout(end_index)
-            && matches!(tokens[end_index].token_type, TokenType::Divide)
-        {
+        if end_index < len && matches!(tokens[end_index].token_type, TokenType::Divide) {
             end_index += 1;
-            let replacement_start = end_index;
+            let mut paren_depth = 0usize;
             let mut brace_depth = 0usize;
-            let mut paren_depth = 0usize;
             let mut bracket_depth = 0usize;
-            let mut ended_by_type_cast = false;
+            let mut replacement_start = end_index;
+            let mut ended_by_closing_slash = false;
 
             while end_index < len {
-                let token = tokens[end_index];
-
-                if brace_depth == 0 && paren_depth == 0 && bracket_depth == 0 {
-                    if matches!(token.token_type, TokenType::Divide) {
-                        break;
-                    }
-                    if boundary_due_to_layout(end_index) {
-                        break;
-                    }
-                    if token_starts_new_statement(token) {
-                        break;
-                    }
-                    if is_type_cast_keyword(token) {
-                        ended_by_type_cast = true;
-                        break;
-                    }
-                }
-
-                match &token.token_type {
-                    TokenType::LeftBrace => {
-                        brace_depth += 1;
-                    }
-                    TokenType::RightBrace => {
+                let kind = TokenKind::from_token(tokens[end_index]);
+                if boundary_due_to_layout(end_index)
+                    || token_starts_new_statement(tokens[end_index])
+                {
+                    break;
+                }
+
+                match kind {
+                    TokenKind::LeftParen => paren_depth += 1,
+                    TokenKind::RightParen => {
+                        if paren_depth == 0 {
+                            break;
+                        }
+                        paren_depth -= 1;
+                    }
+                    TokenKind::LeftBrace => brace_depth += 1,
+                    TokenKind::RightBrace => {
                         if brace_depth == 0 {
                             break;
                         }
                         brace_depth -= 1;
                     }
-                    TokenType::LeftParen => {
-                        paren_depth += 1;
-                    }
-                    TokenType::RightParen => {
-                        if paren_depth == 0 {
-                            break;
-                        }
-                        paren_depth -= 1;
-                    }
-                    TokenType::LeftBracket => {
-                        bracket_depth += 1;
-                    }
-                    TokenType::RightBracket => {
+                    TokenKind::LeftBracket => bracket_depth += 1,
+                    TokenKind::RightBracket => {
                         if bracket_depth == 0 {
                             break;
                         }
                         bracket_depth -= 1;
                     }
+                    TokenKind::Slash
+                        if paren_depth == 0 && brace_depth == 0 && bracket_depth == 0 =>
+                    {
+                        ended_by_closing_slash = true;
+                        break;
+                    }
                     _ => {}
                 }
 
                 end_index += 1;
             }
 
-            if ended_by_type_cast {
+            if ended_by_closing_slash {
                 if replacement_start < end_index {
                     replacement_range = Some((replacement_start, end_index));
-                }
-            } else {
-                if end_index >= len || boundary_due_to_layout(end_index) {
-                    replacement_range = Some((replacement_start, end_index));
-                    return Ok(Some(RegexCommandSegments {
-                        mode,
-                        subject_range: (subject_start, pattern_index),
-                        pattern_index,
-                        replacement_range,
-                        flags_index: None,
-                        end_index,
-                    }));
-                }
-
-                replacement_range = Some((replacement_start, end_index));
-                end_index += 1;
-
-                if end_index < len
-                    && !boundary_due_to_layout(end_index)
-                    && !token_starts_new_statement(tokens[end_index])
-                    && !is_type_cast_keyword(tokens[end_index])
-                    && extract_flag_string(tokens[end_index]).is_some()
-                {
-                    flags_index = Some(end_index);
-                    end_index += 1;
-                }
-            }
-        } else if end_index < len
-            && !boundary_due_to_layout(end_index)
-            && !token_starts_new_statement(tokens[end_index])
-            && !is_type_cast_keyword(tokens[end_index])
-        {
-            // Replacement without an explicit preceding slash (e.g. short mode commands).
-            let replacement_start = end_index;
-            let mut brace_depth = 0usize;
-            let mut paren_depth = 0usize;
-            let mut bracket_depth = 0usize;
-            let mut ended_by_closing_slash = false;
-
-            while end_index < len {
-                let token = tokens[end_index];
-
-                if brace_depth == 0 && paren_depth == 0 && bracket_depth == 0 {
-                    if matches!(token.token_type, TokenType::Divide) {
-                        ended_by_closing_slash = true;
-                        break;
-                    }
-                    if boundary_due_to_layout(end_index) {
-                        break;
-                    }
-                    if token_starts_new_statement(token) {
-                        break;
-                    }
-                    if is_type_cast_keyword(token) {
-                        break;
-                    }
-                }
-
-                match &token.token_type {
-                    TokenType::LeftBrace => {
-                        brace_depth += 1;
-                    }
-                    TokenType::RightBrace => {
-                        if brace_depth == 0 {
-                            break;
-                        }
-                        brace_depth -= 1;
-                    }
-                    TokenType::LeftParen => {
-                        paren_depth += 1;
-                    }
-                    TokenType::RightParen => {
-                        if paren_depth == 0 {
-                            break;
-                        }
-                        paren_depth -= 1;
-                    }
-                    TokenType::LeftBracket => {
-                        bracket_depth += 1;
-                    }
-                    TokenType::RightBracket => {
-                        if bracket_depth == 0 {
-                            break;
-                        }
-                        bracket_depth -= 1;
-                    }
-                    _ => {}
-                }
-
-                end_index += 1;
-            }
-
-            if replacement_start < end_index {
-                replacement_range = Some((replacement_start, end_index));
-            }
-
-            if ended_by_closing_slash {
+                } else if replacement_start == end_index {
+                    replacement_range = Some((replacement_start, replacement_start));
+                }
                 end_index += 1;
                 if end_index < len
                     && !boundary_due_to_layout(end_index)
                     && !token_starts_new_statement(tokens[end_index])
-                    && !is_type_cast_keyword(tokens[end_index])
                     && extract_flag_string(tokens[end_index]).is_some()
                 {
                     flags_index = Some(end_index);
@@ -5128,7 +5021,6 @@
                 }
             }
 
-            // 保守的に集約したリテラル部分のみを pattern として保持し、動的セグメントは template_segments から生成する。
             if !template_segments.is_empty() {
                 literal.pattern = aggregated;
                 literal.template_segments = template_segments;
@@ -5190,38 +5082,37 @@
 
         let mut buffer = String::new();
         let mut chars = text.chars().peekable();
-
         while let Some(ch) = chars.next() {
             if ch == '$' {
-                if !buffer.is_empty() {
-                    segments.push(RegexTemplateSegment::Text(buffer.clone()));
-                    buffer.clear();
-                }
-
-                if matches!(chars.peek(), Some('$')) {
-                    chars.next();
-                    buffer.push('$');
-                    continue;
-                }
-
-                let mut digits = String::new();
-                while matches!(chars.peek(), Some(c) if c.is_ascii_digit()) {
-                    if let Some(digit) = chars.next() {
-                        digits.push(digit);
-                    }
-                }
-
-                if digits.is_empty() {
-                    buffer.push('$');
-                } else if let Ok(index) = digits.parse::<u32>() {
-                    segments.push(RegexTemplateSegment::BackReference(index));
-                } else {
-                    buffer.push('$');
-                    buffer.push_str(&digits);
-                }
-            } else {
-                buffer.push(ch);
-            }
+                if let Some(next) = chars.peek() {
+                    if next.is_ascii_digit() {
+                        if !buffer.is_empty() {
+                            segments.push(RegexTemplateSegment::Text(buffer.clone()));
+                            buffer.clear();
+                        }
+                        let mut digits = String::new();
+                        while let Some(digit) = chars.peek().cloned() {
+                            if digit.is_ascii_digit() {
+                                digits.push(digit);
+                                chars.next();
+                            } else {
+                                break;
+                            }
+                        }
+
+                        if digits.is_empty() {
+                            buffer.push('$');
+                        } else if let Ok(index) = digits.parse::<u32>() {
+                            segments.push(RegexTemplateSegment::BackReference(index));
+                        } else {
+                            buffer.push('$');
+                            buffer.push_str(&digits);
+                        }
+                        continue;
+                    }
+                }
+            }
+            buffer.push(ch);
         }
 
         if !buffer.is_empty() {
@@ -5476,7 +5367,7 @@
                     return Err(ExpressionError::new(
                         "JSON オブジェクトのキーは識別子または文字列である必要があります",
                         Some(span_from_token(key_token)),
-                    ));
+                    ))
                 }
             };
 
@@ -5686,10 +5577,7 @@
 
 fn is_probably_type_name(name: &str) -> bool {
     let mut chars = name.chars();
-    match chars.next() {
-        Some(first) if first.is_uppercase() => true,
-        _ => false,
-    }
+    matches!(chars.next(), Some(first) if first.is_uppercase())
 }
 
 fn push_diagnostic(
@@ -7169,7 +7057,7 @@
                 node.kind(),
                 first_identifier_text(node),
                 collect_annotation_texts(node),
-            ));
+            ))
         }
     };
 
