use super::helpers::{
    collect_annotation_texts, first_identifier_text, JvSyntaxNode, LoweringContext,
};
use crate::support::{
    literals::regex_literal_from_token,
    spans::{expression_span, merge_spans, span_from_token},
};
use crate::syntax::SyntaxKind;
use jv_ast::comments::{CommentKind, CommentStatement, CommentVisibility};
use jv_ast::expression::{
    Argument, CallArgumentMetadata, CallArgumentStyle, LogBlock, LogBlockLevel, LogItem, Parameter,
    ParameterModifiers, ParameterProperty, StringPart, WhenArm,
};
use jv_ast::json::{
    JsonComment, JsonCommentKind, JsonEntry, JsonLiteral, JsonValue, NumberGrouping,
};
use jv_ast::statement::{
    ConcurrencyConstruct, ExtensionFunction, ForInStatement, LoopBinding, LoopStrategy,
    NumericRangeLoop, Property, ResourceManagement, ValBindingOrigin,
};
use jv_ast::strings::{MultilineKind, MultilineStringLiteral};
use jv_ast::types::{
    BinaryOp, GenericParameter, GenericSignature, Literal, Modifiers, Pattern, TypeAnnotation,
    UnaryOp, VarianceMarker,
};
use jv_ast::{BindingPatternKind, Expression, SequenceDelimiter, Span, Statement};
use jv_lexer::{
    JsonCommentTrivia, JsonCommentTriviaKind, JsonConfidence, LayoutMode, Lexer,
    NumberGroupingKind, StringDelimiterKind, StringInterpolationSegment, StringLiteralMetadata,
    Token, TokenMetadata, TokenTrivia, TokenType,
};
use jv_type_inference_java::{lower_type_annotation_from_tokens, TypeLoweringErrorKind};
use std::collections::HashSet;

/// ローワリング結果。
#[derive(Debug)]
pub struct LoweringResult {
    /// 正常にローワリングされたステートメント列。
    pub statements: Vec<Statement>,
    /// ローワリング中に発生した診断。
    pub diagnostics: Vec<LoweringDiagnostic>,
}

impl LoweringResult {
    /// 診断が存在しないか判定する。
    pub fn is_success(&self) -> bool {
        self.diagnostics.is_empty()
    }
}

/// ローワリング診断の深刻度。
#[derive(Debug, Clone, Copy, PartialEq, Eq)]
pub enum LoweringDiagnosticSeverity {
    /// エラー。
    Error,
    /// 警告。
    Warning,
}

/// ローワリング診断情報。
#[derive(Debug, Clone)]
pub struct LoweringDiagnostic {
    /// メッセージ本文。
    pub message: String,
    /// 深刻度。
    pub severity: LoweringDiagnosticSeverity,
    /// 対象スパン。
    pub span: Option<jv_ast::Span>,
    /// 対象ノード種別。
    pub node_kind: SyntaxKind,
    /// 同定に利用できる識別子（存在する場合）。
    pub identifier: Option<String>,
    /// 関連するアノテーションテキスト。
    pub annotations: Vec<String>,
}

impl LoweringDiagnostic {
    fn new(
        severity: LoweringDiagnosticSeverity,
        message: impl Into<String>,
        span: Option<jv_ast::Span>,
        node_kind: SyntaxKind,
        identifier: Option<String>,
        annotations: Vec<String>,
    ) -> Self {
        Self {
            message: message.into(),
            severity,
            span,
            node_kind,
            identifier,
            annotations,
        }
    }
}

#[derive(Clone, Default)]
struct BindingEnvironment {
    known: HashSet<String>,
}

impl BindingEnvironment {
    fn new() -> Self {
        Self {
            known: HashSet::new(),
        }
    }

    fn from_parent(parent: &BindingEnvironment) -> Self {
        Self {
            known: parent.known.clone(),
        }
    }

    fn register_name(&mut self, name: &str) {
        if name.is_empty() || name == "_" {
            return;
        }
        self.known.insert(name.to_string());
    }

    fn register_pattern(&mut self, pattern: &BindingPatternKind) {
        match pattern {
            BindingPatternKind::Identifier { name, .. } => self.register_name(name),
            BindingPatternKind::Tuple { elements, .. }
            | BindingPatternKind::List { elements, .. } => {
                for element in elements {
                    self.register_pattern(element);
                }
            }
            BindingPatternKind::Wildcard { .. } => {}
        }
    }

    fn register_parameters(&mut self, parameters: &[Parameter]) {
        for parameter in parameters {
            self.register_name(&parameter.name);
        }
    }

    fn register_statement(&mut self, statement: &Statement) {
        match statement {
            Statement::ValDeclaration { name, binding, .. } => {
                if let Some(pattern) = binding {
                    self.register_pattern(pattern);
                } else {
                    self.register_name(name);
                }
            }
            Statement::VarDeclaration { name, binding, .. } => {
                if let Some(pattern) = binding {
                    self.register_pattern(pattern);
                } else {
                    self.register_name(name);
                }
            }
            _ => {}
        }
    }

    fn register_loop_binding(&mut self, binding: &LoopBinding) {
        if let Some(pattern) = &binding.pattern {
            self.register_pattern(pattern);
        } else {
            self.register_name(&binding.name);
        }
    }

    fn contains(&self, name: &str) -> bool {
        self.known.contains(name)
    }
}

fn collect_binding_pattern_identifiers(pattern: &BindingPatternKind, output: &mut Vec<String>) {
    match pattern {
        BindingPatternKind::Identifier { name, .. } => {
            if name != "_" {
                output.push(name.clone());
            }
        }
        BindingPatternKind::Tuple { elements, .. }
        | BindingPatternKind::List { elements, .. } => {
            for element in elements {
                collect_binding_pattern_identifiers(element, output);
            }
        }
        BindingPatternKind::Wildcard { .. } => {}
    }
}

/// Rowan構文木からASTステートメントを生成する。
pub fn lower_program(root: &JvSyntaxNode, tokens: &[Token]) -> LoweringResult {
    let context = LoweringContext::new(tokens);
    let mut statements = Vec::new();
    let mut diagnostics = Vec::new();

<<<<<<< HEAD
    let mut environment = BindingEnvironment::new();
    collect_statements_from_children(
        &context,
        root,
        &mut statements,
        &mut diagnostics,
        &mut environment,
    );
=======
    collect_statements_from_children(&context, root, &mut statements, &mut diagnostics);
    normalize_import_aliases(&mut statements);
>>>>>>> 9b91dad3

    LoweringResult {
        statements,
        diagnostics,
    }
}

fn collect_statements_from_children(
    context: &LoweringContext<'_>,
    parent: &JvSyntaxNode,
    statements: &mut Vec<Statement>,
    diagnostics: &mut Vec<LoweringDiagnostic>,
    environment: &mut BindingEnvironment,
) {
    for child in parent.children() {
        if child.kind().is_token() {
            continue;
        }

        if child.kind() == SyntaxKind::StatementList {
            collect_statements_from_children(
                context,
                &child,
                statements,
                diagnostics,
                environment,
            );
            continue;
        }

        process_candidate(context, child, statements, diagnostics, environment);
    }
}

fn is_top_level_statement(kind: SyntaxKind) -> bool {
    matches!(
        kind,
        SyntaxKind::PackageDeclaration
            | SyntaxKind::ImportDeclaration
            | SyntaxKind::CommentStatement
            | SyntaxKind::ValDeclaration
            | SyntaxKind::VarDeclaration
            | SyntaxKind::FunctionDeclaration
            | SyntaxKind::ClassDeclaration
            | SyntaxKind::WhenStatement
            | SyntaxKind::ForStatement
            | SyntaxKind::ReturnStatement
            | SyntaxKind::ThrowStatement
            | SyntaxKind::BreakStatement
            | SyntaxKind::ContinueStatement
            | SyntaxKind::UseStatement
            | SyntaxKind::DeferStatement
            | SyntaxKind::SpawnStatement
            | SyntaxKind::AssignmentStatement
            | SyntaxKind::Expression
    )
}

fn process_candidate(
    context: &LoweringContext<'_>,
    node: JvSyntaxNode,
    statements: &mut Vec<Statement>,
    diagnostics: &mut Vec<LoweringDiagnostic>,
    environment: &mut BindingEnvironment,
) {
    if node.kind().is_token() {
        return;
    }

    if matches!(node.kind(), SyntaxKind::Error | SyntaxKind::BlockError) {
        let diagnostic = LoweringDiagnostic::new(
            LoweringDiagnosticSeverity::Error,
            "Rowanパーサでエラーノードが生成されました",
            context.span_for(&node),
            node.kind(),
            first_identifier_text(&node),
            collect_annotation_texts(&node),
        );
        diagnostics.push(diagnostic);
        return;
    }

    if !is_top_level_statement(node.kind()) {
        return;
    }

    match lower_single_statement(context, &node, diagnostics, environment) {
        Ok(statement) => {
            environment.register_statement(&statement);
            statements.push(statement);
        }
        Err(diagnostic) => diagnostics.push(diagnostic),
    }
}

fn lower_single_statement(
    context: &LoweringContext<'_>,
    node: &JvSyntaxNode,
    diagnostics: &mut Vec<LoweringDiagnostic>,
    environment: &BindingEnvironment,
) -> Result<Statement, LoweringDiagnostic> {
    if context.tokens_for(node).is_empty() {
        return Err(LoweringDiagnostic::new(
            LoweringDiagnosticSeverity::Error,
            "Rowanノードに対応するトークン列が空です",
            None,
            node.kind(),
            first_identifier_text(node),
            collect_annotation_texts(node),
        ));
    }

    match node.kind() {
        SyntaxKind::PackageDeclaration => lower_package(context, node),
        SyntaxKind::ImportDeclaration => lower_import(context, node),
        SyntaxKind::CommentStatement => lower_comment(context, node),
        SyntaxKind::AssignmentStatement => {
            lower_assignment(context, node, diagnostics, environment)
        }
        SyntaxKind::ValDeclaration => lower_value(context, node, true, diagnostics),
        SyntaxKind::VarDeclaration => lower_value(context, node, false, diagnostics),
        SyntaxKind::FunctionDeclaration => {
            lower_function(context, node, diagnostics, environment)
        }
        SyntaxKind::ClassDeclaration => lower_class(context, node, diagnostics, environment),
        SyntaxKind::ForStatement => lower_for(context, node, diagnostics, environment),
        SyntaxKind::ReturnStatement => lower_return(context, node, diagnostics),
        SyntaxKind::ThrowStatement => lower_throw(context, node, diagnostics),
        SyntaxKind::BreakStatement => lower_break(context, node),
        SyntaxKind::ContinueStatement => lower_continue(context, node),
        SyntaxKind::UseStatement => lower_use(context, node, diagnostics, environment),
        SyntaxKind::DeferStatement => lower_defer(context, node, diagnostics, environment),
        SyntaxKind::SpawnStatement => lower_spawn(context, node, diagnostics, environment),
        SyntaxKind::WhenStatement | SyntaxKind::Expression => {
            lower_expression_statement(context, node, diagnostics)
        }
        kind => Err(LoweringDiagnostic::new(
            LoweringDiagnosticSeverity::Error,
            format!(
                "Rowanノード {:?} のローワリングはまだ実装されていません",
                kind
            ),
            context.span_for(node),
            kind,
            first_identifier_text(node),
            collect_annotation_texts(node),
        )),
    }
}

fn lower_package(
    context: &LoweringContext<'_>,
    node: &JvSyntaxNode,
) -> Result<Statement, LoweringDiagnostic> {
    let name_node = child_node(node, SyntaxKind::PackageName)
        .and_then(|n| child_node(&n, SyntaxKind::QualifiedName))
        .ok_or_else(|| {
            missing_child_diagnostic(
                context,
                node,
                "package 名が必要です",
                SyntaxKind::PackageName,
            )
        })?;

    let segments = qualified_name_segments(context, &name_node).ok_or_else(|| {
        LoweringDiagnostic::new(
            LoweringDiagnosticSeverity::Error,
            "package 名の解析に失敗しました",
            context.span_for(node),
            node.kind(),
            first_identifier_text(node),
            collect_annotation_texts(node),
        )
    })?;

    Ok(Statement::Package {
        name: segments.join("."),
        span: context.span_for(node).unwrap_or_else(jv_ast::Span::dummy),
    })
}

fn lower_import(
    context: &LoweringContext<'_>,
    node: &JvSyntaxNode,
) -> Result<Statement, LoweringDiagnostic> {
    let path_node = child_node(node, SyntaxKind::ImportPath)
        .and_then(|n| child_node(&n, SyntaxKind::QualifiedName))
        .ok_or_else(|| {
            missing_child_diagnostic(
                context,
                node,
                "import パスが必要です",
                SyntaxKind::ImportPath,
            )
        })?;

    let segments = qualified_name_segments(context, &path_node).ok_or_else(|| {
        LoweringDiagnostic::new(
            LoweringDiagnosticSeverity::Error,
            "import パスの解析に失敗しました",
            context.span_for(node),
            node.kind(),
            first_identifier_text(node),
            collect_annotation_texts(node),
        )
    })?;

    let node_tokens = context.tokens_for(node);
    let alias = import_alias_from_tokens(&node_tokens);
    let is_wildcard = node_tokens
        .iter()
        .rev()
        .find(|token| {
            !matches!(
                token.token_type,
                TokenType::Whitespace(_) | TokenType::Newline
            )
        })
        .map(|token| matches!(token.token_type, TokenType::Multiply))
        .unwrap_or(false);

    Ok(Statement::Import {
        path: segments.join("."),
        alias,
        is_wildcard,
        span: context.span_for(node).unwrap_or_else(jv_ast::Span::dummy),
    })
}

fn import_alias_from_tokens(tokens: &[&Token]) -> Option<String> {
    let mut awaiting_alias_name = false;
    let mut previous_was_dot = false;

    for token in tokens {
        match &token.token_type {
            TokenType::Whitespace(_) | TokenType::Newline => continue,
            TokenType::LineComment(_)
            | TokenType::BlockComment(_)
            | TokenType::JavaDocComment(_) => continue,
            TokenType::Dot => {
                previous_was_dot = true;
                if awaiting_alias_name {
                    awaiting_alias_name = false;
                }
            }
            TokenType::Identifier(value) => {
                if awaiting_alias_name {
                    return Some(value.clone());
                }

                if value == "as" && !previous_was_dot {
                    awaiting_alias_name = true;
                } else {
                    previous_was_dot = false;
                }
            }
            _ => {
                previous_was_dot = false;
                if awaiting_alias_name {
                    awaiting_alias_name = false;
                }
            }
        }
    }

    None
}

fn lower_comment(
    context: &LoweringContext<'_>,
    node: &JvSyntaxNode,
) -> Result<Statement, LoweringDiagnostic> {
    let tokens = context.tokens_for(node);
    let comment_token = tokens.first().ok_or_else(|| {
        LoweringDiagnostic::new(
            LoweringDiagnosticSeverity::Error,
            "コメントノードからトークンを取得できませんでした",
            context.span_for(node),
            node.kind(),
            first_identifier_text(node),
            collect_annotation_texts(node),
        )
    })?;

    let span = context.span_for(node).unwrap_or_else(Span::dummy);
    let statement = match &comment_token.token_type {
        TokenType::LineComment(raw) => {
            let visibility = if is_jv_only_line_comment(raw) {
                CommentVisibility::JvOnly
            } else {
                CommentVisibility::Passthrough
            };
            Statement::Comment(CommentStatement {
                kind: CommentKind::Line,
                visibility,
                text: render_line_comment(raw),
                span,
            })
        }
        TokenType::BlockComment(raw) => Statement::Comment(CommentStatement {
            kind: CommentKind::Block,
            visibility: CommentVisibility::Passthrough,
            text: format!("/*{}*/", raw),
            span,
        }),
        other => {
            return Err(LoweringDiagnostic::new(
                LoweringDiagnosticSeverity::Error,
                format!(
                    "コメントローワリングで未対応のトークン {:?} を検出しました",
                    other
                ),
                Some(span),
                node.kind(),
                None,
                Vec::new(),
            ));
        }
    };

    Ok(statement)
}

fn render_line_comment(raw: &str) -> String {
    if raw.starts_with("/*") {
        format!("//{}", &raw[1..])
    } else if raw.starts_with('/') {
        raw.to_string()
    } else {
        format!("/{}", raw)
    }
}

fn is_jv_only_line_comment(raw: &str) -> bool {
    let trimmed = raw.trim_start();
    trimmed.starts_with("///") || trimmed.starts_with("//*") || raw.contains("*//")
}

fn lower_assignment(
    context: &LoweringContext<'_>,
    node: &JvSyntaxNode,
    diagnostics: &mut Vec<LoweringDiagnostic>,
    environment: &BindingEnvironment,
) -> Result<Statement, LoweringDiagnostic> {
    let target_node = child_node(node, SyntaxKind::AssignmentTarget).ok_or_else(|| {
        missing_child_diagnostic(
            context,
            node,
            "代入ターゲットを解析できませんでした",
            SyntaxKind::AssignmentTarget,
        )
    })?;

    let (target, binding_pattern) =
        if let Some(pattern_node) = child_node(&target_node, SyntaxKind::BindingPattern) {
            let pattern = lower_binding_pattern(context, &pattern_node)?;
            let expr = binding_pattern_primary_expression(&pattern);
            (expr, Some(pattern))
        } else {
            (lower_assignment_target(context, &target_node)?, None)
        };

    let value_node = node
        .children()
        .find(|child| child.kind() == SyntaxKind::Expression)
        .ok_or_else(|| {
            missing_child_diagnostic(
                context,
                node,
                "代入式の右辺が見つかりません",
                SyntaxKind::Expression,
            )
        })?;

    let value = lower_expression(context, &value_node)?;
    let span = context.span_for(node).unwrap_or_else(Span::dummy);

    if let Some(pattern) = binding_pattern.clone() {
        let mut identifiers = Vec::new();
        collect_binding_pattern_identifiers(&pattern, &mut identifiers);
        let declare_binding = if identifiers.is_empty() {
            false
        } else {
            identifiers
                .iter()
                .any(|name| !environment.contains(name.as_str()))
        };

        if declare_binding {
            if let Some(type_node) = child_node(&target_node, SyntaxKind::TypeAnnotation) {
                if let Some(annotation) =
                    lower_type_annotation_container(context, &type_node, node, diagnostics)
                {
                    if let Some(name) = pattern.first_identifier() {
                        let modifiers = Modifiers::default();
                        return Ok(Statement::ValDeclaration {
                            name: name.to_string(),
                            binding: Some(pattern),
                            type_annotation: Some(annotation),
                            initializer: value,
                            modifiers,
                            origin: ValBindingOrigin::ImplicitTyped,
                            span,
                        });
                    }
                }
            }

            if let BindingPatternKind::Identifier { name, .. } = &pattern {
                let modifiers = Modifiers::default();
                return Ok(Statement::ValDeclaration {
                    name: name.clone(),
                    binding: Some(pattern),
                    type_annotation: None,
                    initializer: value,
                    modifiers,
                    origin: ValBindingOrigin::Implicit,
                    span,
                });
            }
        }
    }

    Ok(Statement::Assignment {
        target,
        binding_pattern,
        value,
        span,
    })
}

fn lower_use(
    context: &LoweringContext<'_>,
    node: &JvSyntaxNode,
    diagnostics: &mut Vec<LoweringDiagnostic>,
    environment: &BindingEnvironment,
) -> Result<Statement, LoweringDiagnostic> {
    let resource_node = child_node(node, SyntaxKind::Expression).ok_or_else(|| {
        missing_child_diagnostic(
            context,
            node,
            "`use` 文のリソース式が必要です",
            SyntaxKind::Expression,
        )
    })?;

    let resource = lower_expression(context, &resource_node)?;

    let block_node = child_node(node, SyntaxKind::Block).ok_or_else(|| {
        missing_child_diagnostic(
            context,
            node,
            "`use` 文にはブロックが必要です",
            SyntaxKind::Block,
        )
    })?;

    let body = lower_block_expression_with_parent(context, &block_node, diagnostics, environment);
    let resource_span = expression_span(&resource);
    let body_span = expression_span(&body);
    let span = merge_spans(&resource_span, &body_span);

    Ok(Statement::ResourceManagement(ResourceManagement::Use {
        resource: Box::new(resource),
        body: Box::new(body),
        span,
    }))
}

fn lower_defer(
    context: &LoweringContext<'_>,
    node: &JvSyntaxNode,
    diagnostics: &mut Vec<LoweringDiagnostic>,
    environment: &BindingEnvironment,
) -> Result<Statement, LoweringDiagnostic> {
    let block_node = child_node(node, SyntaxKind::Block).ok_or_else(|| {
        missing_child_diagnostic(
            context,
            node,
            "`defer` 文にはブロックが必要です",
            SyntaxKind::Block,
        )
    })?;

    let body = lower_block_expression_with_parent(context, &block_node, diagnostics, environment);
    let span = expression_span(&body);

    Ok(Statement::ResourceManagement(ResourceManagement::Defer {
        body: Box::new(body),
        span,
    }))
}

fn lower_spawn(
    context: &LoweringContext<'_>,
    node: &JvSyntaxNode,
    diagnostics: &mut Vec<LoweringDiagnostic>,
    environment: &BindingEnvironment,
) -> Result<Statement, LoweringDiagnostic> {
    let block_node = child_node(node, SyntaxKind::Block).ok_or_else(|| {
        missing_child_diagnostic(
            context,
            node,
            "`spawn` 文にはブロックが必要です",
            SyntaxKind::Block,
        )
    })?;

    let body = lower_block_expression_with_parent(context, &block_node, diagnostics, environment);
    let span = expression_span(&body);

    Ok(Statement::Concurrency(ConcurrencyConstruct::Spawn {
        body: Box::new(body),
        span,
    }))
}

fn lower_assignment_target(
    context: &LoweringContext<'_>,
    node: &JvSyntaxNode,
) -> Result<Expression, LoweringDiagnostic> {
    let tokens = context.tokens_for(node);
    let filtered = tokens
        .iter()
        .copied()
        .filter(|token| !is_trivia_token(token))
        .collect::<Vec<_>>();

    let mut iter = filtered.into_iter();
    let first = iter.next().ok_or_else(|| {
        LoweringDiagnostic::new(
            LoweringDiagnosticSeverity::Error,
            "代入ターゲットが空です",
            context.span_for(node),
            node.kind(),
            None,
            Vec::new(),
        )
    })?;

    let (base_name, base_span) = match &first.token_type {
        TokenType::Identifier(text) => (text.clone(), span_from_token(first)),
        other => {
            return Err(LoweringDiagnostic::new(
                LoweringDiagnosticSeverity::Error,
                format!(
                    "代入ターゲットは識別子で始まる必要がありますが {:?} が見つかりました",
                    other
                ),
                context.span_for(node),
                node.kind(),
                None,
                Vec::new(),
            ));
        }
    };

    let mut expr = Expression::Identifier(base_name, base_span.clone());

    while let Some(token) = iter.next() {
        match &token.token_type {
            TokenType::Dot => {
                let property_token = iter.next().ok_or_else(|| {
                    LoweringDiagnostic::new(
                        LoweringDiagnosticSeverity::Error,
                        "`.` の後には識別子が必要です",
                        context.span_for(node),
                        node.kind(),
                        None,
                        Vec::new(),
                    )
                })?;

                let property_name = match &property_token.token_type {
                    TokenType::Identifier(name) => name.clone(),
                    other => {
                        return Err(LoweringDiagnostic::new(
                            LoweringDiagnosticSeverity::Error,
                            format!(
                                "`.` の後には識別子が必要ですが {:?} が見つかりました",
                                other
                            ),
                            context.span_for(node),
                            node.kind(),
                            None,
                            Vec::new(),
                        ));
                    }
                };

                let previous_span = expression_span(&expr);
                let property_span = span_from_token(property_token);
                let span = merge_spans(&previous_span, &property_span);
                expr = Expression::MemberAccess {
                    object: Box::new(expr),
                    property: property_name,
                    span,
                };
            }
            other => {
                return Err(LoweringDiagnostic::new(
                    LoweringDiagnosticSeverity::Error,
                    format!(
                        "代入ターゲットで想定外のトークン {:?} を検出しました",
                        other
                    ),
                    context.span_for(node),
                    node.kind(),
                    None,
                    Vec::new(),
                ));
            }
        }
    }

    Ok(expr)
}

fn lower_value(
    context: &LoweringContext<'_>,
    node: &JvSyntaxNode,
    is_val: bool,
    diagnostics: &mut Vec<LoweringDiagnostic>,
) -> Result<Statement, LoweringDiagnostic> {
    let binding = child_node(node, SyntaxKind::BindingPattern).ok_or_else(|| {
        missing_child_diagnostic(context, node, "バインディング", SyntaxKind::BindingPattern)
    })?;

    let binding_pattern = lower_binding_pattern(context, &binding)?;
    let name = binding_pattern
        .first_identifier()
        .map(|text| text.to_string())
        .unwrap_or_else(|| join_tokens(&context.tokens_for(&binding)));

    let type_annotation = child_node(node, SyntaxKind::TypeAnnotation).and_then(|type_node| {
        lower_type_annotation_container(context, &type_node, node, diagnostics)
    });

    let initializer_clause = child_node(node, SyntaxKind::InitializerClause);

    let initializer = match initializer_clause {
        Some(clause) => match child_node(&clause, SyntaxKind::Expression) {
            Some(expr_node) => Some(lower_expression(context, &expr_node)?),
            None => {
                return Err(LoweringDiagnostic::new(
                    LoweringDiagnosticSeverity::Error,
                    "初期化子の解析に失敗しました",
                    context.span_for(&clause),
                    clause.kind(),
                    first_identifier_text(&clause),
                    collect_annotation_texts(&clause),
                ));
            }
        },
        None => None,
    };

    let initializer = if is_val {
        Some(initializer.ok_or_else(|| {
            LoweringDiagnostic::new(
                LoweringDiagnosticSeverity::Error,
                "val 宣言には初期化子が必要です",
                context.span_for(node),
                node.kind(),
                Some(name.clone()),
                collect_annotation_texts(node),
            )
        })?)
    } else {
        initializer
    };

    let span = context.span_for(node).unwrap_or_else(jv_ast::Span::dummy);
    let modifiers = Modifiers::default();

    if is_val {
        Ok(Statement::ValDeclaration {
            name,
            binding: Some(binding_pattern.clone()),
            type_annotation,
            initializer: initializer.unwrap(),
            modifiers,
            origin: ValBindingOrigin::ExplicitKeyword,
            span,
        })
    } else {
        Ok(Statement::VarDeclaration {
            name,
            binding: Some(binding_pattern),
            type_annotation,
            initializer,
            modifiers,
            span,
        })
    }
}

fn lower_type_annotation_container(
    context: &LoweringContext<'_>,
    container_node: &JvSyntaxNode,
    owner: &JvSyntaxNode,
    diagnostics: &mut Vec<LoweringDiagnostic>,
) -> Option<TypeAnnotation> {
    let expr = match child_node(container_node, SyntaxKind::Expression) {
        Some(expr) => expr,
        None => {
            diagnostics.push(LoweringDiagnostic::new(
                LoweringDiagnosticSeverity::Error,
                "型注釈の式が見つかりません",
                context.span_for(container_node),
                container_node.kind(),
                first_identifier_text(owner),
                collect_annotation_texts(owner),
            ));
            return None;
        }
    };

    let tokens = context.tokens_for(&expr);
    let owned_tokens: Vec<Token> = tokens.into_iter().cloned().collect();

    match lower_type_annotation_from_tokens(&owned_tokens) {
        Ok(lowered) => Some(lowered.into_annotation()),
        Err(error) => {
            let span = error
                .span()
                .cloned()
                .or_else(|| context.span_for(&expr))
                .or_else(|| context.span_for(container_node))
                .or_else(|| context.span_for(owner));
            diagnostics.push(LoweringDiagnostic::new(
                LoweringDiagnosticSeverity::Error,
                error.message().to_string(),
                span,
                container_node.kind(),
                first_identifier_text(owner),
                collect_annotation_texts(owner),
            ));
            None
        }
    }
}

fn lower_block_expression_with_env(
    context: &LoweringContext<'_>,
    block: &JvSyntaxNode,
    diagnostics: &mut Vec<LoweringDiagnostic>,
    mut environment: BindingEnvironment,
) -> Expression {
    let span = context.span_for(block).unwrap_or_else(Span::dummy);
    let mut statements = Vec::new();
    collect_statements_from_children(
        context,
        block,
        &mut statements,
        diagnostics,
        &mut environment,
    );
    Expression::Block { statements, span }
}

fn lower_block_expression_with_parent(
    context: &LoweringContext<'_>,
    block: &JvSyntaxNode,
    diagnostics: &mut Vec<LoweringDiagnostic>,
    parent: &BindingEnvironment,
) -> Expression {
    lower_block_expression_with_env(
        context,
        block,
        diagnostics,
        BindingEnvironment::from_parent(parent),
    )
}

fn lower_expression(
    context: &LoweringContext<'_>,
    node: &JvSyntaxNode,
) -> Result<Expression, LoweringDiagnostic> {
    let tokens = context.tokens_for(node);
    lower_expression_from_tokens(context, node, tokens)
}

fn lower_expression_from_tokens(
    context: &LoweringContext<'_>,
    span_node: &JvSyntaxNode,
    tokens: Vec<&Token>,
) -> Result<Expression, LoweringDiagnostic> {
    if tokens.is_empty() {
        return Err(LoweringDiagnostic::new(
            LoweringDiagnosticSeverity::Error,
            "式が空です",
            context.span_for(span_node),
            span_node.kind(),
            first_identifier_text(span_node),
            collect_annotation_texts(span_node),
        ));
    }

    let filtered: Vec<&Token> = tokens
        .iter()
        .copied()
        .filter(|token| !is_trivia_token(token) && !matches!(token.token_type, TokenType::Eof))
        .collect();

    if filtered.is_empty() {
        return Err(LoweringDiagnostic::new(
            LoweringDiagnosticSeverity::Error,
            "式が解析対象のトークンを含みません",
            context.span_for(span_node),
            span_node.kind(),
            first_identifier_text(span_node),
            collect_annotation_texts(span_node),
        ));
    }

    match expression_parser::parse_expression(&filtered) {
        Ok(expr) => Ok(expr),
        Err(err) => {
            let expression_parser::ExpressionError { message, span } = err;
            if message.contains("JV2101") {
                let span = span
                    .or_else(|| context.span_for(span_node))
                    .unwrap_or_else(Span::dummy);
                Err(LoweringDiagnostic::new(
                    LoweringDiagnosticSeverity::Error,
                    message,
                    Some(span),
                    span_node.kind(),
                    first_identifier_text(span_node),
                    collect_annotation_texts(span_node),
                ))
            } else {
                let span = span
                    .or_else(|| context.span_for(span_node))
                    .unwrap_or_else(Span::dummy);
                let fallback = Expression::Identifier(join_tokens(&filtered), span);
                Ok(fallback)
            }
        }
    }
}

fn qualified_name_segments(
    context: &LoweringContext<'_>,
    node: &JvSyntaxNode,
) -> Option<Vec<String>> {
    let mut segments = Vec::new();
    for segment in node
        .children()
        .filter(|child| child.kind() == SyntaxKind::QualifiedNameSegment)
    {
        let tokens = context.tokens_for(&segment);
        let text = tokens
            .iter()
            .find_map(|token| match &token.token_type {
                TokenType::Identifier(value) => Some(value.clone()),
                _ => None,
            })
            .or_else(|| tokens.first().map(|token| token.lexeme.clone()))?;
        segments.push(text);
    }
    if segments.is_empty() {
        None
    } else {
        Some(segments)
    }
}

fn child_node(node: &JvSyntaxNode, kind: SyntaxKind) -> Option<JvSyntaxNode> {
    node.children().find(|child| child.kind() == kind)
}

fn missing_child_diagnostic(
    context: &LoweringContext<'_>,
    node: &JvSyntaxNode,
    message: &str,
    expected_kind: SyntaxKind,
) -> LoweringDiagnostic {
    LoweringDiagnostic::new(
        LoweringDiagnosticSeverity::Error,
        message,
        context.span_for(node),
        expected_kind,
        first_identifier_text(node),
        collect_annotation_texts(node),
    )
}

fn join_tokens(tokens: &[&Token]) -> String {
    tokens
        .iter()
        .map(|token| token.lexeme.as_str())
        .collect::<String>()
}

fn normalize_import_aliases(statements: &mut Vec<Statement>) {
    let mut index = 0;
    while index + 1 < statements.len() {
        let mut merged = false;
        {
            let (head, tail) = statements.split_at_mut(index + 1);
            if let Statement::Import { alias, span, .. } = &mut head[index] {
                if alias.is_none() {
                    if let Statement::Expression {
                        expr,
                        span: expr_span,
                    } = &tail[0]
                    {
                        if let Some(alias_name) = extract_alias_from_expression(expr) {
                            *alias = Some(alias_name);
                            *span = merge_spans(span, expr_span);
                            merged = true;
                        }
                    }
                }
            }
        }

        if merged {
            statements.remove(index + 1);
        } else {
            index += 1;
        }
    }
}

fn extract_alias_from_expression(expr: &Expression) -> Option<String> {
    match expr {
        Expression::Identifier(name, _) if name.len() > 2 && name.starts_with("as") => {
            let alias = name[2..].trim().to_string();
            if alias.is_empty() {
                None
            } else {
                Some(alias)
            }
        }
        _ => None,
    }
}

fn log_level_from_token_kind(token_type: &TokenType) -> Option<LogBlockLevel> {
    match token_type {
        TokenType::Log => Some(LogBlockLevel::Default),
        TokenType::Trace => Some(LogBlockLevel::Trace),
        TokenType::Debug => Some(LogBlockLevel::Debug),
        TokenType::Info => Some(LogBlockLevel::Info),
        TokenType::Warn => Some(LogBlockLevel::Warn),
        TokenType::Error => Some(LogBlockLevel::Error),
        _ => None,
    }
}

fn token_requires_followup(token_type: &TokenType) -> bool {
    matches!(
        token_type,
        TokenType::Plus
            | TokenType::Minus
            | TokenType::Multiply
            | TokenType::Divide
            | TokenType::Modulo
            | TokenType::Equal
            | TokenType::NotEqual
            | TokenType::Less
            | TokenType::LessEqual
            | TokenType::And
            | TokenType::Or
            | TokenType::RangeExclusive
            | TokenType::RangeInclusive
            | TokenType::Elvis
            | TokenType::Assign
            | TokenType::Dot
            | TokenType::NullSafe
            | TokenType::DoubleColon
            | TokenType::Comma
            | TokenType::LayoutComma
            | TokenType::LeftParen
            | TokenType::LeftBracket
            | TokenType::LeftBrace
            | TokenType::Arrow
            | TokenType::FatArrow
            | TokenType::Colon
            | TokenType::Semicolon
            | TokenType::At
            | TokenType::Question
    )
}

fn is_trivia_token(token: &Token) -> bool {
    matches!(
        token.token_type,
        TokenType::Whitespace(_)
            | TokenType::Newline
            | TokenType::LineComment(_)
            | TokenType::BlockComment(_)
            | TokenType::JavaDocComment(_)
    )
}

#[cfg(test)]
mod tests {
    use super::*;
    use jv_lexer::Lexer;

    fn parse_expression_from_source(source: &str) -> Expression {
        let mut lexer = Lexer::with_layout_mode(source.to_string(), LayoutMode::Enabled);
        let tokens = lexer.tokenize().expect("tokenize expression");
        let filtered: Vec<&Token> = tokens
            .iter()
            .filter(|token| !matches!(token.token_type, TokenType::Eof))
            .collect();
        expression_parser::parse_expression(&filtered).expect("parse expression")
    }

    #[test]
    fn parses_regex_literal_expression() {
        let expr = parse_expression_from_source("/abc/");
        match expr {
            Expression::RegexLiteral(literal) => {
                assert_eq!(literal.pattern, "abc", "regex pattern should be normalized");
            }
            other => panic!("expected regex literal expression, got {:?}", other),
        }
    }

    #[test]
    fn parses_log_block_expression() {
        let expr = parse_expression_from_source("LOG { \"start\" }");
        match expr {
            Expression::LogBlock(block) => {
                assert_eq!(block.items.len(), 1);
                match &block.items[0] {
                    LogItem::Expression(Expression::Literal(Literal::String(value), _)) => {
                        assert_eq!(value, "start");
                    }
                    other => panic!("expected literal log message, got {:?}", other),
                }
            }
            other => panic!("expected log block expression, got {:?}", other),
        }
    }

    #[test]
    fn parses_nested_log_block_expression() {
        let expr = parse_expression_from_source("LOG { TRACE { \"nested\" } }");
        match expr {
            Expression::LogBlock(block) => {
                assert_eq!(block.items.len(), 1);
                match &block.items[0] {
                    LogItem::Nested(inner) => {
                        assert_eq!(inner.level, LogBlockLevel::Trace);
                        assert_eq!(inner.items.len(), 1);
                    }
                    other => panic!("expected nested log block, got {:?}", other),
                }
            }
            other => panic!("expected outer log block expression, got {:?}", other),
        }
    }

    #[test]
    fn call_with_whitespace_arguments_parses() {
        let expr = parse_expression_from_source("operation(accumulator value)");
        match expr {
            Expression::Call { args, .. } => {
                assert_eq!(args.len(), 2, "expected two positional arguments");
            }
            other => panic!("expected call expression, got {:?}", other),
        }
    }

    #[test]
    fn parses_as_type_cast_expression() {
        let expr = parse_expression_from_source("value as Character");
        match expr {
            Expression::TypeCast { .. } => {}
            other => panic!("expected type cast expression, got {:?}", other),
        }
    }

    #[test]
    fn call_arguments_split_across_newlines_parse() {
        let expr = parse_expression_from_source("operation(\n    accumulator\n    value\n)");
        match expr {
            Expression::Call { args, .. } => assert_eq!(args.len(), 2),
            other => panic!("expected call expression, got {:?}", other),
        }
    }

    #[test]
    fn value_is_type_test_parses() {
        let expr = parse_expression_from_source("value is Character");
        match expr {
            Expression::Binary { op, .. } if matches!(op, BinaryOp::Is) => {}
            other => panic!("expected `is` binary expression, got {:?}", other),
        }
    }

    #[test]
    fn stream_fold_lambda_parses() {
        let source = r#"this.forEach { value ->
    accumulator = operation(
        accumulator
        value
    )
}"#;
        let expr = parse_expression_from_source(source);
        match expr {
            Expression::Call { args, .. } => {
                assert_eq!(args.len(), 1);
            }
            other => panic!(
                "expected call expression with lambda argument, got {:?}",
                other
            ),
        }
    }
}

mod expression_parser {
    use super::*;

    #[derive(Debug)]
    #[allow(dead_code)]
    pub(super) struct ExpressionError {
        pub message: String,
        pub span: Option<Span>,
    }

    impl ExpressionError {
        fn new(message: impl Into<String>, span: Option<Span>) -> Self {
            Self {
                message: message.into(),
                span,
            }
        }
    }

    pub(super) fn parse_expression(tokens: &[&Token]) -> Result<Expression, ExpressionError> {
        let mut parser = ExpressionParser::new(tokens);
        let parsed = parser.parse_expression_bp(0)?;
        parser.consume_postfix_if_any(parsed)
    }

    struct ExpressionParser<'a> {
        tokens: &'a [&'a Token],
        pos: usize,
        pending_type_arguments: Option<Vec<TypeAnnotation>>,
    }

    #[derive(Clone)]
    struct ParsedExpr {
        expr: Expression,
        start: usize,
        end: usize,
    }

    impl ParsedExpr {
        fn span(&self) -> Span {
            expression_span(&self.expr)
        }
    }

    #[derive(Clone, Copy)]
    enum Associativity {
        Left,
    }

    struct BinaryInfo {
        op: BinaryOp,
        precedence: u8,
        associativity: Associativity,
    }

    fn has_layout_break(token: &Token) -> bool {
        token.leading_trivia.newlines > 0
    }

    #[derive(Clone, Copy)]
    enum SeparatorKind {
        Comma,
        Layout,
    }

    impl<'a> ExpressionParser<'a> {
        fn new(tokens: &'a [&'a Token]) -> Self {
            Self {
                tokens,
                pos: 0,
                pending_type_arguments: None,
            }
        }

        fn parse_expression_bp(&mut self, min_prec: u8) -> Result<ParsedExpr, ExpressionError> {
            let mut left = self.parse_prefix()?;

            loop {
                if let Some(kind) = self.peek_postfix_kind() {
                    left = self.parse_postfix(left, kind)?;
                    continue;
                }

                if self.peek_is_as_keyword() {
                    left = self.parse_type_cast(left)?;
                    continue;
                }

                let Some(info) = self.peek_binary_info() else {
                    break;
                };

                if info.precedence < min_prec {
                    break;
                }

                let (op_token, _op_index) =
                    self.advance_with_index_or_error("演算子を取得できませんでした")?;
                let op_span = span_from_token(op_token);

                let next_min_prec = if matches!(info.associativity, Associativity::Left) {
                    info.precedence + 1
                } else {
                    info.precedence
                };

                let right = self.parse_expression_bp(next_min_prec)?;
                left = self.make_binary(left, right, info.op, op_span)?;
            }

            Ok(left)
        }

        fn consume_postfix_if_any(
            &mut self,
            mut expr: ParsedExpr,
        ) -> Result<Expression, ExpressionError> {
            while let Some(kind) = self.peek_postfix_kind() {
                expr = self.parse_postfix(expr, kind)?;
            }

            if self.peek_token().is_some() {
                let span = self.span_at(self.pos);
                return Err(ExpressionError::new(
                    "式の末尾に解釈できないトークンがあります",
                    span,
                ));
            }

            Ok(expr.expr)
        }

        fn parse_prefix(&mut self) -> Result<ParsedExpr, ExpressionError> {
            let Some((token, index)) = self.peek_with_index() else {
                return Err(ExpressionError::new("式が必要です", None));
            };

            match &token.token_type {
                TokenType::Plus => {
                    let op_span = span_from_token(token);
                    self.pos += 1;
                    let operand = self.parse_expression_bp(PREFIX_PRECEDENCE)?;
                    let span = merge_spans(&op_span, &operand.span());
                    let expr = Expression::Unary {
                        op: UnaryOp::Plus,
                        operand: Box::new(operand.expr),
                        span: span.clone(),
                    };
                    Ok(ParsedExpr {
                        expr,
                        start: index,
                        end: operand.end,
                    })
                }
                TokenType::Minus => {
                    let op_span = span_from_token(token);
                    self.pos += 1;
                    let operand = self.parse_expression_bp(PREFIX_PRECEDENCE)?;
                    let span = merge_spans(&op_span, &operand.span());
                    let expr = Expression::Unary {
                        op: UnaryOp::Minus,
                        operand: Box::new(operand.expr),
                        span: span.clone(),
                    };
                    Ok(ParsedExpr {
                        expr,
                        start: index,
                        end: operand.end,
                    })
                }
                TokenType::Not => {
                    let op_span = span_from_token(token);
                    self.pos += 1;
                    let operand = self.parse_expression_bp(PREFIX_PRECEDENCE)?;
                    let span = merge_spans(&op_span, &operand.span());
                    let expr = Expression::Unary {
                        op: UnaryOp::Not,
                        operand: Box::new(operand.expr),
                        span: span.clone(),
                    };
                    Ok(ParsedExpr {
                        expr,
                        start: index,
                        end: operand.end,
                    })
                }
                TokenType::LeftBrace => {
                    let use_json = if has_high_json_confidence(token) {
                        if let Some(close_index) = self.find_matching_brace(index) {
                            let inner = &self.tokens[index + 1..close_index];
                            !inner
                                .iter()
                                .any(|tok| matches!(tok.token_type, TokenType::Arrow))
                        } else {
                            true
                        }
                    } else {
                        false
                    };

                    if use_json {
                        self.parse_json_object_expression(index)
                    } else {
                        self.parse_brace_expression()
                    }
                }
                TokenType::LeftBracket => self.parse_array_expression(index),
                TokenType::When => self.parse_when_expression(),
                TokenType::Log
                | TokenType::Trace
                | TokenType::Debug
                | TokenType::Info
                | TokenType::Warn
                | TokenType::Error => {
                    let level = log_level_from_token_kind(&token.token_type)
                        .expect("log keyword should map to level");
                    self.parse_log_block_expression(level, index)
                }
                _ => self.parse_primary(),
            }
        }

        fn parse_primary(&mut self) -> Result<ParsedExpr, ExpressionError> {
            let Some((token, index)) = self.advance_with_index() else {
                return Err(ExpressionError::new("式が必要です", None));
            };

            match &token.token_type {
                TokenType::Number(value) => {
                    let span = span_from_token(token);
                    Ok(ParsedExpr {
                        expr: Expression::Literal(Literal::Number(value.clone()), span.clone()),
                        start: index,
                        end: index + 1,
                    })
                }
                TokenType::Boolean(value) => {
                    let span = span_from_token(token);
                    Ok(ParsedExpr {
                        expr: Expression::Literal(Literal::Boolean(*value), span.clone()),
                        start: index,
                        end: index + 1,
                    })
                }
                TokenType::True => {
                    let span = span_from_token(token);
                    Ok(ParsedExpr {
                        expr: Expression::Literal(Literal::Boolean(true), span.clone()),
                        start: index,
                        end: index + 1,
                    })
                }
                TokenType::False => {
                    let span = span_from_token(token);
                    Ok(ParsedExpr {
                        expr: Expression::Literal(Literal::Boolean(false), span.clone()),
                        start: index,
                        end: index + 1,
                    })
                }
                TokenType::String(_) | TokenType::StringInterpolation(_) => {
                    let span = span_from_token(token);
                    let has_interpolation = token.metadata.iter().any(|metadata| {
                        matches!(metadata, TokenMetadata::StringInterpolation { .. })
                    });

                    let expr = if has_interpolation {
                        let (expr, _) = parse_string_token_with_metadata(token, span.clone())?;
                        expr
                    } else {
                        let value = match &token.token_type {
                            TokenType::String(value) | TokenType::StringInterpolation(value) => {
                                value.clone()
                            }
                            _ => token.lexeme.clone(),
                        };
                        Expression::Literal(Literal::String(value), span.clone())
                    };

                    Ok(ParsedExpr {
                        expr,
                        start: index,
                        end: index + 1,
                    })
                }
                TokenType::Character(value) => {
                    let span = span_from_token(token);
                    Ok(ParsedExpr {
                        expr: Expression::Literal(Literal::Character(*value), span.clone()),
                        start: index,
                        end: index + 1,
                    })
                }
                TokenType::StringStart => {
                    return self.parse_string_segments(index);
                }
                TokenType::Null => {
                    let span = span_from_token(token);
                    Ok(ParsedExpr {
                        expr: Expression::Literal(Literal::Null, span.clone()),
                        start: index,
                        end: index + 1,
                    })
                }
                TokenType::RegexLiteral(_) => {
                    let span = span_from_token(token);
                    let literal = regex_literal_from_token(token, span.clone());
                    Ok(ParsedExpr {
                        expr: Expression::RegexLiteral(literal),
                        start: index,
                        end: index + 1,
                    })
                }
                TokenType::Identifier(name) => {
                    let span = span_from_token(token);
                    Ok(ParsedExpr {
                        expr: Expression::Identifier(name.clone(), span.clone()),
                        start: index,
                        end: index + 1,
                    })
                }
                TokenType::LeftParen => {
                    let close_index = self.find_matching_paren(index).ok_or_else(|| {
                        ExpressionError::new("')' が必要です", self.span_at(index))
                    })?;
                    let inner_tokens = &self.tokens[index + 1..close_index];
                    let expr = Self::parse_nested_expression(inner_tokens)?;
                    self.pos = close_index + 1;
                    Ok(ParsedExpr {
                        expr: expr.expr,
                        start: index,
                        end: close_index + 1,
                    })
                }
                TokenType::LeftBrace => unreachable!(
                    "LeftBrace should be handled in parse_prefix via parse_brace_expression"
                ),
                other => Err(ExpressionError::new(
                    format!("未対応のトークン {:?} が式中に存在します", other),
                    Some(span_from_index(self.tokens, index)),
                )),
            }
        }

        fn parse_json_object_expression(
            &mut self,
            start_index: usize,
        ) -> Result<ParsedExpr, ExpressionError> {
            let closing_index = self
                .find_matching_brace(start_index)
                .ok_or_else(|| ExpressionError::new("'}' が必要です", self.span_at(start_index)))?;
            let slice = &self.tokens[start_index..=closing_index];
            let json = parse_json_literal_tokens(slice)?;
            self.pos = closing_index + 1;
            Ok(ParsedExpr {
                expr: Expression::JsonLiteral(json),
                start: start_index,
                end: closing_index + 1,
            })
        }

        fn parse_array_expression(
            &mut self,
            start_index: usize,
        ) -> Result<ParsedExpr, ExpressionError> {
            let closing_index = self
                .find_matching_bracket(start_index)
                .ok_or_else(|| ExpressionError::new("']' が必要です", self.span_at(start_index)))?;
            let inner = &self.tokens[start_index + 1..closing_index];
            let span = span_for_range(self.tokens, start_index, closing_index + 1);

            if inner.is_empty()
                || inner.iter().all(|token| {
                    is_trivia_token(token) || matches!(token.token_type, TokenType::LayoutComma)
                })
            {
                self.pos = closing_index + 1;
                let expr = Expression::Array {
                    elements: Vec::new(),
                    delimiter: SequenceDelimiter::Comma,
                    span: span.clone(),
                };
                return Ok(ParsedExpr {
                    expr,
                    start: start_index,
                    end: closing_index + 1,
                });
            }

            let mut parts: Vec<&[&Token]> = Vec::new();
            let mut separators: Vec<SeparatorKind> = Vec::new();
            let mut start = 0usize;
            let mut depth_paren = 0usize;
            let mut depth_brace = 0usize;
            let mut depth_bracket = 0usize;

            for (offset, token) in inner.iter().enumerate() {
                let at_top_level = depth_paren == 0 && depth_brace == 0 && depth_bracket == 0;

                if at_top_level
                    && has_layout_break(token)
                    && !matches!(token.token_type, TokenType::Comma | TokenType::LayoutComma)
                    && start < offset
                {
                    parts.push(&inner[start..offset]);
                    separators.push(SeparatorKind::Layout);
                    start = offset;
                }

                if at_top_level
                    && start < offset
                    && token.leading_trivia.newlines == 0
                    && token.leading_trivia.spaces > 0
                {
                    if let Some(prev_token) = inner.get(offset - 1) {
                        if !token_requires_followup(&prev_token.token_type) {
                            parts.push(&inner[start..offset]);
                            separators.push(SeparatorKind::Layout);
                            start = offset;
                        }
                    }
                }

                match token.token_type {
                    TokenType::LeftParen => depth_paren += 1,
                    TokenType::RightParen if depth_paren > 0 => depth_paren -= 1,
                    TokenType::LeftBrace => depth_brace += 1,
                    TokenType::RightBrace if depth_brace > 0 => depth_brace -= 1,
                    TokenType::LeftBracket => depth_bracket += 1,
                    TokenType::RightBracket if depth_bracket > 0 => depth_bracket -= 1,
                    TokenType::Comma if at_top_level => {
                        parts.push(&inner[start..offset]);
                        separators.push(SeparatorKind::Comma);
                        start = offset + 1;
                        continue;
                    }
                    TokenType::LayoutComma if at_top_level => {
                        parts.push(&inner[start..offset]);
                        separators.push(SeparatorKind::Layout);
                        start = offset + 1;
                        continue;
                    }
                    _ => {}
                }
            }

            let mut trailing_separator: Option<SeparatorKind> = None;
            if start < inner.len() {
                parts.push(&inner[start..]);
            } else if start == inner.len() && !separators.is_empty() {
                trailing_separator = separators.pop();
            }

            if !parts.is_empty() && parts.len() != separators.len() + 1 {
                return Err(ExpressionError::new(
                    "配列リテラルの要素区切りが不正です",
                    Some(span.clone()),
                ));
            }

            let mut elements = Vec::with_capacity(parts.len());
            let mut saw_layout = false;
            let mut saw_comma = false;

            for (idx, part) in parts.iter().enumerate() {
                let filtered: Vec<&Token> = part
                    .iter()
                    .copied()
                    .filter(|token| {
                        !is_trivia_token(token)
                            && !matches!(token.token_type, TokenType::LayoutComma)
                    })
                    .collect();

                if filtered.is_empty() {
                    return Err(ExpressionError::new(
                        array_comma_error_message(),
                        Some(span.clone()),
                    ));
                }

                let parsed = Self::parse_nested_expression(filtered.as_slice())?;
                elements.push(parsed.expr);

                if let Some(separator) = separators.get(idx) {
                    match separator {
                        SeparatorKind::Comma => saw_comma = true,
                        SeparatorKind::Layout => saw_layout = true,
                    }
                }
            }

            if let Some(separator) = trailing_separator {
                match separator {
                    SeparatorKind::Comma => saw_comma = true,
                    SeparatorKind::Layout => saw_layout = true,
                }
            }

            if saw_comma {
                return Err(ExpressionError::new(
                    array_comma_error_message(),
                    Some(span),
                ));
            }

            let delimiter = if saw_layout {
                SequenceDelimiter::Whitespace
            } else {
                SequenceDelimiter::Comma
            };

            self.pos = closing_index + 1;
            Ok(ParsedExpr {
                expr: Expression::Array {
                    elements,
                    delimiter,
                    span: span.clone(),
                },
                start: start_index,
                end: closing_index + 1,
            })
        }

        fn parse_log_block_expression(
            &mut self,
            level: LogBlockLevel,
            keyword_index: usize,
        ) -> Result<ParsedExpr, ExpressionError> {
            if self.pos < keyword_index + 1 {
                self.pos = keyword_index + 1;
            }

            while matches!(
                self.peek_token().map(|token| &token.token_type),
                Some(TokenType::LayoutComma)
            ) {
                self.pos += 1;
            }

            let brace_index = self.pos;
            let brace_token = self.peek_token().ok_or_else(|| {
                ExpressionError::new("ログブロックには '{' が必要です", self.span_at(brace_index))
            })?;
            if brace_token.token_type != TokenType::LeftBrace {
                return Err(ExpressionError::new(
                    "ログブロックには '{' が必要です",
                    Some(span_from_token(brace_token)),
                ));
            }

            let closing_index = self.find_matching_brace(brace_index).ok_or_else(|| {
                ExpressionError::new(
                    "ログブロックが閉じられていません",
                    self.span_at(brace_index),
                )
            })?;
            let body_tokens = &self.tokens[brace_index + 1..closing_index];
            let items = self.parse_log_block_items(body_tokens, brace_index + 1)?;
            let span = span_for_range(self.tokens, keyword_index, closing_index + 1);
            self.pos = closing_index + 1;

            Ok(ParsedExpr {
                expr: Expression::LogBlock(LogBlock {
                    level,
                    items,
                    span: span.clone(),
                }),
                start: keyword_index,
                end: closing_index + 1,
            })
        }

        fn parse_log_block_items(
            &mut self,
            tokens: &[&'a Token],
            absolute_start: usize,
        ) -> Result<Vec<LogItem>, ExpressionError> {
            if tokens.is_empty() {
                return Ok(Vec::new());
            }

            let ranges = Self::split_lambda_body_statements(tokens);
            if ranges.is_empty() {
                return Ok(Vec::new());
            }

            let mut items = Vec::new();
            for (rel_start, rel_end) in ranges {
                if rel_start >= rel_end {
                    continue;
                }
                let slice = &tokens[rel_start..rel_end];
                let statement = self.parse_lambda_statement(slice, absolute_start + rel_start)?;
                match statement {
                    Statement::Expression { expr, .. } => match expr {
                        Expression::LogBlock(block) => items.push(LogItem::Nested(block)),
                        other => items.push(LogItem::Expression(other)),
                    },
                    other => items.push(LogItem::Statement(other)),
                }
            }

            Ok(items)
        }

        fn parse_brace_expression(&mut self) -> Result<ParsedExpr, ExpressionError> {
            let start_index = self.pos;
            self.pos += 1; // consume '{'

            let closing_index = self
                .find_matching_brace(start_index)
                .ok_or_else(|| ExpressionError::new("'}' が必要です", self.span_at(start_index)))?;

            let inner = &self.tokens[start_index + 1..closing_index];
            let arrow_index = Self::find_top_level_arrow(inner);

            let span = span_for_range(self.tokens, start_index, closing_index + 1);

            let parsed = if let Some(relative_arrow) = arrow_index {
                let arrow_absolute = start_index + 1 + relative_arrow;
                let parameter_tokens = &self.tokens[start_index + 1..arrow_absolute];
                let body_tokens = &self.tokens[arrow_absolute + 1..closing_index];

                let parameters = self.parse_lambda_parameters(parameter_tokens)?;

                let force_block = Self::lambda_body_prefers_statement_block(body_tokens);

                let body_expr = if body_tokens.is_empty() {
                    Expression::Block {
                        statements: Vec::new(),
                        span: span.clone(),
                    }
                } else if force_block {
                    self.parse_lambda_body_as_block(body_tokens, arrow_absolute + 1)?
                } else {
                    match Self::parse_nested_expression(body_tokens) {
                        Ok(expr) => expr.expr,
                        Err(_) => {
                            self.parse_lambda_body_as_block(body_tokens, arrow_absolute + 1)?
                        }
                    }
                };

                ParsedExpr {
                    expr: Expression::Lambda {
                        parameters,
                        body: Box::new(body_expr),
                        span: span.clone(),
                    },
                    start: start_index,
                    end: closing_index + 1,
                }
            } else {
                let force_block = Self::lambda_body_prefers_statement_block(inner);

                let body_expr = if inner.is_empty() {
                    Expression::Block {
                        statements: Vec::new(),
                        span: span.clone(),
                    }
                } else if force_block {
                    self.parse_lambda_body_as_block(inner, start_index + 1)?
                } else {
                    match Self::parse_nested_expression(inner) {
                        Ok(expr) => expr.expr,
                        Err(_) => self.parse_lambda_body_as_block(inner, start_index + 1)?,
                    }
                };

                ParsedExpr {
                    expr: Expression::Lambda {
                        parameters: Vec::new(),
                        body: Box::new(body_expr),
                        span: span.clone(),
                    },
                    start: start_index,
                    end: closing_index + 1,
                }
            };

            self.pos = closing_index + 1;
            Ok(parsed)
        }

        fn parse_lambda_body_as_block(
            &self,
            body_tokens: &[&'a Token],
            body_start: usize,
        ) -> Result<Expression, ExpressionError> {
            let mut statements = Vec::new();
            let ranges = Self::split_lambda_body_statements(body_tokens);
            for (rel_start, rel_end) in ranges {
                if rel_start >= rel_end {
                    continue;
                }
                let slice = &body_tokens[rel_start..rel_end];
                let absolute_start = body_start + rel_start;
                let statement = self.parse_lambda_statement(slice, absolute_start)?;
                statements.push(statement);
            }

            let span = span_for_range(self.tokens, body_start, body_start + body_tokens.len());
            Ok(Expression::Block { statements, span })
        }

        fn split_lambda_body_statements(tokens: &[&Token]) -> Vec<(usize, usize)> {
            let mut ranges = Vec::new();
            let mut start = 0usize;
            let mut depth_paren = 0isize;
            let mut depth_brace = 0isize;
            let mut depth_bracket = 0isize;

            for (idx, token) in tokens.iter().enumerate() {
                match token.token_type {
                    TokenType::LeftParen => depth_paren += 1,
                    TokenType::RightParen => depth_paren = depth_paren.saturating_sub(1),
                    TokenType::LeftBrace => depth_brace += 1,
                    TokenType::RightBrace => depth_brace = depth_brace.saturating_sub(1),
                    TokenType::LeftBracket => depth_bracket += 1,
                    TokenType::RightBracket => depth_bracket = depth_bracket.saturating_sub(1),
                    _ => {}
                }

                if idx + 1 < tokens.len()
                    && depth_paren == 0
                    && depth_brace == 0
                    && depth_bracket == 0
                {
                    let next = tokens[idx + 1];
                    if next.leading_trivia.newlines > 0
                        && !matches!(
                            next.token_type,
                            TokenType::RightParen | TokenType::RightBrace | TokenType::RightBracket
                        )
                    {
                        ranges.push((start, idx + 1));
                        start = idx + 1;
                    }
                }
            }

            if start < tokens.len() {
                ranges.push((start, tokens.len()));
            }

            ranges
                .into_iter()
                .filter(|(range_start, range_end)| {
                    let slice = &tokens[*range_start..*range_end];
                    !slice.is_empty()
                        && !slice
                            .iter()
                            .all(|token| matches!(token.token_type, TokenType::StringEnd))
                })
                .collect()
        }

        fn lambda_body_prefers_statement_block(tokens: &[&Token]) -> bool {
            tokens
                .iter()
                .any(|token| matches!(token.token_type, TokenType::Val | TokenType::Var))
        }

        fn parse_lambda_statement(
            &self,
            slice: &[&'a Token],
            absolute_start: usize,
        ) -> Result<Statement, ExpressionError> {
            if slice.is_empty() {
                return Err(ExpressionError::new("ラムダのステートメントが空です", None));
            }

            let absolute_end = absolute_start + slice.len();
            let span = span_for_range(self.tokens, absolute_start, absolute_end);
            let first = slice[0];

            match first.token_type {
                TokenType::Val => self.parse_val_statement(slice, absolute_start),
                TokenType::Var => self.parse_var_statement(slice, absolute_start),
                TokenType::Return => {
                    let expr_slice = &slice[1..];
                    let value = if expr_slice.is_empty() {
                        None
                    } else {
                        Some(Self::parse_nested_expression(expr_slice)?.expr)
                    };
                    Ok(Statement::Return { value, span })
                }
                _ => {
                    if let Some(assign_index) = Self::find_top_level_assign(slice) {
                        let target_tokens = &slice[..assign_index];
                        let value_tokens = &slice[assign_index + 1..];
                        if target_tokens.is_empty() || value_tokens.is_empty() {
                            return Err(ExpressionError::new(
                                "代入ステートメントの構文が不正です",
                                Some(span.clone()),
                            ));
                        }
                        if let Some(val_decl) = self.try_parse_implicit_val_statement(
                            target_tokens,
                            value_tokens,
                            span.clone(),
                            absolute_start,
                        )? {
                            Ok(val_decl)
                        } else {
                            let target = Self::parse_nested_expression(target_tokens)?.expr;
                            let value = Self::parse_nested_expression(value_tokens)?.expr;
                            Ok(Statement::Assignment {
                                target,
                                binding_pattern: None,
                                value,
                                span,
                            })
                        }
                    } else {
                        let expr = Self::parse_nested_expression(slice)?.expr;
                        Ok(Statement::Expression { expr, span })
                    }
                }
            }
        }

        fn try_parse_implicit_val_statement(
            &self,
            target_tokens: &[&'a Token],
            value_tokens: &[&'a Token],
            span: Span,
            absolute_start: usize,
        ) -> Result<Option<Statement>, ExpressionError> {
            let first = target_tokens.first().ok_or_else(|| {
                ExpressionError::new("代入ターゲットが存在しません", Some(span.clone()))
            })?;

            let name = match &first.token_type {
                TokenType::Identifier(id) => id.clone(),
                _ => return Ok(None),
            };

            let mut cursor = 1usize;
            let mut type_annotation: Option<TypeAnnotation> = None;

            if cursor < target_tokens.len() {
                if !matches!(target_tokens[cursor].token_type, TokenType::Colon) {
                    // `x.something` や `arr[0]` 等は暗黙valではない
                    return Ok(None);
                }
                cursor += 1;
                let type_start = cursor;
                if type_start >= target_tokens.len() {
                    return Err(ExpressionError::new(
                        "`x: Type = ...` 形式の型注釈が不足しています",
                        Some(span.clone()),
                    ));
                }

                let owned: Vec<Token> = target_tokens[type_start..]
                    .iter()
                    .map(|token| (*token).clone())
                    .collect();
                match lower_type_annotation_from_tokens(&owned) {
                    Ok(lowered) => {
                        type_annotation = Some(lowered.into_annotation());
                    }
                    Err(error) => {
                        let type_span = error.span().cloned().or_else(|| {
                            Some(span_for_range(
                                self.tokens,
                                absolute_start + type_start,
                                absolute_start + target_tokens.len(),
                            ))
                        });
                        return Err(ExpressionError::new(error.message().to_string(), type_span));
                    }
                }
                cursor = target_tokens.len();
            }

            if cursor != target_tokens.len() {
                return Ok(None);
            }

            let initializer = Self::parse_nested_expression(value_tokens)?.expr;
            let origin = if type_annotation.is_some() {
                ValBindingOrigin::ImplicitTyped
            } else {
                ValBindingOrigin::Implicit
            };

            Ok(Some(Statement::ValDeclaration {
                name,
                binding: None,
                type_annotation,
                initializer,
                modifiers: Modifiers::default(),
                origin,
                span,
            }))
        }

        fn parse_val_statement(
            &self,
            slice: &[&'a Token],
            absolute_start: usize,
        ) -> Result<Statement, ExpressionError> {
            let absolute_end = absolute_start + slice.len();
            let span = span_for_range(self.tokens, absolute_start, absolute_end);

            if slice.len() < 3 {
                return Err(ExpressionError::new(
                    "`val` 宣言の構文が不正です",
                    Some(span.clone()),
                ));
            }

            let name_token = slice[1];
            let name = match &name_token.token_type {
                TokenType::Identifier(id) => id.clone(),
                _ => {
                    return Err(ExpressionError::new(
                        "`val` 宣言には識別子が必要です",
                        Some(span_from_token(name_token)),
                    ));
                }
            };

            let mut cursor = 2usize;
            let mut type_annotation: Option<TypeAnnotation> = None;

            if cursor < slice.len() && matches!(slice[cursor].token_type, TokenType::Colon) {
                cursor += 1;
                let mut type_end = cursor;
                while type_end < slice.len()
                    && !matches!(slice[type_end].token_type, TokenType::Assign)
                {
                    type_end += 1;
                }

                let type_tokens = &slice[cursor..type_end];
                if !type_tokens.is_empty() {
                    let owned: Vec<Token> =
                        type_tokens.iter().map(|token| (*token).clone()).collect();
                    match lower_type_annotation_from_tokens(&owned) {
                        Ok(lowered) => type_annotation = Some(lowered.into_annotation()),
                        Err(error) => {
                            return Err(ExpressionError::new(
                                error.message().to_string(),
                                error.span().cloned(),
                            ));
                        }
                    }
                }
                cursor = type_end;
            }

            if cursor >= slice.len() || !matches!(slice[cursor].token_type, TokenType::Assign) {
                return Err(ExpressionError::new(
                    "`val` 宣言には `=` が必要です",
                    Some(span.clone()),
                ));
            }

            let initializer_tokens = &slice[cursor + 1..];
            if initializer_tokens.is_empty() {
                return Err(ExpressionError::new(
                    "`val` 宣言の初期化式が必要です",
                    Some(span.clone()),
                ));
            }

            let initializer = Self::parse_nested_expression(initializer_tokens)?.expr;

            Ok(Statement::ValDeclaration {
                name,
                binding: None,
                type_annotation,
                initializer,
                modifiers: Modifiers::default(),
                origin: ValBindingOrigin::ExplicitKeyword,
                span,
            })
        }

        fn parse_var_statement(
            &self,
            slice: &[&'a Token],
            absolute_start: usize,
        ) -> Result<Statement, ExpressionError> {
            let absolute_end = absolute_start + slice.len();
            let span = span_for_range(self.tokens, absolute_start, absolute_end);

            if slice.len() < 2 {
                return Err(ExpressionError::new(
                    "`var` 宣言の構文が不正です",
                    Some(span.clone()),
                ));
            }

            let name_token = slice[1];
            let name = match &name_token.token_type {
                TokenType::Identifier(id) => id.clone(),
                _ => {
                    return Err(ExpressionError::new(
                        "`var` 宣言には識別子が必要です",
                        Some(span_from_token(name_token)),
                    ));
                }
            };

            let mut cursor = 2usize;
            let mut type_annotation: Option<TypeAnnotation> = None;

            if cursor < slice.len() && matches!(slice[cursor].token_type, TokenType::Colon) {
                cursor += 1;
                let mut type_end = cursor;
                while type_end < slice.len()
                    && !matches!(slice[type_end].token_type, TokenType::Assign)
                {
                    type_end += 1;
                }

                let type_tokens = &slice[cursor..type_end];
                if type_tokens.is_empty() {
                    return Err(ExpressionError::new(
                        "`var` 宣言の型注釈が不足しています",
                        Some(span.clone()),
                    ));
                }

                let owned: Vec<Token> = type_tokens.iter().map(|token| (*token).clone()).collect();
                match lower_type_annotation_from_tokens(&owned) {
                    Ok(lowered) => type_annotation = Some(lowered.into_annotation()),
                    Err(error) => {
                        return Err(ExpressionError::new(
                            error.message().to_string(),
                            error.span().cloned(),
                        ));
                    }
                }
                cursor = type_end;
            }

            let mut initializer: Option<Expression> = None;

            if cursor < slice.len() {
                if matches!(slice[cursor].token_type, TokenType::Assign) {
                    let initializer_tokens = &slice[cursor + 1..];
                    if initializer_tokens.is_empty() {
                        return Err(ExpressionError::new(
                            "`var` 宣言の初期化式が必要です",
                            Some(span.clone()),
                        ));
                    }
                    initializer = Some(Self::parse_nested_expression(initializer_tokens)?.expr);
                } else {
                    return Err(ExpressionError::new(
                        "`var` 宣言の構文が不正です",
                        Some(span.clone()),
                    ));
                }
            }

            Ok(Statement::VarDeclaration {
                name,
                binding: None,
                type_annotation,
                initializer,
                modifiers: Modifiers::default(),
                span,
            })
        }

        fn find_top_level_assign(slice: &[&Token]) -> Option<usize> {
            let mut depth_paren = 0isize;
            let mut depth_brace = 0isize;
            let mut depth_bracket = 0isize;
            for (idx, token) in slice.iter().enumerate() {
                match token.token_type {
                    TokenType::LeftParen => depth_paren += 1,
                    TokenType::RightParen => depth_paren = depth_paren.saturating_sub(1),
                    TokenType::LeftBrace => depth_brace += 1,
                    TokenType::RightBrace => depth_brace = depth_brace.saturating_sub(1),
                    TokenType::LeftBracket => depth_bracket += 1,
                    TokenType::RightBracket => depth_bracket = depth_bracket.saturating_sub(1),
                    TokenType::Assign
                        if depth_paren == 0 && depth_brace == 0 && depth_bracket == 0 =>
                    {
                        return Some(idx);
                    }
                    _ => {}
                }
            }
            None
        }

        fn parse_when_expression(&mut self) -> Result<ParsedExpr, ExpressionError> {
            let (when_token, when_index) = self.advance_with_index().ok_or_else(|| {
                ExpressionError::new("`when` 式の先頭トークンを取得できませんでした", None)
            })?;
            let when_span = span_from_token(when_token);

            while matches!(
                self.peek_token().map(|token| &token.token_type),
                Some(TokenType::LayoutComma)
            ) {
                self.pos += 1;
            }

            let mut subject_expr: Option<Expression> = None;

            if matches!(
                self.peek_token().map(|token| &token.token_type),
                Some(TokenType::LeftParen)
            ) {
                let open_index = self.pos;
                let close_index = self.find_matching_paren(open_index).ok_or_else(|| {
                    ExpressionError::new(
                        "`when` 条件を閉じる ')' が必要です",
                        self.span_at(open_index),
                    )
                })?;
                let inner_tokens = &self.tokens[open_index + 1..close_index];
                if inner_tokens.is_empty() {
                    return Err(ExpressionError::new(
                        "`when` 条件式が必要です",
                        self.span_at(open_index),
                    ));
                }
                subject_expr = Some(Self::parse_nested_expression(inner_tokens)?.expr);
                self.pos = close_index + 1;
            } else {
                let brace_index = self.find_next_left_brace(self.pos).ok_or_else(|| {
                    ExpressionError::new(
                        "`when` ブロックを開始する '{' が必要です",
                        self.span_at(self.pos),
                    )
                })?;
                if brace_index > self.pos {
                    let subject_tokens = &self.tokens[self.pos..brace_index];
                    if subject_tokens.is_empty() {
                        return Err(ExpressionError::new(
                            "`when` 条件式が必要です",
                            self.span_at(self.pos),
                        ));
                    }
                    subject_expr = Some(Self::parse_nested_expression(subject_tokens)?.expr);
                }
                self.pos = brace_index;
            }

            while matches!(
                self.peek_token().map(|token| &token.token_type),
                Some(TokenType::LayoutComma)
            ) {
                self.pos += 1;
            }

            let brace_index = self.pos;
            let brace_token = self.peek_token().ok_or_else(|| {
                ExpressionError::new(
                    "`when` ブロックを開始する '{' が必要です",
                    self.span_at(self.pos),
                )
            })?;
            if brace_token.token_type != TokenType::LeftBrace {
                return Err(ExpressionError::new(
                    "`when` ブロックを開始する '{' が必要です",
                    Some(span_from_token(brace_token)),
                ));
            }

            let closing_index = self.find_matching_brace(brace_index).ok_or_else(|| {
                ExpressionError::new(
                    "`when` ブロックが閉じられていません",
                    self.span_at(brace_index),
                )
            })?;
            self.pos = brace_index + 1;

            let mut arms = Vec::new();
            let mut else_arm: Option<Expression> = None;

            while self.pos < closing_index {
                if matches!(self.tokens[self.pos].token_type, TokenType::LayoutComma) {
                    self.pos += 1;
                    continue;
                }

                if matches!(self.tokens[self.pos].token_type, TokenType::Else) {
                    if else_arm.is_some() {
                        return Err(ExpressionError::new(
                            "`else` 分岐は複数定義できません",
                            Some(span_from_token(self.tokens[self.pos])),
                        ));
                    }
                    self.pos += 1;
                    if self.pos >= closing_index
                        || self.tokens[self.pos].token_type != TokenType::Arrow
                    {
                        return Err(ExpressionError::new(
                            "`else` 分岐には `->` が必要です",
                            self.span_at(self.pos),
                        ));
                    }
                    self.pos += 1;

                    while matches!(
                        self.tokens.get(self.pos).map(|token| &token.token_type),
                        Some(TokenType::LayoutComma)
                    ) {
                        self.pos += 1;
                    }

                    if self.pos >= closing_index {
                        return Err(ExpressionError::new(
                            "`else` 分岐の式が必要です",
                            self.span_at(self.pos),
                        ));
                    }

                    let slice = &self.tokens[self.pos..closing_index];
                    let parsed_body = {
                        let mut nested = ExpressionParser::new(slice);
                        match nested.parse_expression_bp(0) {
                            Ok(parsed) => parsed,
                            Err(err) => {
                                if matches!(
                                    slice.first().map(|token| &token.token_type),
                                    Some(TokenType::LeftBrace)
                                ) {
                                    let body_close =
                                        self.find_matching_brace(self.pos).ok_or_else(|| {
                                            ExpressionError::new(
                                                "'}' が必要です",
                                                self.span_at(self.pos),
                                            )
                                        })?;
                                    let block_tokens = &self.tokens[self.pos + 1..body_close];
                                    let block_expr = self
                                        .parse_lambda_body_as_block(block_tokens, self.pos + 1)?;
                                    ParsedExpr {
                                        expr: block_expr,
                                        start: 0,
                                        end: body_close - self.pos + 1,
                                    }
                                } else {
                                    return Err(err);
                                }
                            }
                        }
                    };
                    if parsed_body.end == 0 {
                        return Err(ExpressionError::new(
                            "`else` 分岐の式が必要です",
                            self.span_at(self.pos),
                        ));
                    }
                    let body_expr = parsed_body.expr;
                    else_arm = Some(body_expr);
                    self.pos += parsed_body.end;
                    while self.pos < closing_index
                        && matches!(self.tokens[self.pos].token_type, TokenType::LayoutComma)
                    {
                        self.pos += 1;
                    }
                    continue;
                }

                let arrow_index = self
                    .find_top_level_arrow_in_range(self.pos, closing_index)
                    .ok_or_else(|| {
                        ExpressionError::new(
                            "`when` 分岐に `->` が存在しません",
                            self.span_at(self.pos),
                        )
                    })?;

                if arrow_index <= self.pos {
                    return Err(ExpressionError::new(
                        "`when` 分岐のパターンが空です",
                        Some(span_from_token(self.tokens[self.pos])),
                    ));
                }

                let pattern_tokens = &self.tokens[self.pos..arrow_index];
                let (pattern, guard, pattern_span) =
                    Self::parse_when_pattern(pattern_tokens, subject_expr.is_some())?;
                self.pos = arrow_index + 1;

                while matches!(
                    self.tokens.get(self.pos).map(|token| &token.token_type),
                    Some(TokenType::LayoutComma)
                ) {
                    self.pos += 1;
                }

                if self.pos >= closing_index {
                    return Err(ExpressionError::new(
                        "`when` 分岐の式が必要です",
                        self.span_at(self.pos),
                    ));
                }

                let slice = &self.tokens[self.pos..closing_index];
                let parsed_body = {
                    let mut nested = ExpressionParser::new(slice);
                    match nested.parse_expression_bp(0) {
                        Ok(parsed) => parsed,
                        Err(err) => {
                            if matches!(
                                slice.first().map(|token| &token.token_type),
                                Some(TokenType::LeftBrace)
                            ) {
                                let body_close =
                                    self.find_matching_brace(self.pos).ok_or_else(|| {
                                        ExpressionError::new(
                                            "'}' が必要です",
                                            self.span_at(self.pos),
                                        )
                                    })?;
                                let block_tokens = &self.tokens[self.pos + 1..body_close];
                                let block_expr =
                                    self.parse_lambda_body_as_block(block_tokens, self.pos + 1)?;
                                ParsedExpr {
                                    expr: block_expr,
                                    start: 0,
                                    end: body_close - self.pos + 1,
                                }
                            } else {
                                return Err(err);
                            }
                        }
                    }
                };
                if parsed_body.end == 0 {
                    return Err(ExpressionError::new(
                        "`when` 分岐の式が必要です",
                        self.span_at(self.pos),
                    ));
                }
                let body_expr = parsed_body.expr;
                let body_end = self.pos + parsed_body.end;
                let body_span = expression_span(&body_expr);
                let arm_span = merge_spans(&pattern_span, &body_span);

                arms.push(WhenArm {
                    pattern,
                    guard,
                    body: body_expr,
                    span: arm_span,
                });

                self.pos = body_end;
                while self.pos < closing_index
                    && matches!(self.tokens[self.pos].token_type, TokenType::LayoutComma)
                {
                    self.pos += 1;
                }
            }

            if arms.is_empty() && else_arm.is_none() {
                return Err(ExpressionError::new(
                    "`when` 式には少なくとも1つの分岐が必要です",
                    Some(when_span),
                ));
            }

            self.pos = closing_index + 1;
            let end_span = span_from_token(self.tokens[closing_index]);
            let span = merge_spans(&when_span, &end_span);

            Ok(ParsedExpr {
                expr: Expression::When {
                    expr: subject_expr.map(Box::new),
                    arms,
                    else_arm: else_arm.map(Box::new),
                    implicit_end: None,
                    span: span.clone(),
                },
                start: when_index,
                end: closing_index + 1,
            })
        }

        fn find_next_left_brace(&self, start: usize) -> Option<usize> {
            self.tokens
                .iter()
                .enumerate()
                .skip(start)
                .find_map(|(idx, token)| {
                    if matches!(token.token_type, TokenType::LeftBrace) {
                        Some(idx)
                    } else {
                        None
                    }
                })
        }

        fn find_top_level_arrow_in_range(&self, start: usize, end: usize) -> Option<usize> {
            let mut depth_paren = 0usize;
            let mut depth_brace = 0usize;
            let mut depth_bracket = 0usize;
            for idx in start..end {
                match self.tokens[idx].token_type {
                    TokenType::LeftParen => depth_paren += 1,
                    TokenType::RightParen => {
                        if depth_paren > 0 {
                            depth_paren -= 1;
                        }
                    }
                    TokenType::LeftBrace => depth_brace += 1,
                    TokenType::RightBrace => {
                        if depth_brace > 0 {
                            depth_brace -= 1;
                        } else {
                            break;
                        }
                    }
                    TokenType::LeftBracket => depth_bracket += 1,
                    TokenType::RightBracket => {
                        if depth_bracket > 0 {
                            depth_bracket -= 1;
                        }
                    }
                    TokenType::Arrow
                        if depth_paren == 0 && depth_brace == 0 && depth_bracket == 0 =>
                    {
                        return Some(idx);
                    }
                    _ => {}
                }
            }
            None
        }

        fn parse_when_pattern(
            tokens: &[&'a Token],
            has_subject: bool,
        ) -> Result<(Pattern, Option<Expression>, Span), ExpressionError> {
            let filtered = Self::filter_layout(tokens);
            if filtered.is_empty() {
                return Err(ExpressionError::new(
                    "`when` 分岐のパターンが必要です",
                    None,
                ));
            }

            if !has_subject {
                let condition = Self::parse_nested_expression(filtered.as_slice())?.expr;
                let condition_span = expression_span(&condition);
                let wildcard_span = condition_span.clone();
                return Ok((
                    Pattern::Wildcard(wildcard_span),
                    Some(condition),
                    condition_span,
                ));
            }

            let (base_slice, guard_slice) = Self::split_guard_tokens(filtered.as_slice())?;
            if base_slice.is_empty() {
                return Err(ExpressionError::new(
                    "`when` 分岐のパターンが必要です",
                    Some(span_for_range_slice(filtered.as_slice())),
                ));
            }

            let mut pattern = Self::parse_base_pattern(base_slice)?;
            if let Some(guard_tokens) = guard_slice {
                let guard_filtered = Self::filter_layout(guard_tokens);
                if guard_filtered.is_empty() {
                    return Err(ExpressionError::new(
                        "`when` ガード式が空です",
                        Some(span_for_range_slice(base_slice)),
                    ));
                }
                let guard_expr = Self::parse_nested_expression(guard_filtered.as_slice())?.expr;
                let base_span = pattern_span(&pattern);
                let guard_span = expression_span(&guard_expr);
                let span = merge_spans(&base_span, &guard_span);
                pattern = Pattern::Guard {
                    pattern: Box::new(pattern),
                    condition: guard_expr,
                    span,
                };
            }

            let span_for_arm = pattern_span(&pattern);
            let (final_pattern, guard) = split_when_guard(pattern);
            Ok((final_pattern, guard, span_for_arm))
        }

        fn parse_base_pattern(tokens: &[&'a Token]) -> Result<Pattern, ExpressionError> {
            let filtered = Self::filter_layout(tokens);
            if filtered.is_empty() {
                return Err(ExpressionError::new(
                    "`when` 分岐のパターンが必要です",
                    None,
                ));
            }

            let first = filtered[0];
            match &first.token_type {
                TokenType::Identifier(name) if name == "_" => {
                    let span = span_from_token(first);
                    Ok(Pattern::Wildcard(span))
                }
                TokenType::Identifier(name) if name == "is" => {
                    if filtered.len() < 2 {
                        return Err(ExpressionError::new(
                            "`is` パターンには型名が必要です",
                            Some(span_from_token(first)),
                        ));
                    }
                    let type_token = filtered[1];
                    let type_name = match &type_token.token_type {
                        TokenType::Identifier(value) => value.clone(),
                        _ => {
                            return Err(ExpressionError::new(
                                "`is` パターンには識別子が必要です",
                                Some(span_from_token(type_token)),
                            ));
                        }
                    };
                    let span = merge_spans(&span_from_token(first), &span_from_token(type_token));
                    Ok(Pattern::Constructor {
                        name: type_name,
                        patterns: Vec::new(),
                        span,
                    })
                }
                TokenType::In => {
                    let range_tokens = filtered.get(1..).ok_or_else(|| {
                        ExpressionError::new(
                            "`in` パターンには範囲式が必要です",
                            Some(span_from_token(first)),
                        )
                    })?;
                    let range_expr = Self::parse_nested_expression(range_tokens)?.expr;
                    match range_expr {
                        Expression::Binary {
                            left,
                            op: BinaryOp::RangeExclusive,
                            right,
                            span,
                        } => Ok(Pattern::Range {
                            start: left,
                            end: right,
                            inclusive_end: false,
                            span,
                        }),
                        Expression::Binary {
                            left,
                            op: BinaryOp::RangeInclusive,
                            right,
                            span,
                        } => Ok(Pattern::Range {
                            start: left,
                            end: right,
                            inclusive_end: true,
                            span,
                        }),
                        other => Err(ExpressionError::new(
                            format!("範囲式が必要ですが {:?} が見つかりました", other),
                            Some(expression_span(&other)),
                        )),
                    }
                }
                TokenType::String(value) => {
                    let span = span_from_token(first);
                    Ok(Pattern::Literal(Literal::String(value.clone()), span))
                }
                TokenType::Number(value) => {
                    let span = span_from_token(first);
                    Ok(Pattern::Literal(Literal::Number(value.clone()), span))
                }
                TokenType::Character(value) => {
                    let span = span_from_token(first);
                    Ok(Pattern::Literal(Literal::Character(value.clone()), span))
                }
                TokenType::Boolean(value) => {
                    let span = span_from_token(first);
                    Ok(Pattern::Literal(Literal::Boolean(value.clone()), span))
                }
                TokenType::Null => {
                    let span = span_from_token(first);
                    Ok(Pattern::Literal(Literal::Null, span))
                }
                TokenType::RegexLiteral(_) => {
                    let span = span_from_token(first);
                    let literal = regex_literal_from_token(first, span.clone());
                    let literal_span = literal.span.clone();
                    Ok(Pattern::Literal(Literal::Regex(literal), literal_span))
                }
                TokenType::Identifier(name) => {
                    if filtered.len() == 1 {
                        let span = span_from_token(first);
                        return Ok(Pattern::Identifier(name.clone(), span));
                    }

                    if !matches!(
                        filtered.get(1).map(|token| &token.token_type),
                        Some(TokenType::LeftParen)
                    ) {
                        return Err(ExpressionError::new(
                            format!("`{}` パターンの構文が解釈できません", name),
                            Some(span_from_token(filtered[1])),
                        ));
                    }

                    let open_index = 1;
                    let close_index = find_matching_paren_in_slice(&filtered, open_index)
                        .ok_or_else(|| {
                            ExpressionError::new(
                                "`when` コンストラクタパターンの ')' が必要です",
                                Some(span_from_token(filtered[open_index])),
                            )
                        })?;
                    let inner_tokens = &filtered[open_index + 1..close_index];
                    let arguments = Self::parse_constructor_arguments(inner_tokens)?;
                    let span = merge_spans(
                        &span_from_token(first),
                        &span_from_token(filtered[close_index]),
                    );
                    Ok(Pattern::Constructor {
                        name: name.clone(),
                        patterns: arguments,
                        span,
                    })
                }
                other => Err(ExpressionError::new(
                    format!("未対応のパターントークン {:?}", other),
                    Some(span_from_token(first)),
                )),
            }
        }

        fn parse_constructor_arguments(
            tokens: &[&'a Token],
        ) -> Result<Vec<Pattern>, ExpressionError> {
            let mut args = Vec::new();
            let mut start = 0usize;
            let mut depth_paren = 0usize;
            let mut depth_brace = 0usize;
            let mut depth_bracket = 0usize;

            for (index, token) in tokens.iter().enumerate() {
                match token.token_type {
                    TokenType::LeftParen => depth_paren += 1,
                    TokenType::RightParen => {
                        if depth_paren > 0 {
                            depth_paren -= 1;
                        }
                    }
                    TokenType::LeftBrace => depth_brace += 1,
                    TokenType::RightBrace => {
                        if depth_brace > 0 {
                            depth_brace -= 1;
                        }
                    }
                    TokenType::LeftBracket => depth_bracket += 1,
                    TokenType::RightBracket => {
                        if depth_bracket > 0 {
                            depth_bracket -= 1;
                        }
                    }
                    TokenType::Comma | TokenType::LayoutComma
                        if depth_paren == 0 && depth_brace == 0 && depth_bracket == 0 =>
                    {
                        let slice = &tokens[start..index];
                        if !slice.is_empty() {
                            let (pattern, guard, _) = Self::parse_when_pattern(slice, true)?;
                            if guard.is_some() {
                                return Err(ExpressionError::new(
                                    "コンストラクタ引数パターンでガードは使用できません",
                                    Some(span_for_range_slice(slice)),
                                ));
                            }
                            args.push(pattern);
                        }
                        start = index + 1;
                    }
                    _ => {}
                }
            }

            if start < tokens.len() {
                let slice = &tokens[start..];
                if !slice.is_empty() {
                    let (pattern, guard, _) = Self::parse_when_pattern(slice, true)?;
                    if guard.is_some() {
                        return Err(ExpressionError::new(
                            "コンストラクタ引数パターンでガードは使用できません",
                            Some(span_for_range_slice(slice)),
                        ));
                    }
                    args.push(pattern);
                }
            }

            Ok(args)
        }

        fn split_guard_tokens<'slice>(
            tokens: &'slice [&'a Token],
        ) -> Result<(&'slice [&'a Token], Option<&'slice [&'a Token]>), ExpressionError> {
            let mut depth_paren = 0usize;
            let mut depth_brace = 0usize;
            let mut depth_bracket = 0usize;
            for (idx, token) in tokens.iter().enumerate() {
                match token.token_type {
                    TokenType::LeftParen => depth_paren += 1,
                    TokenType::RightParen => {
                        if depth_paren > 0 {
                            depth_paren -= 1;
                        }
                    }
                    TokenType::LeftBrace => depth_brace += 1,
                    TokenType::RightBrace => {
                        if depth_brace > 0 {
                            depth_brace -= 1;
                        }
                    }
                    TokenType::LeftBracket => depth_bracket += 1,
                    TokenType::RightBracket => {
                        if depth_bracket > 0 {
                            depth_bracket -= 1;
                        }
                    }
                    TokenType::And
                        if depth_paren == 0 && depth_brace == 0 && depth_bracket == 0 =>
                    {
                        if idx == 0 {
                            return Err(ExpressionError::new(
                                "`when` ガードの前にパターンが必要です",
                                Some(span_from_token(token)),
                            ));
                        }
                        let base = &tokens[..idx];
                        let guard = &tokens[idx + 1..];
                        return Ok((base, Some(guard)));
                    }
                    _ => {}
                }
            }
            Ok((tokens, None))
        }

        fn filter_layout(tokens: &[&'a Token]) -> Vec<&'a Token> {
            tokens
                .iter()
                .copied()
                .filter(|token| !matches!(token.token_type, TokenType::LayoutComma))
                .collect()
        }

        fn parse_postfix(
            &mut self,
            left: ParsedExpr,
            kind: PostfixKind,
        ) -> Result<ParsedExpr, ExpressionError> {
            match kind {
                PostfixKind::MemberAccess => self.parse_member_access(left),
                PostfixKind::NullSafeMemberAccess => self.parse_null_safe_member(left),
                PostfixKind::Index => self.parse_index_access(left, false),
                PostfixKind::NullSafeIndex => self.parse_index_access(left, true),
                PostfixKind::TypeArguments => self.parse_type_arguments_postfix(left),
                PostfixKind::Call => self.parse_parenthesized_call(left),
                PostfixKind::TrailingLambda => self.parse_trailing_lambda_call(left),
            }
        }

        fn parse_string_segments(
            &mut self,
            start_index: usize,
        ) -> Result<ParsedExpr, ExpressionError> {
            let start_token = self
                .tokens
                .get(start_index)
                .ok_or_else(|| ExpressionError::new("文字列リテラルが必要です", None))?;

            let initial_span = span_from_token(start_token);
            let (mut expr, token_consumption) =
                parse_string_token_with_metadata(start_token, initial_span.clone())?;

            let interpolation_expr_count = count_interpolation_expression_segments(start_token);
            let string_mid_count = interpolation_expr_count.saturating_sub(1);
            let end_index = start_index
                .saturating_add(token_consumption)
                .saturating_add(string_mid_count)
                .saturating_add(2)
                .min(self.tokens.len());
            self.pos = end_index;

            let span = span_for_range(self.tokens, start_index, end_index.max(start_index + 1));
            match &mut expr {
                Expression::StringInterpolation {
                    span: expr_span, ..
                } => {
                    *expr_span = span.clone();
                }
                Expression::MultilineString(literal) => {
                    literal.span = span.clone();
                }
                _ => {}
            }

            Ok(ParsedExpr {
                expr,
                start: start_index,
                end: end_index,
            })
        }

        fn parse_member_access(&mut self, left: ParsedExpr) -> Result<ParsedExpr, ExpressionError> {
            let (_, _dot_index) = self.advance_with_index_or_error("'.' が必要です")?;
            let (token, name_index) = self.advance_with_index_or_error("メンバー名が必要です")?;
            let property = match &token.token_type {
                TokenType::Identifier(value) => value.clone(),
                _ => {
                    return Err(ExpressionError::new(
                        "メンバーアクセスには識別子が必要です",
                        Some(span_from_token(token)),
                    ));
                }
            };

            let span = merge_spans(&left.span(), &span_from_token(token));
            let expr = Expression::MemberAccess {
                object: Box::new(left.expr),
                property,
                span: span.clone(),
            };
            Ok(ParsedExpr {
                expr,
                start: left.start,
                end: name_index + 1,
            })
        }

        fn parse_null_safe_member(
            &mut self,
            left: ParsedExpr,
        ) -> Result<ParsedExpr, ExpressionError> {
            let (_, _op_index) = self.advance_with_index_or_error("'?.' が必要です")?;
            let (token, name_index) = self.advance_with_index_or_error("メンバー名が必要です")?;
            let property = match &token.token_type {
                TokenType::Identifier(value) => value.clone(),
                _ => {
                    return Err(ExpressionError::new(
                        "メンバーアクセスには識別子が必要です",
                        Some(span_from_token(token)),
                    ));
                }
            };

            let span = merge_spans(&left.span(), &span_from_token(token));
            let expr = Expression::NullSafeMemberAccess {
                object: Box::new(left.expr),
                property,
                span: span.clone(),
            };
            Ok(ParsedExpr {
                expr,
                start: left.start,
                end: name_index + 1,
            })
        }

        fn parse_index_access(
            &mut self,
            left: ParsedExpr,
            null_safe: bool,
        ) -> Result<ParsedExpr, ExpressionError> {
            let question_index = if null_safe {
                let (_, idx) = self.advance_with_index_or_error("'?[' が必要です")?;
                Some(idx)
            } else {
                None
            };

            let (open_token, open_index) = self.advance_with_index_or_error("'[' が必要です")?;
            if !matches!(open_token.token_type, TokenType::LeftBracket) {
                return Err(ExpressionError::new(
                    "'[' が必要です",
                    Some(span_from_token(open_token)),
                ));
            }

            let close_index = self
                .find_matching_bracket(open_index)
                .ok_or_else(|| ExpressionError::new("']' が必要です", self.span_at(open_index)))?;
            let inner_tokens = &self.tokens[open_index + 1..close_index];
            let index_expr = if inner_tokens.is_empty() {
                return Err(ExpressionError::new(
                    "インデックス式が必要です",
                    self.span_at(open_index),
                ));
            } else {
                Self::parse_nested_expression(inner_tokens)?.expr
            };
            self.pos = close_index + 1;

            let start_index = question_index.unwrap_or(left.start);
            let span = span_for_range(self.tokens, start_index, close_index + 1);
            let expr = if null_safe {
                Expression::NullSafeIndexAccess {
                    object: Box::new(left.expr),
                    index: Box::new(index_expr),
                    span: span.clone(),
                }
            } else {
                Expression::IndexAccess {
                    object: Box::new(left.expr),
                    index: Box::new(index_expr),
                    span: span.clone(),
                }
            };

            Ok(ParsedExpr {
                expr,
                start: left.start,
                end: close_index + 1,
            })
        }

        fn parse_type_arguments_postfix(
            &mut self,
            mut left: ParsedExpr,
        ) -> Result<ParsedExpr, ExpressionError> {
            if self.pending_type_arguments.is_some() {
                return Err(ExpressionError::new(
                    "型引数リストが重複しています",
                    self.span_at(self.pos),
                ));
            }

            let (end_index, ranges) = self.extract_type_argument_ranges(self.pos)?;
            if ranges.is_empty() {
                return Err(ExpressionError::new(
                    "型引数リストが空です",
                    self.span_at(self.pos),
                ));
            }

            let mut annotations = Vec::with_capacity(ranges.len());
            for (start, end) in ranges {
                let owned_tokens: Vec<Token> = self.tokens[start..end]
                    .iter()
                    .map(|token| (*token).clone())
                    .collect();

                let has_non_trivia = owned_tokens.iter().any(|token| !is_trivia_token(token));

                if !has_non_trivia {
                    return Err(ExpressionError::new(
                        "型引数が空です",
                        self.span_at(start).or_else(|| self.span_at(end)),
                    ));
                }

                match lower_type_annotation_from_tokens(&owned_tokens) {
                    Ok(lowered) => annotations.push(lowered.into_annotation()),
                    Err(error) => {
                        let span = error
                            .span()
                            .cloned()
                            .or_else(|| Some(span_for_range(self.tokens, start, end)));
                        return Err(ExpressionError::new(error.message().to_string(), span));
                    }
                }
            }

            let next_index = end_index + 1;
            self.pos = next_index;
            while let Some(token) = self.tokens.get(self.pos) {
                match token.token_type {
                    TokenType::Whitespace(_)
                    | TokenType::Newline
                    | TokenType::LayoutComma
                    | TokenType::LineComment(_)
                    | TokenType::BlockComment(_)
                    | TokenType::JavaDocComment(_) => self.pos += 1,
                    _ => break,
                }
            }

            self.pending_type_arguments = Some(annotations);
            left.end = next_index;
            Ok(left)
        }

        fn parse_parenthesized_call(
            &mut self,
            left: ParsedExpr,
        ) -> Result<ParsedExpr, ExpressionError> {
            let (_, open_index) = self.advance_with_index_or_error("'(' が必要です")?;
            let close_index = self
                .find_matching_paren(open_index)
                .ok_or_else(|| ExpressionError::new("')' が必要です", self.span_at(open_index)))?;

            let saved_type_arguments = self.pending_type_arguments.take();
            let (arguments, metadata, args_span_end) =
                self.parse_arguments(open_index, close_index)?;
            self.pos = close_index + 1;

            let call_span = span_for_range(self.tokens, left.start, args_span_end);
            let type_arguments = saved_type_arguments.unwrap_or_default();
            let expr = Expression::Call {
                function: Box::new(left.expr),
                args: arguments,
                type_arguments,
                argument_metadata: metadata,
                span: call_span.clone(),
            };

            Ok(ParsedExpr {
                expr,
                start: left.start,
                end: close_index + 1,
            })
        }

        fn parse_trailing_lambda_call(
            &mut self,
            left: ParsedExpr,
        ) -> Result<ParsedExpr, ExpressionError> {
            let lambda_parsed = self.parse_brace_expression()?;
            let lambda_end = lambda_parsed.end;
            let raw_lambda_expr = lambda_parsed.expr;
            let start = left.start;
            let call_span = span_for_range(self.tokens, start, lambda_end);
            let base_expr = left.expr;
            let lambda_expr = match raw_lambda_expr {
                Expression::Lambda { .. } => raw_lambda_expr,
                other => {
                    let span = other.span().clone();
                    Expression::Lambda {
                        parameters: Vec::new(),
                        body: Box::new(other),
                        span,
                    }
                }
            };

            if let Expression::Call {
                function,
                mut args,
                type_arguments,
                argument_metadata,
                ..
            } = base_expr
            {
                args.push(Argument::Positional(lambda_expr));
                let expr = Expression::Call {
                    function,
                    args,
                    type_arguments,
                    argument_metadata,
                    span: call_span.clone(),
                };
                return Ok(ParsedExpr {
                    expr,
                    start,
                    end: lambda_end,
                });
            }

            let mut metadata = CallArgumentMetadata::with_style(CallArgumentStyle::Whitespace);
            metadata.used_commas = false;
            let expr = Expression::Call {
                function: Box::new(base_expr),
                args: vec![Argument::Positional(lambda_expr)],
                type_arguments: Vec::new(),
                argument_metadata: metadata,
                span: call_span.clone(),
            };
            Ok(ParsedExpr {
                expr,
                start,
                end: lambda_end,
            })
        }

        fn parse_arguments(
            &self,
            open_index: usize,
            close_index: usize,
        ) -> Result<(Vec<Argument>, CallArgumentMetadata, usize), ExpressionError> {
            let inner = &self.tokens[open_index + 1..close_index];
            if inner.is_empty() {
                let metadata = CallArgumentMetadata::with_style(CallArgumentStyle::Comma);
                return Ok((Vec::new(), metadata, close_index + 1));
            }

            let mut parts = Vec::new();
            let mut separators = Vec::new();
            let mut start = 0usize;
            let mut depth_paren = 0usize;
            let mut depth_brace = 0usize;
            let mut depth_bracket = 0usize;

            for (offset, token) in inner.iter().enumerate() {
                let at_top_level = depth_paren == 0 && depth_brace == 0 && depth_bracket == 0;

                if at_top_level
                    && has_layout_break(token)
                    && !matches!(token.token_type, TokenType::Comma | TokenType::LayoutComma)
                    && start < offset
                {
                    parts.push(&inner[start..offset]);
                    separators.push(SeparatorKind::Layout);
                    start = offset;
                }

                if at_top_level
                    && start < offset
                    && token.leading_trivia.newlines == 0
                    && token.leading_trivia.spaces > 0
                {
                    if let Some(prev_token) = inner.get(offset - 1) {
                        if !token_requires_followup(&prev_token.token_type) {
                            parts.push(&inner[start..offset]);
                            separators.push(SeparatorKind::Layout);
                            start = offset;
                        }
                    }
                }

                match token.token_type {
                    TokenType::LeftParen => depth_paren += 1,
                    TokenType::RightParen if depth_paren > 0 => depth_paren -= 1,
                    TokenType::LeftBrace => depth_brace += 1,
                    TokenType::RightBrace if depth_brace > 0 => depth_brace -= 1,
                    TokenType::LeftBracket => depth_bracket += 1,
                    TokenType::RightBracket if depth_bracket > 0 => depth_bracket -= 1,
                    TokenType::Comma if at_top_level => {
                        if start != offset {
                            parts.push(&inner[start..offset]);
                            separators.push(SeparatorKind::Comma);
                        }
                        start = offset + 1;
                        continue;
                    }
                    TokenType::LayoutComma if at_top_level => {
                        if start != offset {
                            parts.push(&inner[start..offset]);
                            separators.push(SeparatorKind::Layout);
                        }
                        start = offset + 1;
                        continue;
                    }
                    _ => {}
                }
            }

            let mut trailing_separator: Option<SeparatorKind> = None;
            if start < inner.len() {
                parts.push(&inner[start..]);
            } else if start == inner.len() && !separators.is_empty() {
                trailing_separator = separators.pop();
            }

            let mut arguments = Vec::new();
            for slice in parts {
                if slice.is_empty() {
                    continue;
                }
                arguments.push(self.parse_argument_slice(slice)?);
            }

            let mut saw_comma = false;
            let mut saw_layout = false;
            for separator in &separators {
                match separator {
                    SeparatorKind::Comma => saw_comma = true,
                    SeparatorKind::Layout => saw_layout = true,
                }
            }

            if let Some(separator) = trailing_separator {
                match separator {
                    SeparatorKind::Comma => saw_comma = true,
                    SeparatorKind::Layout => saw_layout = true,
                }
            }

            let style = if saw_layout && !saw_comma {
                CallArgumentStyle::Whitespace
            } else {
                CallArgumentStyle::Comma
            };
            let mut metadata = CallArgumentMetadata::with_style(style);
            metadata.used_commas = saw_comma;

            Ok((arguments, metadata, close_index + 1))
        }

        fn parse_argument_slice(&self, slice: &[&Token]) -> Result<Argument, ExpressionError> {
            let mut depth_paren = 0usize;
            let mut depth_brace = 0usize;
            let mut depth_bracket = 0usize;
            let mut assign_index = None;

            for (idx, token) in slice.iter().enumerate() {
                match token.token_type {
                    TokenType::LeftParen => depth_paren += 1,
                    TokenType::RightParen if depth_paren > 0 => depth_paren -= 1,
                    TokenType::LeftBrace => depth_brace += 1,
                    TokenType::RightBrace if depth_brace > 0 => depth_brace -= 1,
                    TokenType::LeftBracket => depth_bracket += 1,
                    TokenType::RightBracket if depth_bracket > 0 => depth_bracket -= 1,
                    TokenType::Assign
                        if depth_paren == 0 && depth_brace == 0 && depth_bracket == 0 =>
                    {
                        assign_index = Some(idx);
                        break;
                    }
                    _ => {}
                }
            }

            if let Some(idx) = assign_index {
                let name_token = slice
                    .first()
                    .ok_or_else(|| ExpressionError::new("引数名が必要です", None))?;
                let name = match &name_token.token_type {
                    TokenType::Identifier(value) => value.clone(),
                    _ => {
                        return Err(ExpressionError::new(
                            "名前付き引数には識別子が必要です",
                            Some(span_from_token(name_token)),
                        ));
                    }
                };
                let value_tokens = &slice[idx + 1..];
                if value_tokens.is_empty() {
                    return Err(ExpressionError::new(
                        "名前付き引数の値が必要です",
                        Some(span_from_token(slice[idx])),
                    ));
                }
                let value_expr = Self::parse_nested_expression(value_tokens)?.expr;
                let span = merge_spans(&span_from_token(name_token), &expression_span(&value_expr));
                return Ok(Argument::Named {
                    name,
                    value: value_expr,
                    span,
                });
            }

            let expr = Self::parse_nested_expression(slice)?.expr;
            Ok(Argument::Positional(expr))
        }

        fn parse_lambda_parameters(
            &self,
            tokens: &[&Token],
        ) -> Result<Vec<Parameter>, ExpressionError> {
            let filtered: Vec<&Token> = tokens
                .iter()
                .copied()
                .filter(|token| {
                    !matches!(
                        token.token_type,
                        TokenType::Whitespace(_) | TokenType::Newline
                    )
                })
                .collect();

            if filtered.is_empty() {
                return Ok(Vec::new());
            }

            if matches!(filtered[0].token_type, TokenType::LeftParen) {
                return self.parse_parenthesized_parameters(&filtered);
            }

            if filtered.len() == 1 {
                return match &filtered[0].token_type {
                    TokenType::Identifier(name) => {
                        let span = span_from_token(filtered[0]);
                        Ok(vec![Parameter {
                            name: name.clone(),
                            type_annotation: None,
                            default_value: None,
                            modifiers: ParameterModifiers::default(),
                            span,
                        }])
                    }
                    _ => Err(ExpressionError::new(
                        "ラムダパラメータには識別子が必要です",
                        Some(span_from_token(filtered[0])),
                    )),
                };
            }

            let mut params = Vec::new();
            let mut current: Vec<&Token> = Vec::new();
            for token in filtered.iter().copied() {
                if matches!(token.token_type, TokenType::LayoutComma) {
                    self.push_parameters_from_slice(&mut params, &current)?;
                    current.clear();
                } else {
                    current.push(token);
                }
            }
            self.push_parameters_from_slice(&mut params, &current)?;

            if params.is_empty() {
                Err(ExpressionError::new(
                    "ラムダパラメータの解析に失敗しました",
                    tokens.first().map(|t| span_from_token(t)),
                ))
            } else {
                Ok(params)
            }
        }

        fn parse_parenthesized_parameters(
            &self,
            tokens: &[&Token],
        ) -> Result<Vec<Parameter>, ExpressionError> {
            if tokens.len() < 2 {
                return Err(ExpressionError::new(
                    "ラムダパラメータの括弧が正しく閉じられていません",
                    tokens.first().map(|t| span_from_token(t)),
                ));
            }

            let mut params = Vec::new();
            let mut current = Vec::new();
            let mut depth = 0usize;
            for token in &tokens[1..tokens.len() - 1] {
                if depth == 0
                    && has_layout_break(token)
                    && !matches!(token.token_type, TokenType::Comma | TokenType::LayoutComma)
                    && !current.is_empty()
                {
                    self.push_parameters_from_slice(&mut params, &current)?;
                    current.clear();
                }

                match token.token_type {
                    TokenType::LeftParen => depth += 1,
                    TokenType::RightParen if depth > 0 => depth -= 1,
                    TokenType::Comma | TokenType::LayoutComma if depth == 0 => {
                        self.push_parameters_from_slice(&mut params, &current)?;
                        current.clear();
                        continue;
                    }
                    _ => {}
                }
                current.push(*token);
            }

            self.push_parameters_from_slice(&mut params, &current)?;

            Ok(params)
        }

        fn push_parameters_from_slice(
            &self,
            params: &mut Vec<Parameter>,
            slice: &[&Token],
        ) -> Result<(), ExpressionError> {
            if slice.is_empty() {
                return Ok(());
            }

            let filtered: Vec<&Token> = slice
                .iter()
                .copied()
                .filter(|token| {
                    !matches!(
                        token.token_type,
                        TokenType::Whitespace(_) | TokenType::Newline
                    )
                })
                .collect();

            if filtered.is_empty() {
                return Ok(());
            }

            let has_colon = filtered
                .iter()
                .any(|token| matches!(token.token_type, TokenType::Colon));
            let all_identifiers = filtered.iter().all(|token| {
                matches!(
                    token.token_type,
                    TokenType::Identifier(_) | TokenType::LayoutComma
                )
            });

            if !has_colon && all_identifiers {
                for token in filtered.iter().copied() {
                    if let TokenType::Identifier(name) = &token.token_type {
                        params.push(Parameter {
                            name: name.clone(),
                            type_annotation: None,
                            default_value: None,
                            modifiers: ParameterModifiers::default(),
                            span: span_from_token(token),
                        });
                    }
                }
                return Ok(());
            }

            params.push(self.make_parameter_from_slice(&filtered)?);
            Ok(())
        }

        fn make_parameter_from_slice(
            &self,
            slice: &[&Token],
        ) -> Result<Parameter, ExpressionError> {
            if slice.is_empty() {
                return Err(ExpressionError::new("パラメータが空です", None));
            }

            let name_token = slice[0];
            let name = match &name_token.token_type {
                TokenType::Identifier(value) => value.clone(),
                _ => {
                    return Err(ExpressionError::new(
                        "パラメータ名には識別子が必要です",
                        Some(span_from_token(name_token)),
                    ));
                }
            };

            let type_annotation = slice
                .iter()
                .enumerate()
                .find(|(_, token)| matches!(token.token_type, TokenType::Colon))
                .map(|(idx, _)| {
                    let ty_tokens = &slice[idx + 1..];
                    TypeAnnotation::Simple(join_tokens(ty_tokens))
                });

            let span = span_for_range_slice(slice);
            Ok(Parameter {
                name,
                type_annotation,
                default_value: None,
                modifiers: ParameterModifiers::default(),
                span,
            })
        }

        fn make_binary(
            &self,
            left: ParsedExpr,
            right: ParsedExpr,
            op: BinaryOp,
            op_span: Span,
        ) -> Result<ParsedExpr, ExpressionError> {
            let span = span_for_range(self.tokens, left.start, right.end);
            match op {
                BinaryOp::Add
                | BinaryOp::Subtract
                | BinaryOp::Multiply
                | BinaryOp::Divide
                | BinaryOp::Modulo
                | BinaryOp::Equal
                | BinaryOp::NotEqual
                | BinaryOp::Less
                | BinaryOp::LessEqual
                | BinaryOp::Greater
                | BinaryOp::GreaterEqual
                | BinaryOp::And
                | BinaryOp::Or
                | BinaryOp::Is
                | BinaryOp::RangeExclusive
                | BinaryOp::RangeInclusive
                | BinaryOp::Elvis => {}
                _ => {
                    return Err(ExpressionError::new(
                        format!("未対応の2項演算子 {:?}", op),
                        Some(op_span.clone()),
                    ));
                }
            }

            let expr = Expression::Binary {
                left: Box::new(left.expr),
                op,
                right: Box::new(right.expr),
                span: span.clone(),
            };
            Ok(ParsedExpr {
                expr,
                start: left.start,
                end: right.end,
            })
        }

        fn peek_postfix_kind(&self) -> Option<PostfixKind> {
            let token = self.peek_token()?;
            if matches!(token.token_type, TokenType::Less) && self.can_parse_type_arguments() {
                return Some(PostfixKind::TypeArguments);
            }
            match token.token_type {
                TokenType::Dot => Some(PostfixKind::MemberAccess),
                TokenType::NullSafe => Some(PostfixKind::NullSafeMemberAccess),
                TokenType::LeftBracket => Some(PostfixKind::Index),
                TokenType::Question => {
                    if matches!(
                        self.tokens.get(self.pos + 1).map(|token| &token.token_type),
                        Some(TokenType::LeftBracket)
                    ) {
                        Some(PostfixKind::NullSafeIndex)
                    } else {
                        None
                    }
                }
                TokenType::LeftParen => Some(PostfixKind::Call),
                TokenType::LeftBrace => Some(PostfixKind::TrailingLambda),
                _ => None,
            }
        }

        fn can_parse_type_arguments(&self) -> bool {
            match self.extract_type_argument_ranges(self.pos) {
                Ok((end_index, ranges)) => {
                    if ranges.is_empty() {
                        return false;
                    }
                    matches!(
                        self.next_significant_kind(end_index),
                        Some(TokenType::LeftParen)
                    )
                }
                Err(_) => false,
            }
        }

        fn extract_type_argument_ranges(
            &self,
            start_index: usize,
        ) -> Result<(usize, Vec<(usize, usize)>), ExpressionError> {
            let Some(start_token) = self.tokens.get(start_index) else {
                return Err(ExpressionError::new("`<` が必要です", None));
            };

            if !matches!(start_token.token_type, TokenType::Less) {
                return Err(ExpressionError::new(
                    "型引数リストの開始トークンが不正です",
                    Some(span_from_token(start_token)),
                ));
            }

            let mut ranges = Vec::new();
            let mut depth_angle = 1usize;
            let mut depth_paren = 0usize;
            let mut depth_brace = 0usize;
            let mut depth_bracket = 0usize;
            let mut index = start_index + 1;
            let mut part_start = index;

            while index < self.tokens.len() {
                let token = self.tokens[index];
                match token.token_type {
                    TokenType::Less => depth_angle += 1,
                    TokenType::Greater => {
                        if depth_angle == 0 {
                            return Err(ExpressionError::new(
                                "型引数リストで `>` が余分に存在します",
                                Some(span_from_token(token)),
                            ));
                        }
                        depth_angle -= 1;
                        if depth_angle == 0 {
                            ranges.push((part_start, index));
                            return Ok((index, ranges));
                        }
                    }
                    TokenType::Comma | TokenType::LayoutComma
                        if depth_angle == 1
                            && depth_paren == 0
                            && depth_brace == 0
                            && depth_bracket == 0 =>
                    {
                        ranges.push((part_start, index));
                        part_start = index + 1;
                    }
                    TokenType::LeftParen => depth_paren += 1,
                    TokenType::RightParen => {
                        if depth_paren > 0 {
                            depth_paren -= 1;
                        }
                    }
                    TokenType::LeftBrace => depth_brace += 1,
                    TokenType::RightBrace => {
                        if depth_brace > 0 {
                            depth_brace -= 1;
                        }
                    }
                    TokenType::LeftBracket => depth_bracket += 1,
                    TokenType::RightBracket => {
                        if depth_bracket > 0 {
                            depth_bracket -= 1;
                        }
                    }
                    _ => {}
                }
                index += 1;
            }

            Err(ExpressionError::new(
                "`>` が必要です",
                self.span_at(start_index),
            ))
        }

        fn next_significant_kind(&self, index: usize) -> Option<&TokenType> {
            let mut idx = index + 1;
            while let Some(token) = self.tokens.get(idx) {
                match token.token_type {
                    TokenType::Whitespace(_)
                    | TokenType::Newline
                    | TokenType::LayoutComma
                    | TokenType::LineComment(_)
                    | TokenType::BlockComment(_)
                    | TokenType::JavaDocComment(_) => idx += 1,
                    _ => return Some(&token.token_type),
                }
            }
            None
        }

        fn peek_is_as_keyword(&self) -> bool {
            matches!(
                self.peek_token().map(|token| &token.token_type),
                Some(TokenType::Identifier(text)) if text == "as"
            )
        }

        fn parse_type_cast(&mut self, left: ParsedExpr) -> Result<ParsedExpr, ExpressionError> {
            let (as_token, _as_index) = self.advance_with_index_or_error("`as` が必要です")?;
            let as_span = span_from_token(as_token);

            while let Some(token) = self.tokens.get(self.pos) {
                match token.token_type {
                    TokenType::Whitespace(_)
                    | TokenType::Newline
                    | TokenType::LayoutComma
                    | TokenType::LineComment(_)
                    | TokenType::BlockComment(_)
                    | TokenType::JavaDocComment(_) => self.pos += 1,
                    _ => break,
                }
            }

            let start_index = self.pos;
            if start_index >= self.tokens.len() {
                return Err(ExpressionError::new(
                    "`as` の後に型注釈が必要です",
                    Some(as_span),
                ));
            }

            let mut end = start_index;
            let mut last_success: Option<(usize, TypeAnnotation, Option<Span>)> = None;
            let mut last_error: Option<(String, Option<Span>)> = None;

            while end < self.tokens.len() {
                end += 1;
                let owned_tokens: Vec<Token> = self.tokens[start_index..end]
                    .iter()
                    .map(|token| (*token).clone())
                    .collect();

                if owned_tokens.is_empty() {
                    continue;
                }

                match lower_type_annotation_from_tokens(&owned_tokens) {
                    Ok(lowered) => {
                        let annotation_span = lowered.span().cloned();
                        last_success = Some((end, lowered.into_annotation(), annotation_span));

                        if let Some(next_kind) = self.tokens.get(end).map(|token| &token.token_type)
                        {
                            if Self::is_type_annotation_boundary_kind(next_kind) {
                                break;
                            }
                        } else {
                            break;
                        }
                    }
                    Err(error) => {
                        last_error = Some((error.message().to_string(), error.span().cloned()));
                        if let Some(_) = last_success {
                            if error.kind() == TypeLoweringErrorKind::Parse
                                && error.message().contains("余分なトークン")
                            {
                                break;
                            }
                        }
                    }
                }
            }

            let (end_index, annotation, annotation_span_opt) = match last_success {
                Some(result) => result,
                None => {
                    let span = last_error
                        .as_ref()
                        .and_then(|(_, span)| span.clone())
                        .or_else(|| self.span_at(start_index))
                        .or(Some(as_span));
                    let message = last_error
                        .map(|(msg, _)| msg)
                        .unwrap_or_else(|| "`as` の後に型注釈が必要です".to_string());
                    return Err(ExpressionError::new(message, span));
                }
            };

            self.pos = end_index;

            let annotation_span = annotation_span_opt
                .unwrap_or_else(|| span_for_range(self.tokens, start_index, end_index));
            let cast_span = merge_spans(&left.span(), &annotation_span);

            let expr = Expression::TypeCast {
                expr: Box::new(left.expr),
                target: annotation,
                span: cast_span.clone(),
            };

            Ok(ParsedExpr {
                expr,
                start: left.start,
                end: end_index,
            })
        }

        fn is_type_annotation_boundary_kind(kind: &TokenType) -> bool {
            matches!(
                kind,
                TokenType::Comma
                    | TokenType::LayoutComma
                    | TokenType::RightParen
                    | TokenType::RightBracket
                    | TokenType::RightBrace
                    | TokenType::Arrow
                    | TokenType::FatArrow
                    | TokenType::Semicolon
                    | TokenType::Dot
                    | TokenType::NullSafe
                    | TokenType::DoubleColon
                    | TokenType::Question
                    | TokenType::Colon
                    | TokenType::Plus
                    | TokenType::Minus
                    | TokenType::Multiply
                    | TokenType::Divide
                    | TokenType::Modulo
                    | TokenType::Equal
                    | TokenType::NotEqual
                    | TokenType::Less
                    | TokenType::LessEqual
                    | TokenType::Greater
                    | TokenType::GreaterEqual
                    | TokenType::And
                    | TokenType::Or
                    | TokenType::Elvis
                    | TokenType::RangeExclusive
                    | TokenType::RangeInclusive
                    | TokenType::Assign
                    | TokenType::LeftBrace
                    | TokenType::LeftBracket
            )
        }

        fn peek_binary_info(&self) -> Option<BinaryInfo> {
            let token = self.peek_token()?;
            binary_info_for_token(token)
        }

        fn parse_nested_expression(tokens: &[&Token]) -> Result<ParsedExpr, ExpressionError> {
            let mut nested = ExpressionParser::new(tokens);
            let parsed = nested.parse_expression_bp(0)?;
            nested
                .consume_postfix_if_any(parsed)
                .map(|expr| ParsedExpr {
                    expr,
                    start: 0,
                    end: tokens.len(),
                })
        }

        fn peek_token(&self) -> Option<&Token> {
            self.tokens.get(self.pos).copied()
        }

        fn peek_with_index(&self) -> Option<(&Token, usize)> {
            self.tokens.get(self.pos).map(|token| (*token, self.pos))
        }

        fn advance_with_index(&mut self) -> Option<(&Token, usize)> {
            let index = self.pos;
            let token = self.tokens.get(self.pos)?;
            self.pos += 1;
            Some((*token, index))
        }

        fn span_at(&self, index: usize) -> Option<Span> {
            self.tokens.get(index).map(|token| span_from_token(token))
        }

        fn advance_with_index_or_error(
            &mut self,
            message: &str,
        ) -> Result<(&Token, usize), ExpressionError> {
            match self.advance_with_index() {
                Some(pair) => Ok(pair),
                None => Err(ExpressionError::new(message, None)),
            }
        }

        fn find_matching_paren(&self, open_index: usize) -> Option<usize> {
            let mut depth = 0isize;
            for (idx, token) in self.tokens.iter().enumerate().skip(open_index) {
                match token.token_type {
                    TokenType::LeftParen => depth += 1,
                    TokenType::RightParen => {
                        depth -= 1;
                        if depth == 0 {
                            return Some(idx);
                        }
                    }
                    _ => {}
                }
            }
            None
        }

        fn find_matching_brace(&self, open_index: usize) -> Option<usize> {
            let mut depth = 0isize;
            for (idx, token) in self.tokens.iter().enumerate().skip(open_index) {
                match token.token_type {
                    TokenType::LeftBrace => depth += 1,
                    TokenType::RightBrace => {
                        depth -= 1;
                        if depth == 0 {
                            return Some(idx);
                        }
                    }
                    _ => {}
                }
            }
            None
        }

        fn find_matching_bracket(&self, open_index: usize) -> Option<usize> {
            let mut depth = 0isize;
            for (idx, token) in self.tokens.iter().enumerate().skip(open_index) {
                match token.token_type {
                    TokenType::LeftBracket => depth += 1,
                    TokenType::RightBracket => {
                        depth -= 1;
                        if depth == 0 {
                            return Some(idx);
                        }
                    }
                    _ => {}
                }
            }
            None
        }

        fn find_top_level_arrow(tokens: &[&Token]) -> Option<usize> {
            let mut depth_paren = 0usize;
            let mut depth_brace = 0usize;
            let mut depth_bracket = 0usize;
            for (idx, token) in tokens.iter().enumerate() {
                match token.token_type {
                    TokenType::LeftParen => depth_paren += 1,
                    TokenType::RightParen if depth_paren > 0 => depth_paren -= 1,
                    TokenType::LeftBrace => depth_brace += 1,
                    TokenType::RightBrace if depth_brace > 0 => depth_brace -= 1,
                    TokenType::LeftBracket => depth_bracket += 1,
                    TokenType::RightBracket if depth_bracket > 0 => depth_bracket -= 1,
                    TokenType::Arrow
                        if depth_paren == 0 && depth_brace == 0 && depth_bracket == 0 =>
                    {
                        return Some(idx);
                    }
                    _ => {}
                }
            }
            None
        }
    }

    fn array_comma_error_message() -> String {
        "JV2101: 配列リテラルでカンマ区切りはサポートされません。空白または改行のみで要素を分けてください。\nJV2101: Array literals do not support comma separators. Use whitespace or newlines between elements.\nQuick Fix: arrays.whitespace.remove-commas -> [a b c]（例: [1, 2, 3] => [1 2 3])\nQuick Fix: arrays.whitespace.remove-commas -> [a b c] (Example: [1, 2, 3] => [1 2 3])\nDoc: docs/whitespace-arrays.md".to_string()
    }

    #[derive(Clone, Copy)]
    enum PostfixKind {
        MemberAccess,
        NullSafeMemberAccess,
        Index,
        NullSafeIndex,
        TypeArguments,
        Call,
        TrailingLambda,
    }

    const PREFIX_PRECEDENCE: u8 = 8;

    fn span_from_index(tokens: &[&Token], index: usize) -> Span {
        tokens
            .get(index)
            .map(|token| span_from_token(token))
            .unwrap_or_else(Span::dummy)
    }

    fn binary_info_for_token(token: &Token) -> Option<BinaryInfo> {
        match &token.token_type {
            TokenType::Plus => Some(BinaryInfo {
                op: BinaryOp::Add,
                precedence: 6,
                associativity: Associativity::Left,
            }),
            TokenType::Minus => Some(BinaryInfo {
                op: BinaryOp::Subtract,
                precedence: 6,
                associativity: Associativity::Left,
            }),
            TokenType::Multiply => Some(BinaryInfo {
                op: BinaryOp::Multiply,
                precedence: 7,
                associativity: Associativity::Left,
            }),
            TokenType::Divide => Some(BinaryInfo {
                op: BinaryOp::Divide,
                precedence: 7,
                associativity: Associativity::Left,
            }),
            TokenType::Modulo => Some(BinaryInfo {
                op: BinaryOp::Modulo,
                precedence: 7,
                associativity: Associativity::Left,
            }),
            TokenType::Equal => Some(BinaryInfo {
                op: BinaryOp::Equal,
                precedence: 4,
                associativity: Associativity::Left,
            }),
            TokenType::NotEqual => Some(BinaryInfo {
                op: BinaryOp::NotEqual,
                precedence: 4,
                associativity: Associativity::Left,
            }),
            TokenType::Less => Some(BinaryInfo {
                op: BinaryOp::Less,
                precedence: 5,
                associativity: Associativity::Left,
            }),
            TokenType::LessEqual => Some(BinaryInfo {
                op: BinaryOp::LessEqual,
                precedence: 5,
                associativity: Associativity::Left,
            }),
            TokenType::Greater => Some(BinaryInfo {
                op: BinaryOp::Greater,
                precedence: 5,
                associativity: Associativity::Left,
            }),
            TokenType::GreaterEqual => Some(BinaryInfo {
                op: BinaryOp::GreaterEqual,
                precedence: 5,
                associativity: Associativity::Left,
            }),
            TokenType::Identifier(name) if name == "is" => Some(BinaryInfo {
                op: BinaryOp::Is,
                precedence: 4,
                associativity: Associativity::Left,
            }),
            TokenType::And => Some(BinaryInfo {
                op: BinaryOp::And,
                precedence: 2,
                associativity: Associativity::Left,
            }),
            TokenType::Or => Some(BinaryInfo {
                op: BinaryOp::Or,
                precedence: 1,
                associativity: Associativity::Left,
            }),
            TokenType::RangeExclusive => Some(BinaryInfo {
                op: BinaryOp::RangeExclusive,
                precedence: 5,
                associativity: Associativity::Left,
            }),
            TokenType::RangeInclusive => Some(BinaryInfo {
                op: BinaryOp::RangeInclusive,
                precedence: 5,
                associativity: Associativity::Left,
            }),
            TokenType::Elvis => Some(BinaryInfo {
                op: BinaryOp::Elvis,
                precedence: 3,
                associativity: Associativity::Left,
            }),
            _ => None,
        }
    }

    fn span_for_range(tokens: &[&Token], start: usize, end: usize) -> Span {
        if start >= end || end == 0 {
            return span_from_token(tokens[start.min(tokens.len().saturating_sub(1))]);
        }
        let start_span = span_from_token(tokens[start]);
        let end_span = span_from_token(tokens[end - 1]);
        merge_spans(&start_span, &end_span)
    }

    fn count_interpolation_expression_segments(token: &Token) -> usize {
        token
            .metadata
            .iter()
            .find_map(|metadata| match metadata {
                TokenMetadata::StringInterpolation { segments } => Some(
                    segments
                        .iter()
                        .filter(|segment| {
                            matches!(segment, StringInterpolationSegment::Expression(_))
                        })
                        .count(),
                ),
                _ => None,
            })
            .unwrap_or(0)
    }

    fn parse_string_token_with_metadata(
        token: &Token,
        span: Span,
    ) -> Result<(Expression, usize), ExpressionError> {
        let segments = token.metadata.iter().find_map(|metadata| match metadata {
            TokenMetadata::StringInterpolation { segments } => Some(segments.clone()),
            _ => None,
        });

        let Some(segments) = segments else {
            let value = match &token.token_type {
                TokenType::StringInterpolation(value) | TokenType::String(value) => value.clone(),
                _ => token.lexeme.clone(),
            };
            return Ok((Expression::Literal(Literal::String(value), span), 0));
        };

        let mut parts = Vec::new();
        let mut raw = String::new();
        let mut token_consumption = 0usize;

        for segment in segments {
            match segment {
                StringInterpolationSegment::Literal(text) => {
                    if !text.is_empty() {
                        parts.push(StringPart::Text(text.clone()));
                    }
                    raw.push_str(&text);
                }
                StringInterpolationSegment::Expression(expr_source) => {
                    let (expr, consumed) = parse_expression_from_text(&expr_source, span.clone())?;
                    token_consumption = token_consumption.saturating_add(consumed);
                    parts.push(StringPart::Expression(expr));
                }
            }
        }

        if let Some(metadata) = string_literal_metadata(token) {
            if let Some(kind) = multiline_kind_from_metadata(metadata) {
                let literal = build_multiline_literal(kind, raw, parts, span.clone());
                return Ok((Expression::MultilineString(literal), token_consumption));
            }
        }

        Ok((
            Expression::StringInterpolation { parts, span },
            token_consumption,
        ))
    }

    fn parse_expression_from_text(
        source: &str,
        span: Span,
    ) -> Result<(Expression, usize), ExpressionError> {
        let mut lexer = Lexer::with_layout_mode(source.to_string(), LayoutMode::Disabled);
        let tokens = lexer.tokenize().map_err(|_| {
            ExpressionError::new("文字列補間式の字句解析に失敗しました", Some(span.clone()))
        })?;

        let filtered: Vec<&Token> = tokens
            .iter()
            .filter(|token| !matches!(token.token_type, TokenType::Eof | TokenType::LayoutComma))
            .collect();

        if filtered.is_empty() {
            return Err(ExpressionError::new("文字列補間式が空です", Some(span)));
        }

        let expr = parse_expression(filtered.as_slice())?;
        Ok((expr, filtered.len()))
    }

    fn parse_json_literal_tokens(tokens: &[&Token]) -> Result<JsonLiteral, ExpressionError> {
        if tokens.is_empty() {
            return Err(ExpressionError::new("JSON リテラルが空です", None));
        }

        let mut parser = JsonParser::new(tokens);
        parser.parse_literal()
    }

    fn string_literal_metadata(token: &Token) -> Option<&StringLiteralMetadata> {
        token.metadata.iter().find_map(|metadata| match metadata {
            TokenMetadata::StringLiteral(data) => Some(data),
            _ => None,
        })
    }

    fn multiline_kind_from_metadata(metadata: &StringLiteralMetadata) -> Option<MultilineKind> {
        match metadata.delimiter {
            StringDelimiterKind::TripleQuote => Some(MultilineKind::TripleQuote),
            StringDelimiterKind::BacktickBlock => Some(MultilineKind::Backtick),
            _ => None,
        }
    }

    fn build_multiline_literal(
        kind: MultilineKind,
        raw: String,
        parts: Vec<StringPart>,
        span: Span,
    ) -> MultilineStringLiteral {
        MultilineStringLiteral {
            kind,
            normalized: raw.clone(),
            raw,
            parts,
            indent: None,
            span,
        }
    }

    fn has_high_json_confidence(token: &Token) -> bool {
        token.metadata.iter().any(|metadata| match metadata {
            TokenMetadata::PotentialJsonStart { confidence } => {
                matches!(confidence, JsonConfidence::High | JsonConfidence::Medium)
            }
            _ => false,
        })
    }

    fn collect_json_comments(trivia: &TokenTrivia) -> Vec<JsonComment> {
        trivia
            .json_comments
            .iter()
            .map(|comment| JsonComment {
                kind: match comment.kind {
                    JsonCommentTriviaKind::Line => JsonCommentKind::Line,
                    JsonCommentTriviaKind::Block => JsonCommentKind::Block,
                },
                text: comment.text.clone(),
                span: comment_span(comment),
            })
            .collect()
    }

    fn comment_span(comment: &JsonCommentTrivia) -> Span {
        let width = comment.text.chars().count().max(1);
        Span::new(
            comment.line,
            comment.column,
            comment.line,
            comment.column + width,
        )
    }

    fn number_grouping_from_token(token: &Token) -> NumberGrouping {
        token
            .metadata
            .iter()
            .find_map(|metadata| match metadata {
                TokenMetadata::NumberLiteral(info) => Some(match info.grouping {
                    NumberGroupingKind::None => NumberGrouping::None,
                    NumberGroupingKind::Comma => NumberGrouping::Comma,
                    NumberGroupingKind::Underscore => NumberGrouping::Underscore,
                    NumberGroupingKind::Mixed => NumberGrouping::Mixed,
                }),
                _ => None,
            })
            .unwrap_or_default()
    }

    fn json_value_span(value: &JsonValue) -> Span {
        match value {
            JsonValue::Object { span, .. }
            | JsonValue::Array { span, .. }
            | JsonValue::String { span, .. }
            | JsonValue::Number { span, .. }
            | JsonValue::Boolean { span, .. }
            | JsonValue::Null { span } => span.clone(),
        }
    }

    fn build_json_literal_from_object(
        left: &Token,
        entries: Vec<JsonEntry>,
        right: &Token,
    ) -> JsonLiteral {
        let left_span = span_from_token(left);
        let right_span = span_from_token(right);
        let span = merge_spans(&left_span, &right_span);

        JsonLiteral {
            value: JsonValue::Object {
                entries,
                span: span.clone(),
            },
            leading_comments: collect_json_comments(&left.leading_trivia),
            trailing_comments: collect_json_comments(&right.leading_trivia),
            span,
            inferred_schema: None,
        }
    }

    fn build_json_literal_from_array(
        left: &Token,
        elements: Vec<JsonValue>,
        right: &Token,
    ) -> JsonLiteral {
        let left_span = span_from_token(left);
        let right_span = span_from_token(right);
        let span = merge_spans(&left_span, &right_span);

        JsonLiteral {
            value: JsonValue::Array {
                elements,
                delimiter: SequenceDelimiter::Comma,
                span: span.clone(),
            },
            leading_comments: collect_json_comments(&left.leading_trivia),
            trailing_comments: collect_json_comments(&right.leading_trivia),
            span,
            inferred_schema: None,
        }
    }

    struct JsonParser<'a> {
        tokens: &'a [&'a Token],
        pos: usize,
    }

    impl<'a> JsonParser<'a> {
        fn new(tokens: &'a [&'a Token]) -> Self {
            Self { tokens, pos: 0 }
        }

        fn parse_literal(&mut self) -> Result<JsonLiteral, ExpressionError> {
            self.skip_trivia();
            let token = self
                .peek()
                .ok_or_else(|| ExpressionError::new("JSON リテラルが空です", None))?;

            match token.token_type {
                TokenType::LeftBrace => self.parse_object_literal(),
                TokenType::LeftBracket => self.parse_array_literal(),
                _ => Err(ExpressionError::new(
                    "JSON リテラルの開始トークンが不正です",
                    Some(span_from_token(token)),
                )),
            }
        }

        fn parse_object_literal(&mut self) -> Result<JsonLiteral, ExpressionError> {
            let (left, entries, right) = self.parse_object_components()?;
            Ok(build_json_literal_from_object(left, entries, right))
        }

        fn parse_array_literal(&mut self) -> Result<JsonLiteral, ExpressionError> {
            let (left, elements, right) = self.parse_array_components()?;
            Ok(build_json_literal_from_array(left, elements, right))
        }

        fn parse_object_components(
            &mut self,
        ) -> Result<(&'a Token, Vec<JsonEntry>, &'a Token), ExpressionError> {
            self.skip_trivia();
            let left =
                self.expect_token(|ty| matches!(ty, TokenType::LeftBrace), "'{' が必要です")?;
            self.skip_trivia();

            let mut entries = Vec::new();

            if matches!(self.peek_type(), Some(TokenType::RightBrace)) {
                let right = self
                    .advance()
                    .ok_or_else(|| ExpressionError::new("'}' が必要です", None))?;
                return Ok((left, entries, right));
            }

            loop {
                let entry = self.parse_entry()?;
                entries.push(entry);
                self.skip_trivia();

                match self.peek_type() {
                    Some(TokenType::Comma) | Some(TokenType::LayoutComma) => {
                        self.pos += 1;
                        self.skip_trivia();
                        if matches!(self.peek_type(), Some(TokenType::RightBrace)) {
                            break;
                        }
                    }
                    Some(TokenType::RightBrace) => break,
                    _ => {
                        let span = self.peek().map(|token| span_from_token(token));
                        return Err(ExpressionError::new(
                            "JSON オブジェクトの要素区切りが不正です",
                            span,
                        ));
                    }
                }
            }

            self.skip_trivia();
            let right =
                self.expect_token(|ty| matches!(ty, TokenType::RightBrace), "'}' が必要です")?;
            Ok((left, entries, right))
        }

        fn parse_array_components(
            &mut self,
        ) -> Result<(&'a Token, Vec<JsonValue>, &'a Token), ExpressionError> {
            self.skip_trivia();
            let left =
                self.expect_token(|ty| matches!(ty, TokenType::LeftBracket), "'[' が必要です")?;
            self.skip_trivia();

            let mut elements = Vec::new();

            if matches!(self.peek_type(), Some(TokenType::RightBracket)) {
                let right = self
                    .advance()
                    .ok_or_else(|| ExpressionError::new("']' が必要です", None))?;
                return Ok((left, elements, right));
            }

            loop {
                let value = self.parse_value()?;
                elements.push(value);
                self.skip_trivia();

                match self.peek_type() {
                    Some(TokenType::Comma) | Some(TokenType::LayoutComma) => {
                        self.pos += 1;
                        self.skip_trivia();
                        if matches!(self.peek_type(), Some(TokenType::RightBracket)) {
                            break;
                        }
                    }
                    Some(TokenType::RightBracket) => break,
                    _ => {
                        let span = self.peek().map(|token| span_from_token(token));
                        return Err(ExpressionError::new(
                            "JSON 配列の要素区切りが不正です",
                            span,
                        ));
                    }
                }
            }

            self.skip_trivia();
            let right =
                self.expect_token(|ty| matches!(ty, TokenType::RightBracket), "']' が必要です")?;
            Ok((left, elements, right))
        }

        fn parse_entry(&mut self) -> Result<JsonEntry, ExpressionError> {
            self.skip_trivia();
            let key_token = self
                .advance()
                .ok_or_else(|| ExpressionError::new("JSON オブジェクトのキーが必要です", None))?;

            let key = match &key_token.token_type {
                TokenType::String(value) => value.clone(),
                TokenType::Identifier(value) => value.clone(),
                _ => {
                    return Err(ExpressionError::new(
                        "JSON オブジェクトのキーは識別子または文字列である必要があります",
                        Some(span_from_token(key_token)),
                    ));
                }
            };

            self.skip_trivia();
            let colon = self
                .advance()
                .ok_or_else(|| ExpressionError::new("':' が必要です", None))?;
            if !matches!(colon.token_type, TokenType::Colon) {
                return Err(ExpressionError::new(
                    "':' が必要です",
                    Some(span_from_token(colon)),
                ));
            }

            self.skip_trivia();
            let value = self.parse_value()?;

            let key_span = span_from_token(key_token);
            let value_span = json_value_span(&value);
            let span = merge_spans(&key_span, &value_span);
            let comments = collect_json_comments(&key_token.leading_trivia);

            Ok(JsonEntry {
                key,
                comments,
                value,
                span,
            })
        }

        fn parse_value(&mut self) -> Result<JsonValue, ExpressionError> {
            self.skip_trivia();
            let token = self
                .peek()
                .ok_or_else(|| ExpressionError::new("JSON 値が必要です", None))?;

            match token.token_type {
                TokenType::LeftBrace => {
                    let (left, entries, right) = self.parse_object_components()?;
                    let left_span = span_from_token(left);
                    let right_span = span_from_token(right);
                    let span = merge_spans(&left_span, &right_span);
                    Ok(JsonValue::Object { entries, span })
                }
                TokenType::LeftBracket => {
                    let (left, elements, right) = self.parse_array_components()?;
                    let left_span = span_from_token(left);
                    let right_span = span_from_token(right);
                    let span = merge_spans(&left_span, &right_span);
                    Ok(JsonValue::Array {
                        elements,
                        delimiter: SequenceDelimiter::Comma,
                        span,
                    })
                }
                TokenType::String(_) => {
                    let token = self.advance().unwrap();
                    let value = match &token.token_type {
                        TokenType::String(content) => content.clone(),
                        _ => unreachable!(),
                    };
                    let span = span_from_token(token);
                    Ok(JsonValue::String { value, span })
                }
                TokenType::Number(_) => {
                    let token = self.advance().unwrap();
                    let literal = match &token.token_type {
                        TokenType::Number(value) => value.clone(),
                        _ => unreachable!(),
                    };
                    let grouping = number_grouping_from_token(token);
                    let span = span_from_token(token);
                    Ok(JsonValue::Number {
                        literal,
                        grouping,
                        span,
                    })
                }
                TokenType::Boolean(value) => {
                    let token = self.advance().unwrap();
                    let span = span_from_token(token);
                    Ok(JsonValue::Boolean { value, span })
                }
                TokenType::True | TokenType::False => {
                    let token = self.advance().unwrap();
                    let span = span_from_token(token);
                    let value = matches!(token.token_type, TokenType::True);
                    Ok(JsonValue::Boolean { value, span })
                }
                TokenType::Null => {
                    let token = self.advance().unwrap();
                    let span = span_from_token(token);
                    Ok(JsonValue::Null { span })
                }
                _ => Err(ExpressionError::new(
                    "JSON 値が不正です",
                    Some(span_from_token(token)),
                )),
            }
        }

        fn skip_trivia(&mut self) {
            while let Some(token) = self.peek() {
                match token.token_type {
                    TokenType::Whitespace(_)
                    | TokenType::Newline
                    | TokenType::LineComment(_)
                    | TokenType::BlockComment(_)
                    | TokenType::JavaDocComment(_) => self.pos += 1,
                    _ => break,
                }
            }
        }

        fn expect_token<F>(
            &mut self,
            mut predicate: F,
            message: &str,
        ) -> Result<&'a Token, ExpressionError>
        where
            F: FnMut(&TokenType) -> bool,
        {
            let token = self
                .advance()
                .ok_or_else(|| ExpressionError::new(message, None))?;
            if predicate(&token.token_type) {
                Ok(token)
            } else {
                Err(ExpressionError::new(message, Some(span_from_token(token))))
            }
        }

        fn peek(&self) -> Option<&'a Token> {
            self.tokens.get(self.pos).copied()
        }

        fn peek_type(&self) -> Option<&TokenType> {
            self.peek().map(|token| &token.token_type)
        }

        fn advance(&mut self) -> Option<&'a Token> {
            let token = self.tokens.get(self.pos).copied();
            if token.is_some() {
                self.pos += 1;
            }
            token
        }
    }
}

fn push_diagnostic(
    diagnostics: &mut Vec<LoweringDiagnostic>,
    severity: LoweringDiagnosticSeverity,
    message: impl Into<String>,
    context: &LoweringContext<'_>,
    node: &JvSyntaxNode,
) {
    diagnostics.push(LoweringDiagnostic::new(
        severity,
        message,
        context.span_for(node),
        node.kind(),
        first_identifier_text(node),
        collect_annotation_texts(node),
    ));
}

fn split_when_guard(pattern: Pattern) -> (Pattern, Option<Expression>) {
    match pattern {
        Pattern::Guard {
            pattern, condition, ..
        } => (*pattern, Some(condition)),
        other => (other, None),
    }
}

fn pattern_span(pattern: &Pattern) -> Span {
    match pattern {
        Pattern::Literal(_, span)
        | Pattern::Identifier(_, span)
        | Pattern::Wildcard(span)
        | Pattern::Constructor { span, .. }
        | Pattern::Range { span, .. }
        | Pattern::Guard { span, .. } => span.clone(),
    }
}

fn find_matching_paren_in_slice(tokens: &[&Token], open_index: usize) -> Option<usize> {
    let mut depth = 0isize;
    for (idx, token) in tokens.iter().enumerate().skip(open_index) {
        match token.token_type {
            TokenType::LeftParen => depth += 1,
            TokenType::RightParen => {
                depth -= 1;
                if depth == 0 {
                    return Some(idx);
                }
            }
            _ => {}
        }
    }
    None
}

fn span_for_range_slice(slice: &[&Token]) -> Span {
    let start = slice
        .first()
        .map(|token| span_from_token(token))
        .unwrap_or_else(Span::dummy);
    let end = slice
        .last()
        .map(|token| span_from_token(token))
        .unwrap_or_else(Span::dummy);
    merge_spans(&start, &end)
}

fn collect_function_signature_tokens<'a>(tokens: &'a [&'a Token]) -> Vec<&'a Token> {
    let mut fun_index: Option<usize> = None;

    for (idx, token) in tokens.iter().enumerate() {
        if matches!(token.token_type, TokenType::Fun) {
            fun_index = Some(idx);
        }
    }

    let Some(fun) = fun_index else {
        return Vec::new();
    };

    let mut result = Vec::new();
    let mut idx = fun + 1;
    let mut generic_depth = 0usize;

    while idx < tokens.len() {
        let token = tokens[idx];
        match token.token_type {
            TokenType::Whitespace(_) | TokenType::Newline => {
                idx += 1;
                continue;
            }
            TokenType::LeftParen if generic_depth == 0 => break,
            TokenType::LeftBrace | TokenType::Assign | TokenType::Arrow | TokenType::Where => {
                if generic_depth == 0 {
                    break;
                }
            }
            TokenType::Colon if generic_depth == 0 => break,
            TokenType::Less => {
                generic_depth = generic_depth.saturating_add(1);
            }
            TokenType::Greater => {
                if generic_depth == 0 {
                    break;
                }
                generic_depth = generic_depth.saturating_sub(1);
            }
            _ => {}
        }

        result.push(token);
        idx += 1;
    }

    result
}

fn split_generic_segment<'a>(
    tokens: &'a [&'a Token],
) -> (Option<&'a [&'a Token]>, &'a [&'a Token]) {
    if tokens
        .first()
        .map(|token| matches!(token.token_type, TokenType::Less))
        .unwrap_or(false)
    {
        let mut depth = 0usize;
        for (idx, token) in tokens.iter().enumerate() {
            match token.token_type {
                TokenType::Less => depth = depth.saturating_add(1),
                TokenType::Greater => {
                    depth = depth.saturating_sub(1);
                    if depth == 0 {
                        let generics = &tokens[..=idx];
                        let rest = &tokens[idx + 1..];
                        return (Some(generics), rest);
                    }
                }
                _ => {}
            }
        }
    }
    (None, tokens)
}

fn extract_type_parameter_names(tokens: Option<&[&Token]>) -> Vec<String> {
    let mut names = Vec::new();
    let Some(tokens) = tokens else {
        return names;
    };

    let mut depth = 0usize;
    let mut expect_name = true;
    for token in tokens {
        match token.token_type {
            TokenType::Less => {
                depth = depth.saturating_add(1);
                expect_name = true;
            }
            TokenType::Greater => {
                if depth > 0 {
                    depth -= 1;
                }
                expect_name = depth == 1;
            }
            TokenType::Comma | TokenType::LayoutComma => {
                if depth == 1 {
                    expect_name = true;
                }
            }
            TokenType::Colon if depth == 1 => {
                expect_name = false;
            }
            TokenType::Identifier(ref name) if depth == 1 && expect_name => {
                names.push(name.clone());
                expect_name = false;
            }
            _ => {}
        }
    }
    names
}

fn lower_generic_signature_tokens(tokens: Option<&[&Token]>) -> Option<GenericSignature> {
    let tokens = tokens?;
    if tokens.len() < 3 {
        return None;
    }

    let mut parameters = Vec::new();
    let mut index = 1usize;
    let end = tokens.len() - 1;

    while index < end {
        while index < end
            && matches!(
                tokens[index].token_type,
                TokenType::Comma | TokenType::LayoutComma
            )
        {
            index += 1;
        }

        if index >= end {
            break;
        }

        let param_start_index = index;

        let variance = match &tokens[index].token_type {
            TokenType::Identifier(text) if text == "out" => {
                index += 1;
                Some(VarianceMarker::Covariant)
            }
            TokenType::Identifier(text) if text == "in" => {
                index += 1;
                Some(VarianceMarker::Contravariant)
            }
            _ => None,
        };

        if index >= end {
            break;
        }

        let name_token = tokens[index];
        let name = match &name_token.token_type {
            TokenType::Identifier(text) => text.clone(),
            _ => break,
        };
        index += 1;

        let mut bounds = Vec::new();

        if index < end && matches!(tokens[index].token_type, TokenType::Colon) {
            index += 1;
            loop {
                let (annotation_tokens, next_index) =
                    collect_type_annotation_tokens(tokens, index, end);
                if annotation_tokens.is_empty() {
                    index = next_index;
                    break;
                }

                match lower_type_annotation_from_tokens(&annotation_tokens) {
                    Ok(lowered) => bounds.push(lowered.annotation().clone()),
                    Err(_) => return None,
                }

                index = next_index;

                break;
            }
        }

        let default = if index < end && matches!(tokens[index].token_type, TokenType::Assign) {
            index += 1;
            let (default_tokens, next_index) = collect_type_annotation_tokens(tokens, index, end);
            index = next_index;
            if default_tokens.is_empty() {
                None
            } else {
                match lower_type_annotation_from_tokens(&default_tokens) {
                    Ok(lowered) => Some(lowered.annotation().clone()),
                    Err(_) => None,
                }
            }
        } else {
            None
        };

        let param_end_index = if index > param_start_index {
            index - 1
        } else {
            param_start_index
        };
        let start_span = span_from_token(tokens[param_start_index]);
        let end_span = span_from_token(tokens[param_end_index.min(end - 1)]);
        let param_span = merge_spans(&start_span, &end_span);

        parameters.push(GenericParameter {
            name,
            bounds,
            variance,
            default,
            kind: None,
            span: param_span,
        });
    }

    if parameters.is_empty() {
        return None;
    }

    let signature_span = merge_spans(
        &span_from_token(tokens.first().unwrap()),
        &span_from_token(tokens.last().unwrap()),
    );

    Some(GenericSignature {
        parameters,
        const_parameters: Vec::new(),
        where_clause: None,
        raw_directives: Vec::new(),
        span: signature_span,
    })
}

fn collect_type_annotation_tokens(
    tokens: &[&Token],
    mut index: usize,
    end: usize,
) -> (Vec<Token>, usize) {
    let mut collected = Vec::new();
    let mut depth = 0usize;

    while index < end {
        let token = tokens[index];
        match token.token_type {
            TokenType::Comma | TokenType::LayoutComma if depth == 0 => break,
            TokenType::Assign if depth == 0 => break,
            TokenType::Where if depth == 0 => break,
            TokenType::Less | TokenType::LeftParen | TokenType::LeftBracket => {
                depth = depth.saturating_add(1);
            }
            TokenType::Greater | TokenType::RightParen | TokenType::RightBracket => {
                depth = depth.saturating_sub(1);
            }
            _ => {}
        }

        collected.push(token.clone());
        index += 1;
    }

    (collected, index)
}

fn locate_function_name_index(tokens: &[&Token]) -> Option<usize> {
    let mut depth = 0usize;
    for (index, token) in tokens.iter().enumerate().rev() {
        match token.token_type {
            TokenType::Greater => depth = depth.saturating_add(1),
            TokenType::Less => {
                if depth == 0 {
                    continue;
                }
                depth = depth.saturating_sub(1);
            }
            _ if depth > 0 => continue,
            TokenType::Identifier(_) => return Some(index),
            _ => continue,
        }
    }
    None
}

fn receiver_token_slice<'a>(tokens: &'a [&'a Token], name_index: usize) -> Option<&'a [&'a Token]> {
    if name_index == 0 {
        return None;
    }

    let mut depth = 0usize;
    for idx in (0..name_index).rev() {
        match tokens[idx].token_type {
            TokenType::Greater => depth = depth.saturating_add(1),
            TokenType::Less => {
                if depth > 0 {
                    depth = depth.saturating_sub(1);
                }
            }
            _ if depth > 0 => continue,
            TokenType::Dot => return Some(&tokens[..idx]),
            _ => {}
        }
    }

    None
}

fn clone_tokens(slice: &[&Token]) -> Vec<Token> {
    slice.iter().map(|token| (*token).clone()).collect()
}

fn lower_function(
    context: &LoweringContext<'_>,
    node: &JvSyntaxNode,
    diagnostics: &mut Vec<LoweringDiagnostic>,
    environment: &BindingEnvironment,
) -> Result<Statement, LoweringDiagnostic> {
    let tokens = context.tokens_for(node);
    let span = context.span_for(node).unwrap_or_else(Span::dummy);

    let return_type_token_ptrs: Vec<*const Token> =
        child_node(node, SyntaxKind::FunctionReturnType)
            .map(|ret| {
                context
                    .tokens_for(&ret)
                    .into_iter()
                    .map(|token| token as *const Token)
                    .collect()
            })
            .unwrap_or_default();

    let mut deprecated_arrow_index: Option<usize> = None;
    let mut depth_paren = 0usize;
    let mut depth_brace = 0usize;
    let mut depth_bracket = 0usize;

    for (idx, token) in tokens.iter().enumerate() {
        let token = *token;
        match token.token_type {
            TokenType::LeftParen => depth_paren = depth_paren.saturating_add(1),
            TokenType::RightParen => {
                if depth_paren > 0 {
                    depth_paren -= 1;
                }
            }
            TokenType::LeftBrace => {
                if depth_paren == 0 && depth_brace == 0 && depth_bracket == 0 {
                    break;
                }
                depth_brace = depth_brace.saturating_add(1);
            }
            TokenType::RightBrace => {
                if depth_brace > 0 {
                    depth_brace -= 1;
                }
            }
            TokenType::LeftBracket => depth_bracket = depth_bracket.saturating_add(1),
            TokenType::RightBracket => {
                if depth_bracket > 0 {
                    depth_bracket -= 1;
                }
            }
            TokenType::Assign => break,
            TokenType::Arrow => {
                let ptr = token as *const Token;
                let belongs_to_return_type =
                    return_type_token_ptrs.iter().any(|&ret_ptr| ret_ptr == ptr);
                if depth_paren == 0
                    && depth_brace == 0
                    && depth_bracket == 0
                    && !belongs_to_return_type
                {
                    deprecated_arrow_index = Some(idx);
                    break;
                }
            }
            TokenType::Eof => break,
            _ => {}
        }
    }

    if let Some(idx) = deprecated_arrow_index {
        let arrow_span = Some(span_from_token(tokens[idx]));
        diagnostics.push(LoweringDiagnostic::new(
            LoweringDiagnosticSeverity::Error,
            "関数宣言では `->` 式ボディはサポートされません。`=` を使用してください",
            arrow_span,
            node.kind(),
            first_identifier_text(node),
            collect_annotation_texts(node),
        ));
    }

    let signature_tokens = collect_function_signature_tokens(&tokens);
    let (generic_segment, signature_tail) = split_generic_segment(signature_tokens.as_slice());
    let generic_signature = lower_generic_signature_tokens(generic_segment);
    let type_parameters = if let Some(signature) = &generic_signature {
        signature
            .parameters
            .iter()
            .map(|param| param.name.clone())
            .collect()
    } else {
        extract_type_parameter_names(generic_segment)
    };

    let name_index = locate_function_name_index(signature_tail).ok_or_else(|| {
        LoweringDiagnostic::new(
            LoweringDiagnosticSeverity::Error,
            "関数名を特定できませんでした",
            context.span_for(node),
            node.kind(),
            first_identifier_text(node),
            collect_annotation_texts(node),
        )
    })?;

    let name_token = signature_tail[name_index];
    let name = if let TokenType::Identifier(text) = &name_token.token_type {
        text.clone()
    } else {
        return Err(LoweringDiagnostic::new(
            LoweringDiagnosticSeverity::Error,
            "関数名を特定できませんでした",
            context.span_for(node),
            node.kind(),
            first_identifier_text(node),
            collect_annotation_texts(node),
        ));
    };

    let receiver_type = receiver_token_slice(signature_tail, name_index).and_then(|slice| {
        if slice.is_empty() {
            return None;
        }
        let owned_tokens = clone_tokens(slice);
        match lower_type_annotation_from_tokens(&owned_tokens) {
            Ok(lowered) => Some(lowered.into_annotation()),
            Err(error) => {
                diagnostics.push(LoweringDiagnostic::new(
                    LoweringDiagnosticSeverity::Error,
                    error.message().to_string(),
                    Some(span_for_range_slice(slice)),
                    node.kind(),
                    Some(name.clone()),
                    collect_annotation_texts(node),
                ));
                None
            }
        }
    });

    let (parameters, _) = child_node(node, SyntaxKind::FunctionParameterList)
        .map(|list| lower_parameters(context, &list, diagnostics))
        .unwrap_or_default();

    let return_type = child_node(node, SyntaxKind::FunctionReturnType)
        .and_then(|ret| lower_type_annotation_container(context, &ret, node, diagnostics));

    let fallback_span = span.clone();
    let body = if let Some(block) = child_node(node, SyntaxKind::Block) {
        let mut block_environment = BindingEnvironment::from_parent(environment);
        block_environment.register_parameters(&parameters);
        lower_block_expression_with_env(context, &block, diagnostics, block_environment)
    } else {
        node.children()
            .find(|child| child.kind() == SyntaxKind::Expression)
            .map(|expr| lower_expression(context, &expr))
            .transpose()?
            .unwrap_or_else(|| Expression::Identifier(name.clone(), fallback_span))
    };

    let function_statement = Statement::FunctionDeclaration {
        name: name.clone(),
        type_parameters,
        generic_signature,
        where_clause: None,
        parameters,
        return_type,
        primitive_return: None,
        body: Box::new(body),
        modifiers: Modifiers::default(),
        span: span.clone(),
    };

    if let Some(receiver_type) = receiver_type {
        Ok(Statement::ExtensionFunction(ExtensionFunction {
            receiver_type,
            function: Box::new(function_statement),
            span,
        }))
    } else {
        Ok(function_statement)
    }
}

fn lower_class(
    context: &LoweringContext<'_>,
    node: &JvSyntaxNode,
    diagnostics: &mut Vec<LoweringDiagnostic>,
    environment: &BindingEnvironment,
) -> Result<Statement, LoweringDiagnostic> {
    let tokens = context.tokens_for(node);
    let span = context.span_for(node).unwrap_or_else(Span::dummy);

    let name = extract_identifier(&tokens).ok_or_else(|| {
        LoweringDiagnostic::new(
            LoweringDiagnosticSeverity::Error,
            "クラス名を特定できませんでした",
            context.span_for(node),
            node.kind(),
            first_identifier_text(node),
            collect_annotation_texts(node),
        )
    })?;

    let (constructor_params, has_mutable) = child_node(node, SyntaxKind::FunctionParameterList)
        .map(|list| lower_parameters(context, &list, diagnostics))
        .unwrap_or_default();

    let (properties, methods) = child_node(node, SyntaxKind::ClassBody)
        .map(|body| lower_class_members(context, &body, diagnostics, environment))
        .transpose()?
        .unwrap_or_default();

    let modifiers = Modifiers::default();

    let is_data = tokens
        .iter()
        .any(|token| matches!(token.token_type, TokenType::Data));

    if is_data {
        return Ok(Statement::DataClassDeclaration {
            name,
            parameters: constructor_params,
            type_parameters: Vec::new(),
            generic_signature: None,
            is_mutable: has_mutable,
            modifiers,
            span,
        });
    }

    Ok(Statement::ClassDeclaration {
        name,
        type_parameters: Vec::new(),
        generic_signature: None,
        superclass: None,
        interfaces: Vec::new(),
        properties,
        methods,
        modifiers,
        span,
    })
}

fn lower_class_members(
    context: &LoweringContext<'_>,
    body: &JvSyntaxNode,
    diagnostics: &mut Vec<LoweringDiagnostic>,
    environment: &BindingEnvironment,
) -> Result<(Vec<Property>, Vec<Box<Statement>>), LoweringDiagnostic> {
    let mut properties = Vec::new();
    let mut methods = Vec::new();

    for child in body.children() {
        if child.kind().is_token() {
            continue;
        }
        process_class_member(
            context,
            &child,
            diagnostics,
            &mut properties,
            &mut methods,
            environment,
        )?;
    }

    Ok((properties, methods))
}

fn process_class_member(
    context: &LoweringContext<'_>,
    member: &JvSyntaxNode,
    diagnostics: &mut Vec<LoweringDiagnostic>,
    properties: &mut Vec<Property>,
    methods: &mut Vec<Box<Statement>>,
    environment: &BindingEnvironment,
) -> Result<(), LoweringDiagnostic> {
    match member.kind() {
        SyntaxKind::ValDeclaration => {
            if let Some(property) = lower_property(context, member, true, diagnostics)? {
                properties.push(property);
            }
        }
        SyntaxKind::VarDeclaration => {
            if let Some(property) = lower_property(context, member, false, diagnostics)? {
                properties.push(property);
            }
        }
        SyntaxKind::FunctionDeclaration => {
            let statement = lower_function(context, member, diagnostics, environment)?;
            methods.push(Box::new(statement));
        }
        SyntaxKind::StatementList => {
            for stmt in member.children() {
                if stmt.kind().is_token() {
                    continue;
                }
                process_class_member(
                    context,
                    &stmt,
                    diagnostics,
                    properties,
                    methods,
                    environment,
                )?;
            }
        }
        other => {
            push_diagnostic(
                diagnostics,
                LoweringDiagnosticSeverity::Warning,
                format!(
                    "クラス内で未対応のノード {:?} を検出したためスキップしました",
                    other
                ),
                context,
                member,
            );
        }
    }
    Ok(())
}

fn lower_property(
    context: &LoweringContext<'_>,
    node: &JvSyntaxNode,
    is_val: bool,
    diagnostics: &mut Vec<LoweringDiagnostic>,
) -> Result<Option<Property>, LoweringDiagnostic> {
    let binding = match child_node(node, SyntaxKind::BindingPattern) {
        Some(binding) => binding,
        None => {
            push_diagnostic(
                diagnostics,
                LoweringDiagnosticSeverity::Error,
                "プロパティのバインディングが見つかりません",
                context,
                node,
            );
            return Ok(None);
        }
    };

    let span = context.span_for(node).unwrap_or_else(Span::dummy);
    let binding_pattern = match lower_binding_pattern(context, &binding) {
        Ok(pattern) => pattern,
        Err(diag) => {
            diagnostics.push(diag);
            return Ok(None);
        }
    };

    let name = binding_pattern
        .first_identifier()
        .map(|text| text.to_string())
        .unwrap_or_else(|| join_tokens(&context.tokens_for(&binding)));

    let type_annotation = child_node(node, SyntaxKind::TypeAnnotation).and_then(|type_node| {
        lower_type_annotation_container(context, &type_node, node, diagnostics)
    });

    let initializer = match child_node(node, SyntaxKind::InitializerClause)
        .and_then(|clause| child_node(&clause, SyntaxKind::Expression))
    {
        Some(expr) => Some(lower_expression(context, &expr)?),
        None => None,
    };

    Ok(Some(Property {
        name,
        type_annotation,
        initializer,
        is_mutable: !is_val,
        modifiers: Modifiers::default(),
        getter: None,
        setter: None,
        span,
    }))
}

fn lower_for(
    context: &LoweringContext<'_>,
    node: &JvSyntaxNode,
    diagnostics: &mut Vec<LoweringDiagnostic>,
    environment: &BindingEnvironment,
) -> Result<Statement, LoweringDiagnostic> {
    let binding_node = child_node(node, SyntaxKind::BindingPattern).ok_or_else(|| {
        missing_child_diagnostic(
            context,
            node,
            "for 文にはバインディングが必要です",
            SyntaxKind::BindingPattern,
        )
    })?;

    let binding_pattern = lower_binding_pattern(context, &binding_node)?;
    let binding_name = binding_pattern
        .first_identifier()
        .map(|text| text.to_string())
        .unwrap_or_else(|| join_tokens(&context.tokens_for(&binding_node)));
    let binding_span = context.span_for(&binding_node).unwrap_or_else(Span::dummy);
    let loop_binding = LoopBinding {
        name: binding_name,
        pattern: Some(binding_pattern),
        type_annotation: None,
        span: binding_span,
    };

    let iterable_expr = node
        .children()
        .find(|child| child.kind() == SyntaxKind::Expression)
        .map(|expr| lower_expression(context, &expr))
        .transpose()?
        .ok_or_else(|| {
            LoweringDiagnostic::new(
                LoweringDiagnosticSeverity::Error,
                "for 文のイテレータ式が見つかりません",
                context.span_for(node),
                node.kind(),
                first_identifier_text(node),
                collect_annotation_texts(node),
            )
        })?;

    let mut body_environment = BindingEnvironment::from_parent(environment);
    body_environment.register_loop_binding(&loop_binding);

    let body_span = child_node(node, SyntaxKind::Block)
        .and_then(|block| context.span_for(&block))
        .unwrap_or_else(|| context.span_for(node).unwrap_or_else(Span::dummy));

    let body = match child_node(node, SyntaxKind::Block) {
        Some(block) => lower_block_expression_with_env(context, &block, diagnostics, body_environment),
        None => {
            push_diagnostic(
                diagnostics,
                LoweringDiagnosticSeverity::Warning,
                "for 文の本体ブロックが存在しないため空ブロックとして処理します",
                context,
                node,
            );
            Expression::Block {
                statements: Vec::new(),
                span: body_span,
            }
        }
    };

    let strategy = infer_loop_strategy(&iterable_expr);

    Ok(Statement::ForIn(ForInStatement {
        binding: loop_binding,
        iterable: iterable_expr,
        strategy,
        body: Box::new(body),
        span: context.span_for(node).unwrap_or_else(Span::dummy),
    }))
}

fn lower_return(
    context: &LoweringContext<'_>,
    node: &JvSyntaxNode,
    _diagnostics: &mut Vec<LoweringDiagnostic>,
) -> Result<Statement, LoweringDiagnostic> {
    let value = child_node(node, SyntaxKind::Expression)
        .map(|expr| lower_expression(context, &expr))
        .transpose()?;

    Ok(Statement::Return {
        value,
        span: context.span_for(node).unwrap_or_else(Span::dummy),
    })
}

fn lower_throw(
    context: &LoweringContext<'_>,
    node: &JvSyntaxNode,
    _diagnostics: &mut Vec<LoweringDiagnostic>,
) -> Result<Statement, LoweringDiagnostic> {
    let expr_node = child_node(node, SyntaxKind::Expression).ok_or_else(|| {
        missing_child_diagnostic(
            context,
            node,
            "throw 文には式が必要です",
            SyntaxKind::Expression,
        )
    })?;

    let expr = lower_expression(context, &expr_node)?;
    Ok(Statement::Throw {
        expr,
        span: context.span_for(node).unwrap_or_else(Span::dummy),
    })
}

fn lower_break(
    context: &LoweringContext<'_>,
    node: &JvSyntaxNode,
) -> Result<Statement, LoweringDiagnostic> {
    Ok(Statement::Break(
        context.span_for(node).unwrap_or_else(Span::dummy),
    ))
}

fn infer_loop_strategy(iterable: &Expression) -> LoopStrategy {
    match iterable {
        Expression::Binary {
            left,
            op,
            right,
            span,
        } if matches!(op, BinaryOp::RangeExclusive | BinaryOp::RangeInclusive) => {
            let start = (*left.as_ref()).clone();
            let end = (*right.as_ref()).clone();
            LoopStrategy::NumericRange(NumericRangeLoop {
                start,
                end,
                inclusive: matches!(op, BinaryOp::RangeInclusive),
                span: span.clone(),
            })
        }
        _ => LoopStrategy::Iterable,
    }
}

fn lower_continue(
    context: &LoweringContext<'_>,
    node: &JvSyntaxNode,
) -> Result<Statement, LoweringDiagnostic> {
    Ok(Statement::Continue(
        context.span_for(node).unwrap_or_else(Span::dummy),
    ))
}

fn lower_expression_statement(
    context: &LoweringContext<'_>,
    node: &JvSyntaxNode,
    _diagnostics: &mut Vec<LoweringDiagnostic>,
) -> Result<Statement, LoweringDiagnostic> {
    let expr = lower_expression(context, node)?;
    Ok(Statement::Expression {
        expr,
        span: context.span_for(node).unwrap_or_else(Span::dummy),
    })
}

fn extract_identifier(tokens: &[&Token]) -> Option<String> {
    tokens.iter().find_map(|token| match &token.token_type {
        TokenType::Identifier(text) => Some(text.clone()),
        _ => None,
    })
}

fn lower_parameter_modifiers(
    context: &LoweringContext<'_>,
    parameter: &JvSyntaxNode,
    diagnostics: &mut Vec<LoweringDiagnostic>,
) -> ParameterModifiers {
    let mut modifiers = ParameterModifiers::default();
    let mut property_seen: Option<ParameterProperty> = None;

    let Some(list) = child_node(parameter, SyntaxKind::ParameterModifierList) else {
        return modifiers;
    };

    for modifier in list
        .children()
        .filter(|child| child.kind() == SyntaxKind::ParameterModifier)
    {
        let tokens = context.tokens_for(&modifier);
        let Some(token) = tokens.iter().copied().find(|token| !is_trivia_token(token)) else {
            continue;
        };

        match &token.token_type {
            TokenType::Val => {
                let new_property = ParameterProperty::Val;
                if let Some(previous) = property_seen {
                    let message = if previous == new_property {
                        "`val` 修飾子が重複しています"
                    } else {
                        "`val` と `var` を同時に指定することはできません"
                    };
                    push_diagnostic(
                        diagnostics,
                        LoweringDiagnosticSeverity::Error,
                        message,
                        context,
                        &modifier,
                    );
                }
                modifiers.property = new_property;
                property_seen = Some(new_property);
            }
            TokenType::Var => {
                let new_property = ParameterProperty::Var;
                if let Some(previous) = property_seen {
                    let message = if previous == new_property {
                        "`var` 修飾子が重複しています"
                    } else {
                        "`val` と `var` を同時に指定することはできません"
                    };
                    push_diagnostic(
                        diagnostics,
                        LoweringDiagnosticSeverity::Error,
                        message,
                        context,
                        &modifier,
                    );
                }
                modifiers.property = new_property;
                property_seen = Some(new_property);
            }
            TokenType::Identifier(name) => match name.as_str() {
                "mut" => modifiers.is_mut = true,
                "ref" => modifiers.is_ref = true,
                other => {
                    push_diagnostic(
                        diagnostics,
                        LoweringDiagnosticSeverity::Error,
                        format!("未対応のパラメータ修飾子 `{}` を検出しました", other),
                        context,
                        &modifier,
                    );
                }
            },
            _ => {
                push_diagnostic(
                    diagnostics,
                    LoweringDiagnosticSeverity::Error,
                    format!("未対応のパラメータ修飾子 `{}` を検出しました", token.lexeme),
                    context,
                    &modifier,
                );
            }
        }
    }

    modifiers
}

fn lower_parameters(
    context: &LoweringContext<'_>,
    list: &JvSyntaxNode,
    diagnostics: &mut Vec<LoweringDiagnostic>,
) -> (Vec<Parameter>, bool) {
    let mut params = Vec::new();
    let mut has_mutable = false;

    for child in list.children() {
        if child.kind() != SyntaxKind::FunctionParameter {
            continue;
        }

        let modifiers = lower_parameter_modifiers(context, &child, diagnostics);
        if matches!(modifiers.property, ParameterProperty::Var) {
            has_mutable = true;
        }

        let binding = child_node(&child, SyntaxKind::BindingPattern);
        let name = binding
            .as_ref()
            .and_then(|binding| {
                context
                    .tokens_for(&binding)
                    .into_iter()
                    .find_map(|token| match &token.token_type {
                        TokenType::Identifier(text) => Some(text.clone()),
                        _ => None,
                    })
            })
            .unwrap_or_else(|| {
                push_diagnostic(
                    diagnostics,
                    LoweringDiagnosticSeverity::Error,
                    "パラメータ名を特定できませんでした",
                    context,
                    &child,
                );
                String::new()
            });

        if name.is_empty() {
            continue;
        }

        let type_annotation =
            child_node(&child, SyntaxKind::TypeAnnotation).and_then(|type_node| {
                lower_type_annotation_container(context, &type_node, &child, diagnostics)
            });

        let span = context.span_for(&child).unwrap_or_else(Span::dummy);

        params.push(Parameter {
            name,
            type_annotation,
            default_value: None,
            modifiers,
            span,
        });
    }

    (params, has_mutable)
}

fn lower_binding_pattern(
    context: &LoweringContext<'_>,
    node: &JvSyntaxNode,
) -> Result<BindingPatternKind, LoweringDiagnostic> {
    match node.kind() {
        SyntaxKind::BindingPattern => lower_binding_pattern_node(context, node),
        SyntaxKind::BindingListPattern | SyntaxKind::BindingTuplePattern => {
            lower_binding_collection_pattern(context, node)
        }
        other => Err(LoweringDiagnostic::new(
            LoweringDiagnosticSeverity::Error,
            format!(
                "BindingPattern ノードを期待しましたが {:?} を受け取りました",
                other
            ),
            context.span_for(node),
            node.kind(),
            first_identifier_text(node),
            collect_annotation_texts(node),
        )),
    }
}

fn lower_binding_pattern_node(
    context: &LoweringContext<'_>,
    node: &JvSyntaxNode,
) -> Result<BindingPatternKind, LoweringDiagnostic> {
    for child in node.children() {
        match child.kind() {
            SyntaxKind::BindingListPattern | SyntaxKind::BindingTuplePattern => {
                return lower_binding_collection_pattern(context, &child);
            }
            _ => continue,
        }
    }

    lower_identifier_binding(context, node)
}

fn lower_binding_collection_pattern(
    context: &LoweringContext<'_>,
    node: &JvSyntaxNode,
) -> Result<BindingPatternKind, LoweringDiagnostic> {
    let mut elements = Vec::new();
    for child in node.children() {
        if child.kind() == SyntaxKind::BindingPattern {
            elements.push(lower_binding_pattern(context, &child)?);
        }
    }

    let span = context.span_for(node).unwrap_or_else(Span::dummy);

    match node.kind() {
        SyntaxKind::BindingListPattern => Ok(BindingPatternKind::List { elements, span }),
        SyntaxKind::BindingTuplePattern => Ok(BindingPatternKind::Tuple { elements, span }),
        _ => Err(LoweringDiagnostic::new(
            LoweringDiagnosticSeverity::Error,
            "リスト/タプル以外のバインディングパターンを処理できません",
            context.span_for(node),
            node.kind(),
            first_identifier_text(node),
            collect_annotation_texts(node),
        )),
    }
}

fn lower_identifier_binding(
    context: &LoweringContext<'_>,
    node: &JvSyntaxNode,
) -> Result<BindingPatternKind, LoweringDiagnostic> {
    let tokens = context.tokens_for(node);
    let identifier_token = tokens.iter().find(|token| match token.token_type {
        TokenType::Identifier(_) => true,
        _ => false,
    });

    let identifier_token = match identifier_token {
        Some(token) => token,
        None => {
            return Err(LoweringDiagnostic::new(
                LoweringDiagnosticSeverity::Error,
                "識別子バインディングを特定できませんでした",
                context.span_for(node),
                node.kind(),
                first_identifier_text(node),
                collect_annotation_texts(node),
            ));
        }
    };

    let span = context
        .span_for(node)
        .unwrap_or_else(|| span_from_token(identifier_token));

    match &identifier_token.token_type {
        TokenType::Identifier(text) if text == "_" => Ok(BindingPatternKind::Wildcard { span }),
        TokenType::Identifier(text) => Ok(BindingPatternKind::Identifier {
            name: text.clone(),
            span,
        }),
        _ => Err(LoweringDiagnostic::new(
            LoweringDiagnosticSeverity::Error,
            "バインディングパターンが識別子以外のトークンで始まりました",
            context.span_for(node),
            node.kind(),
            first_identifier_text(node),
            collect_annotation_texts(node),
        )),
    }
}

fn binding_pattern_primary_expression(pattern: &BindingPatternKind) -> Expression {
    let span = pattern.span();
    if let Some(name) = pattern.first_identifier() {
        Expression::Identifier(name.to_string(), span)
    } else {
        Expression::Identifier("_".to_string(), span)
    }
}<|MERGE_RESOLUTION|>--- conflicted
+++ resolved
@@ -30,7 +30,6 @@
     Token, TokenMetadata, TokenTrivia, TokenType,
 };
 use jv_type_inference_java::{lower_type_annotation_from_tokens, TypeLoweringErrorKind};
-use std::collections::HashSet;
 
 /// ローワリング結果。
 #[derive(Debug)]
@@ -94,119 +93,14 @@
     }
 }
 
-#[derive(Clone, Default)]
-struct BindingEnvironment {
-    known: HashSet<String>,
-}
-
-impl BindingEnvironment {
-    fn new() -> Self {
-        Self {
-            known: HashSet::new(),
-        }
-    }
-
-    fn from_parent(parent: &BindingEnvironment) -> Self {
-        Self {
-            known: parent.known.clone(),
-        }
-    }
-
-    fn register_name(&mut self, name: &str) {
-        if name.is_empty() || name == "_" {
-            return;
-        }
-        self.known.insert(name.to_string());
-    }
-
-    fn register_pattern(&mut self, pattern: &BindingPatternKind) {
-        match pattern {
-            BindingPatternKind::Identifier { name, .. } => self.register_name(name),
-            BindingPatternKind::Tuple { elements, .. }
-            | BindingPatternKind::List { elements, .. } => {
-                for element in elements {
-                    self.register_pattern(element);
-                }
-            }
-            BindingPatternKind::Wildcard { .. } => {}
-        }
-    }
-
-    fn register_parameters(&mut self, parameters: &[Parameter]) {
-        for parameter in parameters {
-            self.register_name(&parameter.name);
-        }
-    }
-
-    fn register_statement(&mut self, statement: &Statement) {
-        match statement {
-            Statement::ValDeclaration { name, binding, .. } => {
-                if let Some(pattern) = binding {
-                    self.register_pattern(pattern);
-                } else {
-                    self.register_name(name);
-                }
-            }
-            Statement::VarDeclaration { name, binding, .. } => {
-                if let Some(pattern) = binding {
-                    self.register_pattern(pattern);
-                } else {
-                    self.register_name(name);
-                }
-            }
-            _ => {}
-        }
-    }
-
-    fn register_loop_binding(&mut self, binding: &LoopBinding) {
-        if let Some(pattern) = &binding.pattern {
-            self.register_pattern(pattern);
-        } else {
-            self.register_name(&binding.name);
-        }
-    }
-
-    fn contains(&self, name: &str) -> bool {
-        self.known.contains(name)
-    }
-}
-
-fn collect_binding_pattern_identifiers(pattern: &BindingPatternKind, output: &mut Vec<String>) {
-    match pattern {
-        BindingPatternKind::Identifier { name, .. } => {
-            if name != "_" {
-                output.push(name.clone());
-            }
-        }
-        BindingPatternKind::Tuple { elements, .. }
-        | BindingPatternKind::List { elements, .. } => {
-            for element in elements {
-                collect_binding_pattern_identifiers(element, output);
-            }
-        }
-        BindingPatternKind::Wildcard { .. } => {}
-    }
-}
-
 /// Rowan構文木からASTステートメントを生成する。
 pub fn lower_program(root: &JvSyntaxNode, tokens: &[Token]) -> LoweringResult {
     let context = LoweringContext::new(tokens);
     let mut statements = Vec::new();
     let mut diagnostics = Vec::new();
 
-<<<<<<< HEAD
-    let mut environment = BindingEnvironment::new();
-    collect_statements_from_children(
-        &context,
-        root,
-        &mut statements,
-        &mut diagnostics,
-        &mut environment,
-    );
-=======
     collect_statements_from_children(&context, root, &mut statements, &mut diagnostics);
     normalize_import_aliases(&mut statements);
->>>>>>> 9b91dad3
 
     LoweringResult {
         statements,
@@ -219,7 +113,6 @@
     parent: &JvSyntaxNode,
     statements: &mut Vec<Statement>,
     diagnostics: &mut Vec<LoweringDiagnostic>,
-    environment: &mut BindingEnvironment,
 ) {
     for child in parent.children() {
         if child.kind().is_token() {
@@ -227,17 +120,11 @@
         }
 
         if child.kind() == SyntaxKind::StatementList {
-            collect_statements_from_children(
-                context,
-                &child,
-                statements,
-                diagnostics,
-                environment,
-            );
+            collect_statements_from_children(context, &child, statements, diagnostics);
             continue;
         }
 
-        process_candidate(context, child, statements, diagnostics, environment);
+        process_candidate(context, child, statements, diagnostics);
     }
 }
 
@@ -270,7 +157,6 @@
     node: JvSyntaxNode,
     statements: &mut Vec<Statement>,
     diagnostics: &mut Vec<LoweringDiagnostic>,
-    environment: &mut BindingEnvironment,
 ) {
     if node.kind().is_token() {
         return;
@@ -293,11 +179,8 @@
         return;
     }
 
-    match lower_single_statement(context, &node, diagnostics, environment) {
-        Ok(statement) => {
-            environment.register_statement(&statement);
-            statements.push(statement);
-        }
+    match lower_single_statement(context, &node, diagnostics) {
+        Ok(statement) => statements.push(statement),
         Err(diagnostic) => diagnostics.push(diagnostic),
     }
 }
@@ -306,7 +189,6 @@
     context: &LoweringContext<'_>,
     node: &JvSyntaxNode,
     diagnostics: &mut Vec<LoweringDiagnostic>,
-    environment: &BindingEnvironment,
 ) -> Result<Statement, LoweringDiagnostic> {
     if context.tokens_for(node).is_empty() {
         return Err(LoweringDiagnostic::new(
@@ -323,23 +205,19 @@
         SyntaxKind::PackageDeclaration => lower_package(context, node),
         SyntaxKind::ImportDeclaration => lower_import(context, node),
         SyntaxKind::CommentStatement => lower_comment(context, node),
-        SyntaxKind::AssignmentStatement => {
-            lower_assignment(context, node, diagnostics, environment)
-        }
+        SyntaxKind::AssignmentStatement => lower_assignment(context, node, diagnostics),
         SyntaxKind::ValDeclaration => lower_value(context, node, true, diagnostics),
         SyntaxKind::VarDeclaration => lower_value(context, node, false, diagnostics),
-        SyntaxKind::FunctionDeclaration => {
-            lower_function(context, node, diagnostics, environment)
-        }
-        SyntaxKind::ClassDeclaration => lower_class(context, node, diagnostics, environment),
-        SyntaxKind::ForStatement => lower_for(context, node, diagnostics, environment),
+        SyntaxKind::FunctionDeclaration => lower_function(context, node, diagnostics),
+        SyntaxKind::ClassDeclaration => lower_class(context, node, diagnostics),
+        SyntaxKind::ForStatement => lower_for(context, node, diagnostics),
         SyntaxKind::ReturnStatement => lower_return(context, node, diagnostics),
         SyntaxKind::ThrowStatement => lower_throw(context, node, diagnostics),
         SyntaxKind::BreakStatement => lower_break(context, node),
         SyntaxKind::ContinueStatement => lower_continue(context, node),
-        SyntaxKind::UseStatement => lower_use(context, node, diagnostics, environment),
-        SyntaxKind::DeferStatement => lower_defer(context, node, diagnostics, environment),
-        SyntaxKind::SpawnStatement => lower_spawn(context, node, diagnostics, environment),
+        SyntaxKind::UseStatement => lower_use(context, node, diagnostics),
+        SyntaxKind::DeferStatement => lower_defer(context, node, diagnostics),
+        SyntaxKind::SpawnStatement => lower_spawn(context, node, diagnostics),
         SyntaxKind::WhenStatement | SyntaxKind::Expression => {
             lower_expression_statement(context, node, diagnostics)
         }
@@ -524,7 +402,7 @@
                 node.kind(),
                 None,
                 Vec::new(),
-            ));
+            ))
         }
     };
 
@@ -550,7 +428,6 @@
     context: &LoweringContext<'_>,
     node: &JvSyntaxNode,
     diagnostics: &mut Vec<LoweringDiagnostic>,
-    environment: &BindingEnvironment,
 ) -> Result<Statement, LoweringDiagnostic> {
     let target_node = child_node(node, SyntaxKind::AssignmentTarget).ok_or_else(|| {
         missing_child_diagnostic(
@@ -586,47 +463,22 @@
     let span = context.span_for(node).unwrap_or_else(Span::dummy);
 
     if let Some(pattern) = binding_pattern.clone() {
-        let mut identifiers = Vec::new();
-        collect_binding_pattern_identifiers(&pattern, &mut identifiers);
-        let declare_binding = if identifiers.is_empty() {
-            false
-        } else {
-            identifiers
-                .iter()
-                .any(|name| !environment.contains(name.as_str()))
-        };
-
-        if declare_binding {
-            if let Some(type_node) = child_node(&target_node, SyntaxKind::TypeAnnotation) {
-                if let Some(annotation) =
-                    lower_type_annotation_container(context, &type_node, node, diagnostics)
-                {
-                    if let Some(name) = pattern.first_identifier() {
-                        let modifiers = Modifiers::default();
-                        return Ok(Statement::ValDeclaration {
-                            name: name.to_string(),
-                            binding: Some(pattern),
-                            type_annotation: Some(annotation),
-                            initializer: value,
-                            modifiers,
-                            origin: ValBindingOrigin::ImplicitTyped,
-                            span,
-                        });
-                    }
-                }
-            }
-
-            if let BindingPatternKind::Identifier { name, .. } = &pattern {
-                let modifiers = Modifiers::default();
-                return Ok(Statement::ValDeclaration {
-                    name: name.clone(),
-                    binding: Some(pattern),
-                    type_annotation: None,
-                    initializer: value,
-                    modifiers,
-                    origin: ValBindingOrigin::Implicit,
-                    span,
-                });
+        if let Some(type_node) = child_node(&target_node, SyntaxKind::TypeAnnotation) {
+            if let Some(annotation) =
+                lower_type_annotation_container(context, &type_node, node, diagnostics)
+            {
+                if let Some(name) = pattern.first_identifier() {
+                    let modifiers = Modifiers::default();
+                    return Ok(Statement::ValDeclaration {
+                        name: name.to_string(),
+                        binding: Some(pattern),
+                        type_annotation: Some(annotation),
+                        initializer: value,
+                        modifiers,
+                        origin: ValBindingOrigin::ImplicitTyped,
+                        span,
+                    });
+                }
             }
         }
     }
@@ -643,7 +495,6 @@
     context: &LoweringContext<'_>,
     node: &JvSyntaxNode,
     diagnostics: &mut Vec<LoweringDiagnostic>,
-    environment: &BindingEnvironment,
 ) -> Result<Statement, LoweringDiagnostic> {
     let resource_node = child_node(node, SyntaxKind::Expression).ok_or_else(|| {
         missing_child_diagnostic(
@@ -665,7 +516,7 @@
         )
     })?;
 
-    let body = lower_block_expression_with_parent(context, &block_node, diagnostics, environment);
+    let body = lower_block_expression(context, &block_node, diagnostics);
     let resource_span = expression_span(&resource);
     let body_span = expression_span(&body);
     let span = merge_spans(&resource_span, &body_span);
@@ -681,7 +532,6 @@
     context: &LoweringContext<'_>,
     node: &JvSyntaxNode,
     diagnostics: &mut Vec<LoweringDiagnostic>,
-    environment: &BindingEnvironment,
 ) -> Result<Statement, LoweringDiagnostic> {
     let block_node = child_node(node, SyntaxKind::Block).ok_or_else(|| {
         missing_child_diagnostic(
@@ -692,7 +542,7 @@
         )
     })?;
 
-    let body = lower_block_expression_with_parent(context, &block_node, diagnostics, environment);
+    let body = lower_block_expression(context, &block_node, diagnostics);
     let span = expression_span(&body);
 
     Ok(Statement::ResourceManagement(ResourceManagement::Defer {
@@ -705,7 +555,6 @@
     context: &LoweringContext<'_>,
     node: &JvSyntaxNode,
     diagnostics: &mut Vec<LoweringDiagnostic>,
-    environment: &BindingEnvironment,
 ) -> Result<Statement, LoweringDiagnostic> {
     let block_node = child_node(node, SyntaxKind::Block).ok_or_else(|| {
         missing_child_diagnostic(
@@ -716,7 +565,7 @@
         )
     })?;
 
-    let body = lower_block_expression_with_parent(context, &block_node, diagnostics, environment);
+    let body = lower_block_expression(context, &block_node, diagnostics);
     let span = expression_span(&body);
 
     Ok(Statement::Concurrency(ConcurrencyConstruct::Spawn {
@@ -761,7 +610,7 @@
                 node.kind(),
                 None,
                 Vec::new(),
-            ));
+            ))
         }
     };
 
@@ -794,7 +643,7 @@
                             node.kind(),
                             None,
                             Vec::new(),
-                        ));
+                        ))
                     }
                 };
 
@@ -818,7 +667,7 @@
                     node.kind(),
                     None,
                     Vec::new(),
-                ));
+                ))
             }
         }
     }
@@ -859,7 +708,7 @@
                     clause.kind(),
                     first_identifier_text(&clause),
                     collect_annotation_texts(&clause),
-                ));
+                ))
             }
         },
         None => None,
@@ -951,36 +800,15 @@
     }
 }
 
-fn lower_block_expression_with_env(
+fn lower_block_expression(
     context: &LoweringContext<'_>,
     block: &JvSyntaxNode,
     diagnostics: &mut Vec<LoweringDiagnostic>,
-    mut environment: BindingEnvironment,
 ) -> Expression {
     let span = context.span_for(block).unwrap_or_else(Span::dummy);
     let mut statements = Vec::new();
-    collect_statements_from_children(
-        context,
-        block,
-        &mut statements,
-        diagnostics,
-        &mut environment,
-    );
+    collect_statements_from_children(context, block, &mut statements, diagnostics);
     Expression::Block { statements, span }
-}
-
-fn lower_block_expression_with_parent(
-    context: &LoweringContext<'_>,
-    block: &JvSyntaxNode,
-    diagnostics: &mut Vec<LoweringDiagnostic>,
-    parent: &BindingEnvironment,
-) -> Expression {
-    lower_block_expression_with_env(
-        context,
-        block,
-        diagnostics,
-        BindingEnvironment::from_parent(parent),
-    )
 }
 
 fn lower_expression(
@@ -1514,20 +1342,7 @@
                     })
                 }
                 TokenType::LeftBrace => {
-                    let use_json = if has_high_json_confidence(token) {
-                        if let Some(close_index) = self.find_matching_brace(index) {
-                            let inner = &self.tokens[index + 1..close_index];
-                            !inner
-                                .iter()
-                                .any(|tok| matches!(tok.token_type, TokenType::Arrow))
-                        } else {
-                            true
-                        }
-                    } else {
-                        false
-                    };
-
-                    if use_json {
+                    if has_high_json_confidence(token) {
                         self.parse_json_object_expression(index)
                     } else {
                         self.parse_brace_expression()
@@ -1953,15 +1768,11 @@
 
                 let parameters = self.parse_lambda_parameters(parameter_tokens)?;
 
-                let force_block = Self::lambda_body_prefers_statement_block(body_tokens);
-
                 let body_expr = if body_tokens.is_empty() {
                     Expression::Block {
                         statements: Vec::new(),
                         span: span.clone(),
                     }
-                } else if force_block {
-                    self.parse_lambda_body_as_block(body_tokens, arrow_absolute + 1)?
                 } else {
                     match Self::parse_nested_expression(body_tokens) {
                         Ok(expr) => expr.expr,
@@ -1981,15 +1792,11 @@
                     end: closing_index + 1,
                 }
             } else {
-                let force_block = Self::lambda_body_prefers_statement_block(inner);
-
                 let body_expr = if inner.is_empty() {
                     Expression::Block {
                         statements: Vec::new(),
                         span: span.clone(),
                     }
-                } else if force_block {
-                    self.parse_lambda_body_as_block(inner, start_index + 1)?
                 } else {
                     match Self::parse_nested_expression(inner) {
                         Ok(expr) => expr.expr,
@@ -2085,12 +1892,6 @@
                 .collect()
         }
 
-        fn lambda_body_prefers_statement_block(tokens: &[&Token]) -> bool {
-            tokens
-                .iter()
-                .any(|token| matches!(token.token_type, TokenType::Val | TokenType::Var))
-        }
-
         fn parse_lambda_statement(
             &self,
             slice: &[&'a Token],
@@ -2106,7 +1907,6 @@
 
             match first.token_type {
                 TokenType::Val => self.parse_val_statement(slice, absolute_start),
-                TokenType::Var => self.parse_var_statement(slice, absolute_start),
                 TokenType::Return => {
                     let expr_slice = &slice[1..];
                     let value = if expr_slice.is_empty() {
@@ -2126,106 +1926,20 @@
                                 Some(span.clone()),
                             ));
                         }
-                        if let Some(val_decl) = self.try_parse_implicit_val_statement(
-                            target_tokens,
-                            value_tokens,
-                            span.clone(),
-                            absolute_start,
-                        )? {
-                            Ok(val_decl)
-                        } else {
-                            let target = Self::parse_nested_expression(target_tokens)?.expr;
-                            let value = Self::parse_nested_expression(value_tokens)?.expr;
-                            Ok(Statement::Assignment {
-                                target,
-                                binding_pattern: None,
-                                value,
-                                span,
-                            })
-                        }
+                        let target = Self::parse_nested_expression(target_tokens)?.expr;
+                        let value = Self::parse_nested_expression(value_tokens)?.expr;
+                        Ok(Statement::Assignment {
+                            target,
+                            binding_pattern: None,
+                            value,
+                            span,
+                        })
                     } else {
                         let expr = Self::parse_nested_expression(slice)?.expr;
                         Ok(Statement::Expression { expr, span })
                     }
                 }
             }
-        }
-
-        fn try_parse_implicit_val_statement(
-            &self,
-            target_tokens: &[&'a Token],
-            value_tokens: &[&'a Token],
-            span: Span,
-            absolute_start: usize,
-        ) -> Result<Option<Statement>, ExpressionError> {
-            let first = target_tokens.first().ok_or_else(|| {
-                ExpressionError::new("代入ターゲットが存在しません", Some(span.clone()))
-            })?;
-
-            let name = match &first.token_type {
-                TokenType::Identifier(id) => id.clone(),
-                _ => return Ok(None),
-            };
-
-            let mut cursor = 1usize;
-            let mut type_annotation: Option<TypeAnnotation> = None;
-
-            if cursor < target_tokens.len() {
-                if !matches!(target_tokens[cursor].token_type, TokenType::Colon) {
-                    // `x.something` や `arr[0]` 等は暗黙valではない
-                    return Ok(None);
-                }
-                cursor += 1;
-                let type_start = cursor;
-                if type_start >= target_tokens.len() {
-                    return Err(ExpressionError::new(
-                        "`x: Type = ...` 形式の型注釈が不足しています",
-                        Some(span.clone()),
-                    ));
-                }
-
-                let owned: Vec<Token> = target_tokens[type_start..]
-                    .iter()
-                    .map(|token| (*token).clone())
-                    .collect();
-                match lower_type_annotation_from_tokens(&owned) {
-                    Ok(lowered) => {
-                        type_annotation = Some(lowered.into_annotation());
-                    }
-                    Err(error) => {
-                        let type_span = error.span().cloned().or_else(|| {
-                            Some(span_for_range(
-                                self.tokens,
-                                absolute_start + type_start,
-                                absolute_start + target_tokens.len(),
-                            ))
-                        });
-                        return Err(ExpressionError::new(error.message().to_string(), type_span));
-                    }
-                }
-                cursor = target_tokens.len();
-            }
-
-            if cursor != target_tokens.len() {
-                return Ok(None);
-            }
-
-            let initializer = Self::parse_nested_expression(value_tokens)?.expr;
-            let origin = if type_annotation.is_some() {
-                ValBindingOrigin::ImplicitTyped
-            } else {
-                ValBindingOrigin::Implicit
-            };
-
-            Ok(Some(Statement::ValDeclaration {
-                name,
-                binding: None,
-                type_annotation,
-                initializer,
-                modifiers: Modifiers::default(),
-                origin,
-                span,
-            }))
         }
 
         fn parse_val_statement(
@@ -2250,7 +1964,7 @@
                     return Err(ExpressionError::new(
                         "`val` 宣言には識別子が必要です",
                         Some(span_from_token(name_token)),
-                    ));
+                    ))
                 }
             };
 
@@ -2276,7 +1990,7 @@
                             return Err(ExpressionError::new(
                                 error.message().to_string(),
                                 error.span().cloned(),
-                            ));
+                            ))
                         }
                     }
                 }
@@ -2307,95 +2021,6 @@
                 initializer,
                 modifiers: Modifiers::default(),
                 origin: ValBindingOrigin::ExplicitKeyword,
-                span,
-            })
-        }
-
-        fn parse_var_statement(
-            &self,
-            slice: &[&'a Token],
-            absolute_start: usize,
-        ) -> Result<Statement, ExpressionError> {
-            let absolute_end = absolute_start + slice.len();
-            let span = span_for_range(self.tokens, absolute_start, absolute_end);
-
-            if slice.len() < 2 {
-                return Err(ExpressionError::new(
-                    "`var` 宣言の構文が不正です",
-                    Some(span.clone()),
-                ));
-            }
-
-            let name_token = slice[1];
-            let name = match &name_token.token_type {
-                TokenType::Identifier(id) => id.clone(),
-                _ => {
-                    return Err(ExpressionError::new(
-                        "`var` 宣言には識別子が必要です",
-                        Some(span_from_token(name_token)),
-                    ));
-                }
-            };
-
-            let mut cursor = 2usize;
-            let mut type_annotation: Option<TypeAnnotation> = None;
-
-            if cursor < slice.len() && matches!(slice[cursor].token_type, TokenType::Colon) {
-                cursor += 1;
-                let mut type_end = cursor;
-                while type_end < slice.len()
-                    && !matches!(slice[type_end].token_type, TokenType::Assign)
-                {
-                    type_end += 1;
-                }
-
-                let type_tokens = &slice[cursor..type_end];
-                if type_tokens.is_empty() {
-                    return Err(ExpressionError::new(
-                        "`var` 宣言の型注釈が不足しています",
-                        Some(span.clone()),
-                    ));
-                }
-
-                let owned: Vec<Token> = type_tokens.iter().map(|token| (*token).clone()).collect();
-                match lower_type_annotation_from_tokens(&owned) {
-                    Ok(lowered) => type_annotation = Some(lowered.into_annotation()),
-                    Err(error) => {
-                        return Err(ExpressionError::new(
-                            error.message().to_string(),
-                            error.span().cloned(),
-                        ));
-                    }
-                }
-                cursor = type_end;
-            }
-
-            let mut initializer: Option<Expression> = None;
-
-            if cursor < slice.len() {
-                if matches!(slice[cursor].token_type, TokenType::Assign) {
-                    let initializer_tokens = &slice[cursor + 1..];
-                    if initializer_tokens.is_empty() {
-                        return Err(ExpressionError::new(
-                            "`var` 宣言の初期化式が必要です",
-                            Some(span.clone()),
-                        ));
-                    }
-                    initializer = Some(Self::parse_nested_expression(initializer_tokens)?.expr);
-                } else {
-                    return Err(ExpressionError::new(
-                        "`var` 宣言の構文が不正です",
-                        Some(span.clone()),
-                    ));
-                }
-            }
-
-            Ok(Statement::VarDeclaration {
-                name,
-                binding: None,
-                type_annotation,
-                initializer,
-                modifiers: Modifiers::default(),
                 span,
             })
         }
@@ -2848,7 +2473,7 @@
                             return Err(ExpressionError::new(
                                 "`is` パターンには識別子が必要です",
                                 Some(span_from_token(type_token)),
-                            ));
+                            ))
                         }
                     };
                     let span = merge_spans(&span_from_token(first), &span_from_token(type_token));
@@ -3150,7 +2775,7 @@
                     return Err(ExpressionError::new(
                         "メンバーアクセスには識別子が必要です",
                         Some(span_from_token(token)),
-                    ));
+                    ))
                 }
             };
 
@@ -3179,7 +2804,7 @@
                     return Err(ExpressionError::new(
                         "メンバーアクセスには識別子が必要です",
                         Some(span_from_token(token)),
-                    ));
+                    ))
                 }
             };
 
@@ -3559,7 +3184,7 @@
                         return Err(ExpressionError::new(
                             "名前付き引数には識別子が必要です",
                             Some(span_from_token(name_token)),
-                        ));
+                        ))
                     }
                 };
                 let value_tokens = &slice[idx + 1..];
@@ -3756,7 +3381,7 @@
                     return Err(ExpressionError::new(
                         "パラメータ名には識別子が必要です",
                         Some(span_from_token(name_token)),
-                    ));
+                    ))
                 }
             };
 
@@ -4727,7 +4352,7 @@
                     return Err(ExpressionError::new(
                         "JSON オブジェクトのキーは識別子または文字列である必要があります",
                         Some(span_from_token(key_token)),
-                    ));
+                    ))
                 }
             };
 
@@ -5264,7 +4889,6 @@
     context: &LoweringContext<'_>,
     node: &JvSyntaxNode,
     diagnostics: &mut Vec<LoweringDiagnostic>,
-    environment: &BindingEnvironment,
 ) -> Result<Statement, LoweringDiagnostic> {
     let tokens = context.tokens_for(node);
     let span = context.span_for(node).unwrap_or_else(Span::dummy);
@@ -5410,9 +5034,7 @@
 
     let fallback_span = span.clone();
     let body = if let Some(block) = child_node(node, SyntaxKind::Block) {
-        let mut block_environment = BindingEnvironment::from_parent(environment);
-        block_environment.register_parameters(&parameters);
-        lower_block_expression_with_env(context, &block, diagnostics, block_environment)
+        lower_block_expression(context, &block, diagnostics)
     } else {
         node.children()
             .find(|child| child.kind() == SyntaxKind::Expression)
@@ -5449,7 +5071,6 @@
     context: &LoweringContext<'_>,
     node: &JvSyntaxNode,
     diagnostics: &mut Vec<LoweringDiagnostic>,
-    environment: &BindingEnvironment,
 ) -> Result<Statement, LoweringDiagnostic> {
     let tokens = context.tokens_for(node);
     let span = context.span_for(node).unwrap_or_else(Span::dummy);
@@ -5470,7 +5091,7 @@
         .unwrap_or_default();
 
     let (properties, methods) = child_node(node, SyntaxKind::ClassBody)
-        .map(|body| lower_class_members(context, &body, diagnostics, environment))
+        .map(|body| lower_class_members(context, &body, diagnostics))
         .transpose()?
         .unwrap_or_default();
 
@@ -5509,7 +5130,6 @@
     context: &LoweringContext<'_>,
     body: &JvSyntaxNode,
     diagnostics: &mut Vec<LoweringDiagnostic>,
-    environment: &BindingEnvironment,
 ) -> Result<(Vec<Property>, Vec<Box<Statement>>), LoweringDiagnostic> {
     let mut properties = Vec::new();
     let mut methods = Vec::new();
@@ -5518,14 +5138,7 @@
         if child.kind().is_token() {
             continue;
         }
-        process_class_member(
-            context,
-            &child,
-            diagnostics,
-            &mut properties,
-            &mut methods,
-            environment,
-        )?;
+        process_class_member(context, &child, diagnostics, &mut properties, &mut methods)?;
     }
 
     Ok((properties, methods))
@@ -5537,7 +5150,6 @@
     diagnostics: &mut Vec<LoweringDiagnostic>,
     properties: &mut Vec<Property>,
     methods: &mut Vec<Box<Statement>>,
-    environment: &BindingEnvironment,
 ) -> Result<(), LoweringDiagnostic> {
     match member.kind() {
         SyntaxKind::ValDeclaration => {
@@ -5551,7 +5163,7 @@
             }
         }
         SyntaxKind::FunctionDeclaration => {
-            let statement = lower_function(context, member, diagnostics, environment)?;
+            let statement = lower_function(context, member, diagnostics)?;
             methods.push(Box::new(statement));
         }
         SyntaxKind::StatementList => {
@@ -5559,14 +5171,7 @@
                 if stmt.kind().is_token() {
                     continue;
                 }
-                process_class_member(
-                    context,
-                    &stmt,
-                    diagnostics,
-                    properties,
-                    methods,
-                    environment,
-                )?;
+                process_class_member(context, &stmt, diagnostics, properties, methods)?;
             }
         }
         other => {
@@ -5646,7 +5251,6 @@
     context: &LoweringContext<'_>,
     node: &JvSyntaxNode,
     diagnostics: &mut Vec<LoweringDiagnostic>,
-    environment: &BindingEnvironment,
 ) -> Result<Statement, LoweringDiagnostic> {
     let binding_node = child_node(node, SyntaxKind::BindingPattern).ok_or_else(|| {
         missing_child_diagnostic(
@@ -5686,15 +5290,12 @@
             )
         })?;
 
-    let mut body_environment = BindingEnvironment::from_parent(environment);
-    body_environment.register_loop_binding(&loop_binding);
-
     let body_span = child_node(node, SyntaxKind::Block)
         .and_then(|block| context.span_for(&block))
         .unwrap_or_else(|| context.span_for(node).unwrap_or_else(Span::dummy));
 
     let body = match child_node(node, SyntaxKind::Block) {
-        Some(block) => lower_block_expression_with_env(context, &block, diagnostics, body_environment),
+        Some(block) => lower_block_expression(context, &block, diagnostics),
         None => {
             push_diagnostic(
                 diagnostics,
@@ -6053,7 +5654,7 @@
                 node.kind(),
                 first_identifier_text(node),
                 collect_annotation_texts(node),
-            ));
+            ))
         }
     };
 
