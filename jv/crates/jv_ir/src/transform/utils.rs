--- conflicted
+++ resolved
@@ -99,8 +99,8 @@
 
 pub(crate) fn extract_java_type(expr: &IrExpression) -> Option<JavaType> {
     match expr {
-        IrExpression::Literal(literal, _, _) => Some(literal_to_java_type(literal)),
-        IrExpression::RegexCommand(command) => Some(command.java_type.clone()),
+        IrExpression::Literal(literal, _) => Some(literal_to_java_type(literal)),
+        IrExpression::TextBlock { .. } => Some(JavaType::string()),
         IrExpression::RegexPattern { java_type, .. }
         | IrExpression::Identifier { java_type, .. }
         | IrExpression::MethodCall { java_type, .. }
@@ -115,14 +115,14 @@
         | IrExpression::Lambda { java_type, .. }
         | IrExpression::SequencePipeline { java_type, .. }
         | IrExpression::Switch { java_type, .. }
-        | IrExpression::RegexMatch { java_type, .. }
         | IrExpression::NullSafeOperation { java_type, .. }
         | IrExpression::CompletableFuture { java_type, .. }
         | IrExpression::VirtualThread { java_type, .. }
         | IrExpression::TryWithResources { java_type, .. }
         | IrExpression::LogInvocation { java_type, .. }
         | IrExpression::This { java_type, .. }
-        | IrExpression::Super { java_type, .. } => Some(java_type.clone()),
+        | IrExpression::Super { java_type, .. }
+        | IrExpression::RegexCommand { java_type, .. } => Some(java_type.clone()),
         IrExpression::Cast { target_type, .. } => Some(target_type.clone()),
         IrExpression::InstanceOf { .. } => Some(JavaType::boolean()),
         IrExpression::ArrayCreation {
@@ -146,13 +146,13 @@
             }
         }
         IrExpression::StringFormat { .. } => Some(JavaType::string()),
-        IrExpression::CharToString(_) => Some(JavaType::string()),
     }
 }
 
 pub(crate) fn ir_expression_span(expr: &IrExpression) -> Span {
     match expr {
-        IrExpression::Literal(_, _, span)
+        IrExpression::Literal(_, span)
+        | IrExpression::TextBlock { span, .. }
         | IrExpression::RegexPattern { span, .. }
         | IrExpression::Identifier { span, .. }
         | IrExpression::MethodCall { span, .. }
@@ -174,17 +174,11 @@
         | IrExpression::Super { span, .. }
         | IrExpression::StringFormat { span, .. }
         | IrExpression::NullSafeOperation { span, .. }
-        | IrExpression::RegexMatch { span, .. }
         | IrExpression::CompletableFuture { span, .. }
         | IrExpression::VirtualThread { span, .. }
-<<<<<<< HEAD
         | IrExpression::TryWithResources { span, .. }
-        | IrExpression::LogInvocation { span, .. } => span.clone(),
-=======
-        | IrExpression::TryWithResources { span, .. } => span.clone(),
-        IrExpression::RegexCommand(command) => command.span.clone(),
-        IrExpression::CharToString(conversion) => conversion.span.clone(),
->>>>>>> f057c6d9
+        | IrExpression::LogInvocation { span, .. }
+        | IrExpression::RegexCommand { span, .. } => span.clone(),
     }
 }
 
