--- conflicted
+++ resolved
@@ -5,16 +5,10 @@
     IrVisibility, JavaType, JavaWildcardKind,
 };
 use jv_ast::{
-<<<<<<< HEAD
     Argument, BinaryMetadata, CallArgumentMetadata, CommentKind, CommentStatement,
     CommentVisibility, Expression, Literal, Modifiers, Program, RegexLiteral, Span, Statement,
     StringPart, TypeAnnotation, ValBindingOrigin, Visibility,
-=======
-    Argument, CallArgumentMetadata, CommentKind, CommentStatement, CommentVisibility, Expression,
-    Literal, Modifiers, Program, RegexLiteral, Span, Statement, StringPart, TypeAnnotation,
-    ValBindingOrigin, Visibility,
     expression::{TupleContextFlags, TupleFieldMeta},
->>>>>>> 4d844dce
 };
 
 fn render_type_annotation(annotation: TypeAnnotation) -> String {
