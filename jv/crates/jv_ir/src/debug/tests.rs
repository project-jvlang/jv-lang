#![cfg(test)]

use super::*;
use crate::transform::transform_program;
use crate::types::{
    IrExpression, IrImport, IrImportDetail, IrModifiers, IrProgram, IrStatement, IrVisibility,
    JavaType,
};
use jv_ast::{
    Expression, Literal, Modifiers, Program, Span, Statement, TypeAnnotation, ValBindingOrigin,
    Visibility,
};

fn span() -> Span {
    Span::new(1, 0, 1, 5)
}

fn sample_program() -> Program {
    let span = span();
    let mut modifiers = Modifiers::default();
    modifiers.visibility = Visibility::Internal;

    Program {
        package: Some("demo.example".to_string()),
        imports: Vec::new(),
        statements: vec![
            Statement::ValDeclaration {
                name: "answer".to_string(),
                binding: None,

                type_annotation: Some(TypeAnnotation::Simple("Int".to_string())),
                initializer: Expression::Literal(Literal::Number("42".to_string()), span.clone()),
                modifiers: modifiers.clone(),
                origin: ValBindingOrigin::ExplicitKeyword,
                span: span.clone(),
            },
            Statement::Expression {
                expr: Expression::Identifier("answer".to_string(), span.clone()),
                span: span.clone(),
            },
        ],
        span,
    }
}

#[test]
fn reconstructs_basic_program_with_variable_and_expression() {
    let program = IrProgram {
        package: Some("com.example".to_string()),
        imports: vec![IrStatement::Import(IrImport {
            original: "java.util.List".to_string(),
            alias: None,
            detail: IrImportDetail::Type {
                fqcn: "java.util.List".to_string(),
            },
            module_dependency: None,
            span: span(),
        })],
        type_declarations: vec![
            IrStatement::VariableDeclaration {
                name: "answer".to_string(),
                java_type: JavaType::Primitive("int".into()),
                initializer: Some(IrExpression::Literal(Literal::Number("42".into()), span())),
                is_final: true,
                modifiers: IrModifiers {
                    visibility: IrVisibility::Public,
                    ..IrModifiers::default()
                },
                span: span(),
            },
            IrStatement::Expression {
                expr: IrExpression::Identifier {
                    name: "answer".into(),
                    java_type: JavaType::Primitive("int".into()),
                    span: span(),
                },
                span: span(),
            },
        ],
        generic_metadata: Default::default(),
        conversion_metadata: Vec::new(),
<<<<<<< HEAD
        logging: Default::default(),
=======
        tuple_record_plans: Vec::new(),
>>>>>>> 4d844dce
        span: span(),
    };

    let rebuilder = IrAstRebuilder::default();
    let result = rebuilder
        .reconstruct_program(&program)
        .expect("should rebuild");

    assert_eq!(result.program.package.as_deref(), Some("com.example"));
    assert_eq!(result.program.imports.len(), 1);
    assert_eq!(result.program.statements.len(), 2);

    match &result.program.statements[0] {
        Statement::ValDeclaration {
            name, initializer, ..
        } => {
            assert_eq!(name, "answer");
            match initializer {
                Expression::Literal(Literal::Number(value), _) => assert_eq!(value, "42"),
                other => panic!("unexpected initializer: {other:?}"),
            }
        }
        other => panic!("expected val declaration, found {other:?}"),
    }

    assert!(result.warnings.is_empty(), "warnings were not expected");
    assert_eq!(
        result.stats.reconstructed_nodes,
        result.stats.total_nodes - result.stats.placeholder_nodes
    );
}

#[test]
fn round_trip_reconstruction_matches_transform_output() {
    let ast_program = sample_program();
    let ir_program = transform_program(ast_program.clone()).expect("transform IR");

    let rebuilder = IrAstRebuilder::default();
    let rebuilt = rebuilder
        .reconstruct_program(&ir_program)
        .expect("reconstruction succeeds");

    assert!(rebuilt.warnings.is_empty());
    assert_eq!(rebuilt.program.package, ast_program.package);
    assert_eq!(rebuilt.program.statements.len(), 2);

    match &rebuilt.program.statements[0] {
        Statement::ValDeclaration {
            name,
            type_annotation,
            initializer,
            modifiers,
            ..
        } => {
            assert_eq!(name, "answer");
            assert_eq!(
                type_annotation,
                &Some(TypeAnnotation::Simple("int".to_string()))
            );
            match initializer {
                Expression::Literal(Literal::Number(value), _) => assert_eq!(value, "42"),
                other => panic!("unexpected initializer: {other:?}"),
            }
            assert!(modifiers.is_final);
        }
        other => panic!("expected val declaration, got {other:?}"),
    }

    match &rebuilt.program.statements[1] {
        Statement::Expression { expr, .. } => match expr {
            Expression::Identifier(name, _) => assert_eq!(name, "answer"),
            other => panic!("unexpected expression: {other:?}"),
        },
        other => panic!("expected expression statement, got {other:?}"),
    }

    let round_trip_ir = transform_program(rebuilt.program.clone()).expect("round trip transform");
    assert_eq!(
        round_trip_ir.type_declarations,
        ir_program.type_declarations
    );
}

#[test]
fn emits_warning_for_missing_final_initializer() {
    let program = IrProgram {
        package: None,
        imports: vec![],
        type_declarations: vec![IrStatement::VariableDeclaration {
            name: "missing".to_string(),
            java_type: JavaType::Primitive("int".into()),
            initializer: None,
            is_final: true,
            modifiers: IrModifiers::default(),
            span: span(),
        }],
        generic_metadata: Default::default(),
        conversion_metadata: Vec::new(),
<<<<<<< HEAD
        logging: Default::default(),
=======
        tuple_record_plans: Vec::new(),
>>>>>>> 4d844dce
        span: span(),
    };

    let rebuilder = IrAstRebuilder::default();
    let result = rebuilder
        .reconstruct_program(&program)
        .expect("reconstruction should succeed with placeholder");

    let missing_metadata_count = result
        .warnings
        .iter()
        .filter(|warning| warning.kind == WarningKind::MissingMetadata)
        .count();
    assert_eq!(missing_metadata_count, 2);
    assert_eq!(result.stats.placeholder_nodes, 1);

    let statement = result
        .program
        .statements
        .first()
        .expect("placeholder statement present");
    match statement {
        Statement::ValDeclaration { initializer, .. } => match initializer {
            Expression::Literal(Literal::Null, _) => {}
            other => panic!("expected null placeholder, got {other:?}"),
        },
        other => panic!("expected val declaration, got {other:?}"),
    }
}

#[test]
fn errors_when_placeholders_disallowed() {
    let program = IrProgram {
        package: None,
        imports: vec![],
        type_declarations: vec![IrStatement::VariableDeclaration {
            name: "missing".to_string(),
            java_type: JavaType::Primitive("int".into()),
            initializer: None,
            is_final: true,
            modifiers: IrModifiers::default(),
            span: span(),
        }],
        generic_metadata: Default::default(),
        conversion_metadata: Vec::new(),
<<<<<<< HEAD
        logging: Default::default(),
=======
        tuple_record_plans: Vec::new(),
>>>>>>> 4d844dce
        span: span(),
    };

    let rebuilder = IrAstRebuilder::new(ReconstructionOptions {
        allow_placeholders: false,
        ..ReconstructionOptions::default()
    });

    let err = rebuilder
        .reconstruct_program(&program)
        .expect_err("placeholders should be rejected");

    assert!(matches!(err, ReconstructionError::InsufficientMetadata));
}

#[test]
fn produces_warning_for_unsupported_statement() {
    let program = IrProgram {
        package: None,
        imports: vec![],
        type_declarations: vec![IrStatement::While {
            condition: IrExpression::Literal(Literal::Boolean(true), span()),
            body: Box::new(IrStatement::Expression {
                expr: IrExpression::Literal(Literal::Number("1".into()), span()),
                span: span(),
            }),
            span: span(),
        }],
        generic_metadata: Default::default(),
        conversion_metadata: Vec::new(),
<<<<<<< HEAD
        logging: Default::default(),
=======
        tuple_record_plans: Vec::new(),
>>>>>>> 4d844dce
        span: span(),
    };

    let rebuilder = IrAstRebuilder::default();
    let result = rebuilder
        .reconstruct_program(&program)
        .expect("should rebuild with placeholder");

    assert_eq!(result.warnings.len(), 1);
    assert_eq!(result.stats.placeholder_nodes, 1);
    assert!(matches!(
        result.program.statements[0],
        Statement::Expression { .. }
    ));
    assert_eq!(result.warnings[0].kind, WarningKind::UnsupportedNode);
}<|MERGE_RESOLUTION|>--- conflicted
+++ resolved
@@ -79,11 +79,8 @@
         ],
         generic_metadata: Default::default(),
         conversion_metadata: Vec::new(),
-<<<<<<< HEAD
-        logging: Default::default(),
-=======
-        tuple_record_plans: Vec::new(),
->>>>>>> 4d844dce
+        logging: Default::default(),
+        tuple_record_plans: Vec::new(),
         span: span(),
     };
 
@@ -182,11 +179,8 @@
         }],
         generic_metadata: Default::default(),
         conversion_metadata: Vec::new(),
-<<<<<<< HEAD
-        logging: Default::default(),
-=======
-        tuple_record_plans: Vec::new(),
->>>>>>> 4d844dce
+        logging: Default::default(),
+        tuple_record_plans: Vec::new(),
         span: span(),
     };
 
@@ -232,11 +226,8 @@
         }],
         generic_metadata: Default::default(),
         conversion_metadata: Vec::new(),
-<<<<<<< HEAD
-        logging: Default::default(),
-=======
-        tuple_record_plans: Vec::new(),
->>>>>>> 4d844dce
+        logging: Default::default(),
+        tuple_record_plans: Vec::new(),
         span: span(),
     };
 
@@ -267,11 +258,8 @@
         }],
         generic_metadata: Default::default(),
         conversion_metadata: Vec::new(),
-<<<<<<< HEAD
-        logging: Default::default(),
-=======
-        tuple_record_plans: Vec::new(),
->>>>>>> 4d844dce
+        logging: Default::default(),
+        tuple_record_plans: Vec::new(),
         span: span(),
     };
 
