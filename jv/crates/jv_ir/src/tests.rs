--- conflicted
+++ resolved
@@ -4,22 +4,6 @@
     use crate::{
         CompletableFutureOp, DataFormat, IrCaseLabel, IrDeconstructionComponent,
         IrDeconstructionPattern, IrExpression, IrForEachKind, IrForLoopMetadata, IrImplicitWhenEnd,
-<<<<<<< HEAD
-        IrModifiers, IrNumericRangeLoop, IrParameter, IrProgram, IrResolvedMethodTarget,
-        IrStatement, IrVisibility, JavaType, PipelineShape, SampleMode, SampleSourceKind, Schema,
-        SequencePipeline, SequenceSource, SequenceStage, SequenceTerminal,
-        SequenceTerminalEvaluation, SequenceTerminalKind, TransformContext, TransformError,
-        TransformPools, TransformProfiler, VirtualThreadOp, convert_type_annotation,
-        desugar_async_expression, desugar_await_expression, desugar_data_class,
-        desugar_default_parameters, desugar_defer_expression, desugar_elvis_operator,
-        desugar_extension_function, desugar_named_arguments, desugar_null_safe_index_access,
-        desugar_null_safe_member_access, desugar_spawn_expression, desugar_string_interpolation,
-        desugar_top_level_function, desugar_use_expression, desugar_val_declaration,
-        desugar_var_declaration, desugar_when_expression, generate_extension_class_name,
-        generate_utility_class_name, infer_java_type, naming::method_erasure::apply_method_erasure,
-        transform_expression, transform_program, transform_program_with_context,
-        transform_program_with_context_profiled, transform_statement,
-=======
         IrModifiers, IrNumericRangeLoop, IrParameter, IrResolvedMethodTarget, IrStatement,
         IrVisibility, JavaType, LogInvocationItem, LogInvocationPlan, LogLevel, LogMessage,
         LoggerFieldId, LoggerFieldSpec, LoggingFrameworkKind, LoggingMetadata, PipelineShape,
@@ -36,7 +20,6 @@
         naming::method_erasure::apply_method_erasure, transform_expression, transform_program,
         transform_program_with_context, transform_program_with_context_profiled,
         transform_statement,
->>>>>>> 9b91dad3
     };
     use jv_ast::*;
     use jv_parser_frontend::ParserPipeline;
@@ -46,10 +29,6 @@
     use std::path::{Path, PathBuf};
     use std::time::Duration;
     use tempfile::tempdir;
-
-    mod val_declaration_transform_coverage {
-        include!("tests/val_declaration_transform_coverage.rs");
-    }
 
     fn dummy_span() -> Span {
         Span::dummy()
