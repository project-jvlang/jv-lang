// jv_ir - Intermediate representation for desugaring jv language constructs
use crate::sequence_pipeline::SequencePipeline;
use jv_ast::expression::TupleFieldMeta;
use jv_ast::*;

pub use jv_ast::types::{PrimitiveReturnMetadata, TupleTypeDescriptor, TupleTypeElement};

#[derive(Debug, Clone, Copy, PartialEq, Eq, Serialize, Deserialize)]
pub enum TupleRecordStrategy {
    Specific,
    Generic,
}

#[derive(Debug, Clone, PartialEq, Serialize, Deserialize)]
pub struct TupleUsageContext {
    pub kind: TupleUsageKind,
    #[serde(default)]
    pub owner: Option<String>,
    pub span: Span,
}

#[derive(Debug, Clone, Copy, PartialEq, Eq, Serialize, Deserialize)]
pub enum TupleUsageKind {
    FunctionReturn,
    BindingInitializer,
    AssignmentValue,
    Expression,
}

#[derive(Debug, Clone, PartialEq, Serialize, Deserialize)]
pub struct TupleRecordPlan {
    pub arity: usize,
    pub strategy: TupleRecordStrategy,
    #[serde(default)]
    pub specific_name: Option<String>,
    pub generic_name: String,
    pub fields: Vec<TupleFieldMeta>,
    pub type_hints: Vec<String>,
    pub usage_sites: Vec<TupleUsageContext>,
}

#[derive(Debug, Clone, PartialEq, Serialize, Deserialize)]
pub struct PrimitiveSpecializationHint {
    pub type_param: String,
    pub canonical: PrimitiveTypeName,
    #[serde(default)]
    pub aliases: Vec<PrimitiveTypeName>,
    #[serde(default)]
    pub span: Span,
}
use serde::{Deserialize, Serialize};
use std::collections::{BTreeMap, BTreeSet};
use std::path::PathBuf;
use std::time::Duration;
use thiserror::Error;

/// Java-compatible type representation after desugaring
#[derive(Debug, Clone, PartialEq, Eq, Serialize, Deserialize)]
pub enum JavaType {
    /// Primitive types: int, boolean, char, etc.
    Primitive(String),
    /// Reference types: String, Object, custom classes
    Reference {
        name: String,
        generic_args: Vec<JavaType>,
    },
    /// Array types: int[], String[][]
    Array {
        element_type: Box<JavaType>,
        dimensions: usize,
    },
    /// Function types represented as functional interfaces
    Functional {
        interface_name: String,
        param_types: Vec<JavaType>,
        return_type: Box<JavaType>,
    },
    /// Wildcard generic (e.g., `? extends Number`).
    Wildcard {
        kind: JavaWildcardKind,
        bound: Option<Box<JavaType>>,
    },
    /// Void type
    Void,
}

/// Variance kind for Java wildcards.
#[derive(Debug, Clone, PartialEq, Eq, Serialize, Deserialize)]
pub enum JavaWildcardKind {
    Unbounded,
    Extends,
    Super,
}

/// Desugared expressions - all jv sugar removed
#[derive(Debug, Clone, PartialEq, Serialize, Deserialize)]
pub enum IrExpression {
    // Basic expressions that map directly to Java
    Literal(Literal, Span),
    /// Compiled regular expression pattern handle.
    RegexPattern {
        pattern: String,
        java_type: JavaType,
        span: Span,
    },
    /// Multiline text block literal preserving layout for Java emission.
    TextBlock {
        content: String,
        span: Span,
    },
    /// Concise regex command expression lowered from surface syntax.
    RegexCommand {
        mode: RegexCommandMode,
        mode_origin: RegexCommandModeOrigin,
        subject: Box<IrExpression>,
        pattern: RegexLiteral,
        pattern_expr: Option<Box<IrExpression>>,
        replacement: Option<IrRegexReplacement>,
        flags: Vec<RegexFlag>,
        java_type: JavaType,
        span: Span,
    },
    Identifier {
        name: String,
        java_type: JavaType,
        span: Span,
    },

    // Method calls (function calls become method calls or static calls)
    MethodCall {
        receiver: Option<Box<IrExpression>>, // None for static calls
        method_name: String,
        #[serde(default)]
        java_name: Option<String>,
        #[serde(default)]
        resolved_target: Option<IrResolvedMethodTarget>,
        args: Vec<IrExpression>,
        argument_style: CallArgumentStyle,
        java_type: JavaType,
        span: Span,
    },

    // Field access
    FieldAccess {
        receiver: Box<IrExpression>,
        field_name: String,
        java_type: JavaType,
        span: Span,
        #[serde(default)]
        is_record_component: bool,
    },

    // Array access
    ArrayAccess {
        array: Box<IrExpression>,
        index: Box<IrExpression>,
        java_type: JavaType,
        span: Span,
    },

    // Binary operations
    Binary {
        left: Box<IrExpression>,
        op: BinaryOp,
        right: Box<IrExpression>,
        java_type: JavaType,
        span: Span,
    },

    // Unary operations
    Unary {
        op: UnaryOp,
        operand: Box<IrExpression>,
        java_type: JavaType,
        span: Span,
    },

    // Assignment
    Assignment {
        target: Box<IrExpression>,
        value: Box<IrExpression>,
        java_type: JavaType,
        span: Span,
    },

    // Conditional expression (ternary)
    Conditional {
        condition: Box<IrExpression>,
        then_expr: Box<IrExpression>,
        else_expr: Box<IrExpression>,
        java_type: JavaType,
        span: Span,
    },

    // Block expression
    Block {
        statements: Vec<IrStatement>,
        java_type: JavaType,
        span: Span,
    },

    // Array creation
    ArrayCreation {
        element_type: JavaType,
        dimensions: Vec<Option<IrExpression>>, // None for unsized dimensions
        initializer: Option<Vec<IrExpression>>,
        delimiter: SequenceDelimiter,
        span: Span,
    },

    // Object creation (new Constructor(args))
    ObjectCreation {
        class_name: String,
        generic_args: Vec<JavaType>,
        args: Vec<IrExpression>,
        java_type: JavaType,
        span: Span,
    },

    /// Tuple literal `(expr expr ...)` which will be materialized as a record instance.
    TupleLiteral {
        elements: Vec<IrExpression>,
        java_type: JavaType,
        span: Span,
    },

    // Lambda expression (desugared to anonymous class or method reference)
    Lambda {
        functional_interface: String,
        param_names: Vec<String>,
        param_types: Vec<JavaType>,
        body: Box<IrExpression>,
        java_type: JavaType,
        span: Span,
    },

    // Sequence pipeline expression constructed from Kotlin-style collection chains.
    SequencePipeline {
        pipeline: SequencePipeline,
        java_type: JavaType,
        span: Span,
    },

    // Switch expression (Java 14+ switch expressions)
    Switch {
        discriminant: Box<IrExpression>,
        cases: Vec<IrSwitchCase>,
        java_type: JavaType,
        #[serde(default)]
        implicit_end: Option<IrImplicitWhenEnd>,
        #[serde(default)]
        strategy_description: Option<String>,
        span: Span,
    },

    // Cast expression
    Cast {
        expr: Box<IrExpression>,
        target_type: JavaType,
        span: Span,
    },

    // instanceof check
    InstanceOf {
        expr: Box<IrExpression>,
        target_type: JavaType,
        span: Span,
    },

    // This reference
    This {
        java_type: JavaType,
        span: Span,
    },

    // Super reference
    Super {
        java_type: JavaType,
        span: Span,
    },

    // Null-safe operations become explicit null checks
    NullSafeOperation {
        expr: Box<IrExpression>,
        operation: Box<IrExpression>, // The operation to perform if not null
        default_value: Option<Box<IrExpression>>, // Default if null
        java_type: JavaType,
        span: Span,
    },

    // String formatting (from string interpolation)
    StringFormat {
        format_string: String,
        args: Vec<IrExpression>,
        span: Span,
    },

    // CompletableFuture operations (from async/await)
    CompletableFuture {
        operation: CompletableFutureOp,
        args: Vec<IrExpression>,
        java_type: JavaType,
        span: Span,
    },

    // Virtual thread operations (from spawn)
    VirtualThread {
        operation: VirtualThreadOp,
        args: Vec<IrExpression>,
        java_type: JavaType,
        span: Span,
    },

    // Try-with-resources (from use blocks)
    TryWithResources {
        resources: Vec<IrResource>,
        body: Box<IrExpression>,
        java_type: JavaType,
        span: Span,
    },

    // Logging invocation generated from log blocks.
    LogInvocation {
        plan: Box<LogInvocationPlan>,
        java_type: JavaType,
        span: Span,
    },
}

#[derive(Debug, Clone, PartialEq, Serialize, Deserialize)]
pub enum IrRegexReplacement {
    Literal(IrRegexLiteralReplacement),
    Expression(Box<IrExpression>),
}

#[derive(Debug, Clone, PartialEq, Serialize, Deserialize)]
pub struct IrRegexLiteralReplacement {
    pub normalized: String,
    pub segments: Vec<IrRegexTemplateSegment>,
    pub span: Span,
}

#[derive(Debug, Clone, PartialEq, Serialize, Deserialize)]
pub enum IrRegexTemplateSegment {
    Text(String),
    BackReference(u32),
    Expression(Box<IrExpression>),
}

/// ログレベルの優先度を表す。TRACE < DEBUG < INFO < WARN < ERROR。
#[derive(Debug, Clone, Copy, PartialEq, Eq, PartialOrd, Ord, Serialize, Deserialize)]
pub enum LogLevel {
    Trace,
    Debug,
    Info,
    Warn,
    Error,
}

impl LogLevel {
    pub const fn as_str(self) -> &'static str {
        match self {
            LogLevel::Trace => "TRACE",
            LogLevel::Debug => "DEBUG",
            LogLevel::Info => "INFO",
            LogLevel::Warn => "WARN",
            LogLevel::Error => "ERROR",
        }
    }

    const fn priority(self) -> u8 {
        match self {
            LogLevel::Trace => 0,
            LogLevel::Debug => 1,
            LogLevel::Info => 2,
            LogLevel::Warn => 3,
            LogLevel::Error => 4,
        }
    }

    pub const fn is_enabled(self, threshold: LogLevel) -> bool {
        self.priority() >= threshold.priority()
    }
}

/// ログ出力前に実行するガード種別。
#[derive(Debug, Clone, Copy, PartialEq, Eq, Serialize, Deserialize)]
pub enum LogGuardKind {
    TraceEnabled,
    DebugEnabled,
    InfoEnabled,
    WarnEnabled,
    ErrorEnabled,
}

impl LogGuardKind {
    pub fn for_level(level: LogLevel) -> Option<Self> {
        match level {
            LogLevel::Trace => Some(LogGuardKind::TraceEnabled),
            LogLevel::Debug => Some(LogGuardKind::DebugEnabled),
            LogLevel::Info => Some(LogGuardKind::InfoEnabled),
            LogLevel::Warn => Some(LogGuardKind::WarnEnabled),
            LogLevel::Error => Some(LogGuardKind::ErrorEnabled),
        }
    }
}

/// 利用するロギングフレームワーク種別。
#[derive(Debug, Clone, PartialEq, Eq, Serialize, Deserialize)]
pub enum LoggingFrameworkKind {
    Slf4j,
    Log4j2,
    JbossLogging,
    CommonsLogging,
    Jul,
    Custom { identifier: Option<String> },
}

impl Default for LoggingFrameworkKind {
    fn default() -> Self {
        LoggingFrameworkKind::Slf4j
    }
}

/// ロガーフィールドを識別するID。
#[derive(Debug, Clone, Copy, PartialEq, Eq, Hash, Serialize, Deserialize)]
pub struct LoggerFieldId(pub u32);

impl LoggerFieldId {
    pub const fn raw(self) -> u32 {
        self.0
    }
}

/// ロガーフィールド挿入要求のメタデータ。
#[derive(Debug, Clone, PartialEq, Serialize, Deserialize)]
pub struct LoggerFieldSpec {
    pub id: LoggerFieldId,
    #[serde(default)]
    pub owner_hint: Option<String>,
    pub field_name: String,
    #[serde(default)]
    pub class_id: Option<ClassId>,
}

/// ログメッセージの生データ。
#[derive(Debug, Clone, PartialEq, Serialize, Deserialize)]
pub struct LogMessage {
    pub expression: IrExpression,
    pub span: Span,
}

/// ログ呼び出し内の要素を列挙する。
#[derive(Debug, Clone, PartialEq, Serialize, Deserialize)]
pub enum LogInvocationItem {
    Statement(IrStatement),
    Message(LogMessage),
    Nested(Box<LogInvocationPlan>),
}

/// Javaクラスを一意に識別するID。ネスト情報を保持する。
#[derive(Debug, Clone, PartialEq, Eq, Hash, Serialize, Deserialize)]
pub struct ClassId {
    #[serde(default)]
    pub package: Option<String>,
    #[serde(default)]
    pub local_name: Vec<String>,
}

impl ClassId {
    pub fn new(package: Option<String>, simple_name: impl Into<String>) -> Self {
        Self {
            package,
            local_name: vec![simple_name.into()],
        }
    }

    pub fn with_nesting(package: Option<String>, nesting: Vec<String>) -> Self {
        Self {
            package,
            local_name: nesting,
        }
    }
}

/// ログブロックのローワリング結果を保持する。
#[derive(Debug, Clone, PartialEq, Serialize, Deserialize)]
pub struct LogInvocationPlan {
    #[serde(default)]
    pub class_id: Option<ClassId>,
    pub logger_field: LoggerFieldId,
    pub level: LogLevel,
    #[serde(default)]
    pub uses_default_level: bool,
    #[serde(default)]
    pub guard_kind: Option<LogGuardKind>,
    pub items: Vec<LogInvocationItem>,
    pub span: Span,
}

/// プログラム全体のロギングメタデータ。
#[derive(Debug, Clone, Default, PartialEq, Serialize, Deserialize)]
pub struct LoggingMetadata {
    #[serde(default)]
    pub logger_fields: Vec<LoggerFieldSpec>,
    #[serde(default)]
    pub framework: LoggingFrameworkKind,
    #[serde(default)]
    pub trace_context: bool,
}

/// Metadata describing the resolved target for a method call after name mapping.
#[derive(Debug, Clone, PartialEq, Serialize, Deserialize, Default)]
pub struct IrResolvedMethodTarget {
    /// Fully qualified owner class name once determined (e.g., `jv.collections.Sequence`).
    #[serde(default)]
    pub owner: Option<String>,
    /// Original jv-level method name associated with the target.
    #[serde(default)]
    pub original_name: Option<String>,
    /// Resolved Java-level method name after renaming (if any).
    #[serde(default)]
    pub java_name: Option<String>,
    /// Erased JVM parameter descriptors used for collision detection.
    #[serde(default)]
    pub erased_parameters: Vec<String>,
}

/// Conversion metadata kinds mirrored from the inference engine.
#[derive(Debug, Clone, Copy, PartialEq, Eq, Serialize, Deserialize)]
pub enum ConversionKind {
    Identity,
    WideningPrimitive,
    Boxing,
    Unboxing,
    StringConversion,
    MethodInvocation,
}

impl ConversionKind {
    pub fn label(self) -> &'static str {
        match self {
            ConversionKind::Identity => "identity",
            ConversionKind::WideningPrimitive => "widening",
            ConversionKind::Boxing => "boxing",
            ConversionKind::Unboxing => "unboxing",
            ConversionKind::StringConversion => "string",
            ConversionKind::MethodInvocation => "method",
        }
    }
}

/// Helper invocation description for conversions that rely on Java helpers.
#[derive(Debug, Clone, PartialEq, Eq, Serialize, Deserialize)]
pub struct ConversionHelper {
    pub owner: String,
    pub method: String,
    pub is_static: bool,
}

/// Reason why a nullable guard is required before applying the conversion.
#[derive(Debug, Clone, Copy, PartialEq, Eq, Serialize, Deserialize)]
pub enum NullableGuardReason {
    OptionalLift,
    Unboxing,
}

/// Nullable guard metadata propagated to code generation and tooling.
#[derive(Debug, Clone, Copy, PartialEq, Eq, Serialize, Deserialize)]
pub struct NullableGuard {
    pub reason: NullableGuardReason,
}

impl NullableGuard {
    pub const fn new(reason: NullableGuardReason) -> Self {
        Self { reason }
    }
}

/// Rich metadata describing a single conversion attached to an IR node.
#[derive(Debug, Clone, PartialEq, Serialize, Deserialize)]
pub struct ConversionMetadata {
    pub from_type: String,
    pub to_type: String,
    pub kind: ConversionKind,
    #[serde(skip_serializing_if = "Option::is_none")]
    pub helper: Option<ConversionHelper>,
    #[serde(skip_serializing_if = "Option::is_none")]
    pub nullable_guard: Option<NullableGuard>,
}

impl ConversionMetadata {
    pub fn new(
        kind: ConversionKind,
        from_type: impl Into<String>,
        to_type: impl Into<String>,
    ) -> Self {
        Self {
            from_type: from_type.into(),
            to_type: to_type.into(),
            kind,
            helper: None,
            nullable_guard: None,
        }
    }

    pub fn with_helper(mut self, helper: ConversionHelper) -> Self {
        self.helper = Some(helper);
        self
    }

    pub fn with_nullable_guard(mut self, guard: NullableGuard) -> Self {
        self.nullable_guard = Some(guard);
        self
    }
}

/// Mapping entry tying a conversion metadata record to a concrete Span.
#[derive(Debug, Clone, PartialEq, Serialize, Deserialize)]
pub struct ConversionMetadataEntry {
    pub span: Span,
    pub metadata: ConversionMetadata,
}

impl IrExpression {
    /// Returns the source span associated with the expression node.
    pub fn span(&self) -> Span {
        match self {
            IrExpression::Literal(_, span)
            | IrExpression::TextBlock { span, .. }
            | IrExpression::RegexPattern { span, .. }
            | IrExpression::Identifier { span, .. }
            | IrExpression::MethodCall { span, .. }
            | IrExpression::FieldAccess { span, .. }
            | IrExpression::ArrayAccess { span, .. }
            | IrExpression::Binary { span, .. }
            | IrExpression::Unary { span, .. }
            | IrExpression::Assignment { span, .. }
            | IrExpression::Conditional { span, .. }
            | IrExpression::Block { span, .. }
            | IrExpression::ArrayCreation { span, .. }
            | IrExpression::ObjectCreation { span, .. }
            | IrExpression::TupleLiteral { span, .. }
            | IrExpression::Lambda { span, .. }
            | IrExpression::SequencePipeline { span, .. }
            | IrExpression::Switch { span, .. }
            | IrExpression::Cast { span, .. }
            | IrExpression::InstanceOf { span, .. }
            | IrExpression::This { span, .. }
            | IrExpression::Super { span, .. }
            | IrExpression::NullSafeOperation { span, .. }
            | IrExpression::StringFormat { span, .. }
            | IrExpression::CompletableFuture { span, .. }
            | IrExpression::VirtualThread { span, .. }
            | IrExpression::TryWithResources { span, .. }
            | IrExpression::LogInvocation { span, .. }
            | IrExpression::RegexCommand { span, .. } => span.clone(),
        }
    }
}

/// Sample data mode selected via @Sample annotation.
#[derive(Debug, Clone, Copy, PartialEq, Eq, Serialize, Deserialize)]
pub enum SampleMode {
    Embed,
    Load,
}

/// Supported external data formats for @Sample.
#[derive(Debug, Clone, Copy, PartialEq, Eq, Serialize, Deserialize)]
pub enum DataFormat {
    Json,
    Csv,
    Tsv,
}

impl std::fmt::Display for DataFormat {
    fn fmt(&self, f: &mut std::fmt::Formatter<'_>) -> std::fmt::Result {
        match self {
            DataFormat::Json => write!(f, "JSON"),
            DataFormat::Csv => write!(f, "CSV"),
            DataFormat::Tsv => write!(f, "TSV"),
        }
    }
}

/// Source classification for fetched sample data.
#[derive(Debug, Clone, PartialEq, Eq, Serialize, Deserialize)]
pub enum SampleSourceKind {
    LocalFile,
    Http,
    S3,
    GitSsh,
    CachedFile,
    Inline,
}

/// Request parameters controlling sample data fetching.
#[derive(Debug, Clone)]
pub struct SampleFetchRequest {
    pub source: String,
    pub base_dir: Option<PathBuf>,
    pub allow_network: bool,
    pub expected_sha256: Option<String>,
    pub max_bytes: Option<u64>,
    pub cache_dir: Option<PathBuf>,
    pub aws_cli_path: Option<PathBuf>,
    pub git_cli_path: Option<PathBuf>,
    pub timeout: Duration,
}

impl SampleFetchRequest {
    pub fn new(source: impl Into<String>) -> Self {
        Self {
            source: source.into(),
            base_dir: None,
            allow_network: false,
            expected_sha256: None,
            max_bytes: None,
            cache_dir: None,
            aws_cli_path: None,
            git_cli_path: None,
            timeout: Duration::from_secs(30),
        }
    }
}

/// Result payload containing fetched bytes and metadata.
#[derive(Debug, Clone, Serialize, Deserialize)]
pub struct SampleFetchResult {
    pub bytes: Vec<u8>,
    pub sha256: String,
    pub source_kind: SampleSourceKind,
    pub origin: String,
    pub cache_path: Option<PathBuf>,
}

#[derive(Debug, Error)]
pub enum SampleFetchError {
    #[error("無効なURIです: {uri} ({message})")]
    InvalidUri { uri: String, message: String },

    #[error("ネットワークアクセスが許可されていません: {uri}")]
    NetworkDisabled { uri: String },

    #[error("HTTPリクエストに失敗しました: {uri} ({message})")]
    HttpRequest { uri: String, message: String },

    #[error("HTTPレスポンスエラーです: {uri} (status={status})")]
    HttpResponse { uri: String, status: u16 },

    #[error("ファイルアクセスに失敗しました: {path} ({error})")]
    Io {
        path: PathBuf,
        #[source]
        error: std::io::Error,
    },

    #[error("CLIが見つかりません: {command}")]
    CommandMissing { command: String },

    #[error("CLI実行に失敗しました: {command} (status={status:?}) {stderr}")]
    CommandFailed {
        command: String,
        status: Option<i32>,
        stderr: String,
    },

    #[error("サイズ上限を超えています (limit={limit} bytes, actual={actual} bytes)")]
    SizeLimitExceeded { limit: u64, actual: u64 },

    #[error("SHA256ハッシュが一致しません (expected={expected}, actual={actual})")]
    Sha256Mismatch { expected: String, actual: String },

    #[error("git+ssh URIにpathクエリがありません: {uri}")]
    GitPathMissing { uri: String },

    #[error("サポートされていないスキームです: {scheme}")]
    UnsupportedScheme { scheme: String },
}

/// サポートされているデータフォーマット。
#[derive(Debug, Clone, Copy, PartialEq, Eq, Serialize, Deserialize)]
pub enum PrimitiveType {
    String,
    Boolean,
    Integer,
    Long,
    BigInteger,
    Double,
    BigDecimal,
    Null,
}

impl PrimitiveType {
    pub fn is_integral(self) -> bool {
        matches!(
            self,
            PrimitiveType::Integer | PrimitiveType::Long | PrimitiveType::BigInteger
        )
    }

    pub fn is_decimal(self) -> bool {
        matches!(self, PrimitiveType::Double | PrimitiveType::BigDecimal)
    }

    pub fn is_numeric(self) -> bool {
        self.is_integral() || self.is_decimal()
    }
}

/// 推論されたスキーマ表現。
#[derive(Debug, Clone, PartialEq, Eq, Serialize, Deserialize)]
pub enum Schema {
    Primitive(PrimitiveType),
    Object {
        fields: BTreeMap<String, Schema>,
        required: BTreeSet<String>,
    },
    Array {
        element_type: Box<Schema>,
    },
    Optional(Box<Schema>),
    Union(Vec<Schema>),
}

#[derive(Debug, Error)]
pub enum SchemaError {
    #[error("JSONデータの解析に失敗しました: {message}")]
    InvalidJson { message: String },

    #[error("{format}データの解析に失敗しました: {message}")]
    InvalidTabular { format: DataFormat, message: String },

    #[error("カラムヘッダーが見つかりません")]
    MissingHeaders,

    #[error("データセットが空です")]
    EmptyDataset,
}

/// Record field descriptor derived from schema.
#[derive(Debug, Clone, PartialEq, Serialize, Deserialize)]
pub struct SampleRecordField {
    pub name: String,
    pub java_type: JavaType,
    pub is_optional: bool,
}

/// Record description used for Java code generation of @Sample data structures.
#[derive(Debug, Clone, PartialEq, Serialize, Deserialize)]
pub struct SampleRecordDescriptor {
    pub name: String,
    pub fields: Vec<SampleRecordField>,
}

/// IR representation for @Sample annotated declarations.
#[derive(Debug, Clone, PartialEq, Serialize, Deserialize)]
pub struct IrSampleDeclaration {
    pub variable_name: String,
    pub java_type: JavaType,
    pub format: DataFormat,
    pub mode: SampleMode,
    pub source: String,
    pub source_kind: SampleSourceKind,
    pub sha256: String,
    pub cache_path: Option<PathBuf>,
    pub limit_bytes: Option<u64>,
    pub embedded_data: Option<Vec<u8>>,
    pub schema: Schema,
    pub records: Vec<SampleRecordDescriptor>,
    pub root_record_name: Option<String>,
    pub span: Span,
}

/// Metadata describing implicitly inserted termination for when expressions.
#[derive(Debug, Clone, PartialEq, Serialize, Deserialize)]
pub enum IrImplicitWhenEnd {
    /// Represents an implicit `else -> Unit` branch.
    Unit { span: Span },
}

/// Switch cases for desugared when expressions
#[derive(Debug, Clone, PartialEq, Serialize, Deserialize)]
pub struct IrSwitchCase {
    /// Patterns become case labels or guards
    pub labels: Vec<IrCaseLabel>,
    /// Guard condition (for pattern guards)
    pub guard: Option<IrExpression>,
    /// Case body
    pub body: IrExpression,
    pub span: Span,
}

/// Case labels in switch expressions
#[derive(Debug, Clone, PartialEq, Serialize, Deserialize)]
pub enum IrCaseLabel {
    /// Literal case: case 42:
    Literal(Literal),
    /// Type pattern: case String s:
    TypePattern {
        type_name: String,
        variable: String,
        #[serde(default)]
        deconstruction: Option<IrDeconstructionPattern>,
    },
    /// Range pattern using guard semantics with explicit bounds
    Range {
        type_name: String,
        variable: String,
        lower: Box<IrExpression>,
        upper: Box<IrExpression>,
        inclusive_end: bool,
    },
    /// Default case
    Default,
}

/// Nested deconstruction pattern attached to a type pattern label.
#[derive(Debug, Clone, PartialEq, Serialize, Deserialize)]
pub struct IrDeconstructionPattern {
    pub components: Vec<IrDeconstructionComponent>,
}

/// Component-level pattern used for nested destructuring.
#[derive(Debug, Clone, PartialEq, Serialize, Deserialize)]
pub enum IrDeconstructionComponent {
    Wildcard,
    Binding {
        name: String,
    },
    Literal(Literal),
    Type {
        type_name: String,
        #[serde(default)]
        pattern: Option<Box<IrDeconstructionPattern>>,
    },
}

/// CompletableFuture operations
#[derive(Debug, Clone, PartialEq, Serialize, Deserialize)]
pub enum CompletableFutureOp {
    /// CompletableFuture.supplyAsync(supplier)
    SupplyAsync,
    /// future.thenApply(function)
    ThenApply,
    /// future.thenCompose(function)
    ThenCompose,
    /// future.get() or future.join()
    Get,
    /// CompletableFuture.completedFuture(value)
    CompletedFuture,
}

/// Virtual thread operations
#[derive(Debug, Clone, PartialEq, Serialize, Deserialize)]
pub enum VirtualThreadOp {
    /// Thread.ofVirtual().start(runnable)
    Start,
    /// Thread.ofVirtual().factory()
    Factory,
}

/// Resource for try-with-resources
#[derive(Debug, Clone, PartialEq, Serialize, Deserialize)]
pub struct IrResource {
    pub name: String,
    pub initializer: IrExpression,
    pub java_type: JavaType,
    pub span: Span,
}

#[derive(Debug, Clone, PartialEq, Serialize, Deserialize)]
pub enum IrCommentKind {
    Line,
    Block,
}

/// Describes the resolved target of an import statement after analysis.
#[derive(Debug, Clone, PartialEq, Serialize, Deserialize)]
pub enum IrImportDetail {
    /// Regular type import (`import package.Type;`).
    Type { fqcn: String },
    /// Package wildcard import (`import package.*;`).
    Package { name: String },
    /// Static member import (`import static owner.member;`).
    Static { owner: String, member: String },
    /// Java module import (`import module java.sql;`).
    Module { name: String },
}

/// Canonical IR representation of an import statement.
#[derive(Debug, Clone, PartialEq, Serialize, Deserialize)]
pub struct IrImport {
    /// Path exactly as written by the user (may include aliases or wildcards).
    pub original: String,
    /// Optional alias supplied via `as` in the source import.
    pub alias: Option<String>,
    /// Resolved target describing how the import should be rendered downstream.
    pub detail: IrImportDetail,
    /// Java module dependency inferred for the import (if any).
    pub module_dependency: Option<String>,
    /// Source span for diagnostics and tooling attribution.
    pub span: Span,
}

/// Patterns detected in test bodies that map to JUnit assertions.
#[derive(Debug, Clone, PartialEq, Serialize, Deserialize)]
pub enum AssertionPattern {
    Equals {
        actual: IrExpression,
        expected: IrExpression,
        span: Span,
    },
    NotEquals {
        actual: IrExpression,
        expected: IrExpression,
        span: Span,
    },
    Truthy {
        expr: IrExpression,
        span: Span,
    },
}

/// Desugared statements
#[derive(Debug, Clone, PartialEq, Serialize, Deserialize)]
pub enum IrStatement {
    // Comments propagated from AST
    Comment {
        kind: IrCommentKind,
        text: String,
        span: Span,
    },

    // Statement decorated with a trailing inline comment
    Commented {
        statement: Box<IrStatement>,
        comment: String,
        kind: IrCommentKind,
        comment_span: Span,
    },

    // Variable declarations with explicit types
    VariableDeclaration {
        name: String,
        java_type: JavaType,
        initializer: Option<IrExpression>,
        is_final: bool,
        modifiers: IrModifiers,
        span: Span,
    },

    // @Sample annotated declaration descriptor
    SampleDeclaration(IrSampleDeclaration),

    // Method declarations
    MethodDeclaration {
        name: String,
        #[serde(default)]
        java_name: Option<String>,
        #[serde(default)]
        type_parameters: Vec<IrTypeParameter>,
        parameters: Vec<IrParameter>,
        #[serde(default)]
        primitive_return: Option<PrimitiveReturnMetadata>,
        return_type: JavaType,
        body: Option<IrExpression>, // None for abstract methods
        modifiers: IrModifiers,
        throws: Vec<String>, // Exception types
        #[serde(default)]
        assertion_patterns: Vec<AssertionPattern>,
        span: Span,
    },

    // Class declarations
    ClassDeclaration {
        name: String,
        type_parameters: Vec<IrTypeParameter>,
        superclass: Option<JavaType>,
        interfaces: Vec<JavaType>,
        fields: Vec<IrStatement>,         // FieldDeclaration statements
        methods: Vec<IrStatement>,        // MethodDeclaration statements
        nested_classes: Vec<IrStatement>, // ClassDeclaration statements
        modifiers: IrModifiers,
        span: Span,
    },

    // Interface declarations
    InterfaceDeclaration {
        name: String,
        type_parameters: Vec<IrTypeParameter>,
        superinterfaces: Vec<JavaType>,
        methods: Vec<IrStatement>, // MethodDeclaration statements (abstract)
        default_methods: Vec<IrStatement>, // MethodDeclaration statements (default)
        fields: Vec<IrStatement>,  // Field declarations (public static final)
        nested_types: Vec<IrStatement>,
        modifiers: IrModifiers,
        span: Span,
    },

    // Record declarations (from data classes)
    RecordDeclaration {
        name: String,
        type_parameters: Vec<IrTypeParameter>,
        components: Vec<IrRecordComponent>,
        interfaces: Vec<JavaType>,
        methods: Vec<IrStatement>, // Additional methods
        modifiers: IrModifiers,
        span: Span,
    },

    // Field declarations
    FieldDeclaration {
        name: String,
        java_type: JavaType,
        initializer: Option<IrExpression>,
        modifiers: IrModifiers,
        span: Span,
    },

    // Expression statements
    Expression {
        expr: IrExpression,
        span: Span,
    },

    // Return statements
    Return {
        value: Option<IrExpression>,
        span: Span,
    },

    // If statements
    If {
        condition: IrExpression,
        then_stmt: Box<IrStatement>,
        else_stmt: Option<Box<IrStatement>>,
        span: Span,
    },

    // While loops
    While {
        condition: IrExpression,
        body: Box<IrStatement>,
        span: Span,
    },

    // For loops (enhanced for)
    ForEach {
        variable: String,
        variable_type: JavaType,
        iterable: IrExpression,
        body: Box<IrStatement>,
        iterable_kind: IrForEachKind,
        span: Span,
    },

    // Traditional for loops
    For {
        init: Option<Box<IrStatement>>,
        condition: Option<IrExpression>,
        update: Option<IrExpression>,
        body: Box<IrStatement>,
        metadata: Option<IrForLoopMetadata>,
        span: Span,
    },

    // Switch statements
    Switch {
        discriminant: IrExpression,
        cases: Vec<IrSwitchCase>,
        span: Span,
    },

    // Try-catch-finally
    Try {
        body: Box<IrStatement>,
        catch_clauses: Vec<IrCatchClause>,
        finally_block: Option<Box<IrStatement>>,
        span: Span,
    },

    // Try-with-resources
    TryWithResources {
        resources: Vec<IrResource>,
        body: Box<IrStatement>,
        catch_clauses: Vec<IrCatchClause>,
        finally_block: Option<Box<IrStatement>>,
        span: Span,
    },

    // Throw statements
    Throw {
        expr: IrExpression,
        span: Span,
    },

    // Break/continue
    Break {
        label: Option<String>,
        span: Span,
    },
    Continue {
        label: Option<String>,
        span: Span,
    },

    // Block statements
    Block {
        statements: Vec<IrStatement>,
        span: Span,
    },

    // Import statements
    Import(IrImport),

    // Package declaration
    Package {
        name: String,
        span: Span,
    },
}

#[derive(Debug, Clone, PartialEq, Serialize, Deserialize)]
pub enum IrForEachKind {
    Iterable,
    LazySequence { needs_cleanup: bool },
}

#[derive(Debug, Clone, PartialEq, Serialize, Deserialize)]
pub enum IrForLoopMetadata {
    NumericRange(IrNumericRangeLoop),
}

#[derive(Debug, Clone, PartialEq, Serialize, Deserialize)]
pub struct IrNumericRangeLoop {
    pub binding: String,
    pub binding_type: JavaType,
    pub end_variable: String,
    pub end_type: JavaType,
    pub inclusive: bool,
    pub span: Span,
}

/// Method/constructor parameters
#[derive(Debug, Clone, PartialEq, Serialize, Deserialize)]
pub struct IrParameter {
    pub name: String,
    pub java_type: JavaType,
    pub modifiers: IrModifiers,
    pub span: Span,
}

/// Record components (for data classes -> records)
#[derive(Debug, Clone, PartialEq, Serialize, Deserialize)]
pub struct IrRecordComponent {
    pub name: String,
    pub java_type: JavaType,
    pub span: Span,
}

/// Variance annotation recorded for IR type parameters.
#[derive(Debug, Clone, Copy, PartialEq, Eq, Serialize, Deserialize, Default)]
pub enum IrVariance {
    #[default]
    Invariant,
    Covariant,
    Contravariant,
    Bivariant,
}

/// Value captured from type-level computation or const bindings.
#[derive(Debug, Clone, PartialEq, Serialize, Deserialize)]
pub enum IrTypeLevelValue {
    Int(i64),
    Bool(bool),
    String(String),
}

impl IrTypeLevelValue {
    /// Returns the contained integer when the value represents an `Int`.
    pub fn as_int(&self) -> Option<i64> {
        if let Self::Int(value) = self {
            Some(*value)
        } else {
            None
        }
    }

    /// Returns the contained boolean when the value represents a `Bool`.
    pub fn as_bool(&self) -> Option<bool> {
        if let Self::Bool(value) = self {
            Some(*value)
        } else {
            None
        }
    }

    /// Returns the contained string slice when the value represents a `String`.
    pub fn as_str(&self) -> Option<&str> {
        if let Self::String(value) = self {
            Some(value.as_str())
        } else {
            None
        }
    }
}

/// Aggregated generic metadata recorded per declaration.
#[derive(Debug, Clone, PartialEq, Serialize, Deserialize, Default)]
pub struct IrGenericMetadata {
    /// Kind assignments for declared type parameters.
    #[serde(default)]
    pub type_parameter_kinds: BTreeMap<String, Kind>,
    /// Resolved const parameter bindings produced by inference.
    #[serde(default)]
    pub const_parameter_values: BTreeMap<String, IrTypeLevelValue>,
    /// Cached results for type-level expressions.
    #[serde(default)]
    pub type_level_bindings: BTreeMap<String, IrTypeLevelValue>,
}

/// Mapping from declaration identifiers to generic metadata.
pub type GenericMetadataMap = BTreeMap<String, IrGenericMetadata>;

/// Type parameters for generics
#[derive(Debug, Clone, PartialEq, Serialize, Deserialize)]
pub struct IrTypeParameter {
    pub name: String,
    pub bounds: Vec<JavaType>,
    #[serde(default)]
    pub variance: IrVariance,
    #[serde(default)]
    pub permits: Vec<String>,
    #[serde(default)]
    pub kind: Option<Kind>,
    pub span: Span,
}

impl IrTypeParameter {
    pub fn new(name: impl Into<String>, span: Span) -> Self {
        Self {
            name: name.into(),
            bounds: Vec::new(),
            variance: IrVariance::default(),
            permits: Vec::new(),
            kind: None,
            span,
        }
    }
}

/// Catch clause for exception handling
#[derive(Debug, Clone, PartialEq, Serialize, Deserialize)]
pub struct IrCatchClause {
    pub exception_type: JavaType,
    pub variable_name: String,
    pub body: IrStatement,
    pub span: Span,
}

/// Java modifiers (public, private, static, etc.)
#[derive(Debug, Clone, PartialEq, Serialize, Deserialize)]
pub struct IrAnnotation {
    pub name: AnnotationName,
    pub arguments: Vec<IrAnnotationArgument>,
    pub span: Span,
}

#[derive(Debug, Clone, PartialEq, Serialize, Deserialize)]
pub enum IrAnnotationArgument {
    Positional(IrAnnotationValue),
    Named {
        name: String,
        value: IrAnnotationValue,
    },
}

#[derive(Debug, Clone, PartialEq, Serialize, Deserialize)]
pub enum IrAnnotationValue {
    Literal(Literal),
    EnumConstant { type_name: String, constant: String },
    Array(Vec<IrAnnotationValue>),
    ClassLiteral(String),
    Nested(IrAnnotation),
}

#[derive(Debug, Clone, PartialEq, Serialize, Deserialize, Default)]
pub struct IrModifiers {
    pub visibility: IrVisibility,
    pub is_static: bool,
    pub is_final: bool,
    pub is_abstract: bool,
    pub is_synchronized: bool,
    pub is_native: bool,
    pub is_strictfp: bool,
    pub annotations: Vec<IrAnnotation>,
    #[serde(default)]
    pub is_sealed: bool,
    #[serde(default)]
    pub permitted_types: Vec<String>,
}

/// Java visibility modifiers
#[derive(Debug, Clone, PartialEq, Serialize, Deserialize, Default)]
pub enum IrVisibility {
    Public,
    Protected,
    #[default]
    Package, // Default (no modifier)
    Private,
}

/// Complete desugared program
#[derive(Debug, Clone, PartialEq, Serialize, Deserialize)]
pub struct IrProgram {
    pub package: Option<String>,
    pub imports: Vec<IrStatement>,
    pub type_declarations: Vec<IrStatement>, // Classes, interfaces, records
    #[serde(default)]
    pub generic_metadata: GenericMetadataMap,
    #[serde(default)]
    pub conversion_metadata: Vec<ConversionMetadataEntry>,
    #[serde(default)]
<<<<<<< HEAD
    pub logging: LoggingMetadata,
=======
    pub tuple_record_plans: Vec<TupleRecordPlan>,
>>>>>>> 4d844dce
    pub span: Span,
}

impl IrProgram {
    pub fn conversion_metadata(&self) -> &[ConversionMetadataEntry] {
        &self.conversion_metadata
    }

    pub fn conversion_metadata_mut(&mut self) -> &mut Vec<ConversionMetadataEntry> {
        &mut self.conversion_metadata
    }

    pub fn add_conversion_metadata(&mut self, span: Span, metadata: ConversionMetadata) {
        self.conversion_metadata
            .push(ConversionMetadataEntry { span, metadata });
    }
}

/// Method overload generated from default/named parameters
#[derive(Debug, Clone, PartialEq, Serialize, Deserialize)]
pub struct MethodOverload {
    pub name: String,
    pub parameters: Vec<IrParameter>,
    pub return_type: JavaType,
    pub body: IrExpression,
    pub modifiers: IrModifiers,
    pub span: Span,
}

/// Utility class generated from top-level functions
#[derive(Debug, Clone, PartialEq, Serialize, Deserialize)]
pub struct UtilityClass {
    pub name: String,
    pub methods: Vec<IrStatement>, // MethodDeclaration statements
    pub modifiers: IrModifiers,
    pub span: Span,
}

/// Static method call generated from extension functions
#[derive(Debug, Clone, PartialEq, Serialize, Deserialize)]
pub struct StaticMethodCall {
    pub class_name: String,
    pub method_name: String,
    pub args: Vec<IrExpression>, // First arg is the receiver
    pub java_type: JavaType,
    pub span: Span,
}

impl JavaType {
    pub fn int() -> Self {
        JavaType::Primitive("int".to_string())
    }

    pub fn boolean() -> Self {
        JavaType::Primitive("boolean".to_string())
    }

    pub fn string() -> Self {
        JavaType::Reference {
            name: "String".to_string(),
            generic_args: vec![],
        }
    }

    pub fn pattern() -> Self {
        JavaType::Reference {
            name: "java.util.regex.Pattern".to_string(),
            generic_args: vec![],
        }
    }

    pub fn object() -> Self {
        JavaType::Reference {
            name: "Object".to_string(),
            generic_args: vec![],
        }
    }

    pub fn list() -> Self {
        JavaType::Reference {
            name: "java.util.List".to_string(),
            generic_args: vec![],
        }
    }

    pub fn stream() -> Self {
        JavaType::Reference {
            name: "java.util.stream.Stream".to_string(),
            generic_args: vec![],
        }
    }

    pub fn wildcard_extends(bound: JavaType) -> Self {
        JavaType::Wildcard {
            kind: JavaWildcardKind::Extends,
            bound: Some(Box::new(bound)),
        }
    }

    pub fn wildcard_super(bound: JavaType) -> Self {
        JavaType::Wildcard {
            kind: JavaWildcardKind::Super,
            bound: Some(Box::new(bound)),
        }
    }

    pub fn wildcard_unbounded() -> Self {
        JavaType::Wildcard {
            kind: JavaWildcardKind::Unbounded,
            bound: None,
        }
    }

    pub fn void() -> Self {
        JavaType::Void
    }

    pub fn is_nullable(&self) -> bool {
        match self {
            JavaType::Primitive(_) => false,
            _ => true,
        }
    }
}

// Include test module<|MERGE_RESOLUTION|>--- conflicted
+++ resolved
@@ -1423,11 +1423,9 @@
     #[serde(default)]
     pub conversion_metadata: Vec<ConversionMetadataEntry>,
     #[serde(default)]
-<<<<<<< HEAD
     pub logging: LoggingMetadata,
-=======
+    #[serde(default)]
     pub tuple_record_plans: Vec<TupleRecordPlan>,
->>>>>>> 4d844dce
     pub span: Span,
 }
 
