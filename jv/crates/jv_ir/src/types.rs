--- conflicted
+++ resolved
@@ -57,30 +57,33 @@
     Super,
 }
 
-/// Flavor metadata for raw string literals.
-#[derive(Debug, Clone, Copy, PartialEq, Eq, Serialize, Deserialize)]
-pub enum RawStringFlavor {
-    SingleLine,
-    MultiLine,
-}
-
 /// Desugared expressions - all jv sugar removed
 #[derive(Debug, Clone, PartialEq, Serialize, Deserialize)]
 pub enum IrExpression {
     // Basic expressions that map directly to Java
-    Literal(Literal, Option<RawStringFlavor>, Span),
+    Literal(Literal, Span),
     /// Compiled regular expression pattern handle.
     RegexPattern {
         pattern: String,
+        java_type: JavaType,
+        span: Span,
+    },
+    /// Multiline text block literal preserving layout for Java emission.
+    TextBlock {
+        content: String,
+        span: Span,
+    },
+    /// Concise regex command expression lowered from surface syntax.
+    RegexCommand {
+        mode: RegexCommandMode,
+        mode_origin: RegexCommandModeOrigin,
+        subject: Box<IrExpression>,
+        pattern: RegexLiteral,
+        pattern_expr: Option<Box<IrExpression>>,
+        replacement: Option<IrRegexReplacement>,
         flags: Vec<RegexFlag>,
         java_type: JavaType,
         span: Span,
-        #[serde(default)]
-        const_key: Option<PatternConstKey>,
-        #[serde(default)]
-        static_handle: Option<PatternStaticFieldHandle>,
-        #[serde(default)]
-        template: Vec<RegexPatternTemplateSegment>,
     },
     Identifier {
         name: String,
@@ -215,9 +218,6 @@
         span: Span,
     },
 
-    // Char-to-string conversion synthesized by type adaptation.
-    CharToString(CharToStringConversion),
-
     // instanceof check
     InstanceOf {
         expr: Box<IrExpression>,
@@ -246,17 +246,6 @@
         span: Span,
     },
 
-    /// Regular expression `is` checks lowered to matcher invocations.
-    RegexMatch {
-        subject: Box<IrExpression>,
-        pattern: Box<IrExpression>,
-        guard_strategy: RegexGuardStrategy,
-        java_type: JavaType,
-        span: Span,
-    },
-    /// Concise regular expression command covering replace/match/split/results modes.
-    RegexCommand(IrRegexCommand),
-
     // String formatting (from string interpolation)
     StringFormat {
         format_string: String,
@@ -294,6 +283,26 @@
         java_type: JavaType,
         span: Span,
     },
+}
+
+#[derive(Debug, Clone, PartialEq, Serialize, Deserialize)]
+pub enum IrRegexReplacement {
+    Literal(IrRegexLiteralReplacement),
+    Expression(Box<IrExpression>),
+}
+
+#[derive(Debug, Clone, PartialEq, Serialize, Deserialize)]
+pub struct IrRegexLiteralReplacement {
+    pub normalized: String,
+    pub segments: Vec<IrRegexTemplateSegment>,
+    pub span: Span,
+}
+
+#[derive(Debug, Clone, PartialEq, Serialize, Deserialize)]
+pub enum IrRegexTemplateSegment {
+    Text(String),
+    BackReference(u32),
+    Expression(Box<IrExpression>),
 }
 
 /// ログレベルの優先度を表す。TRACE < DEBUG < INFO < WARN < ERROR。
@@ -456,89 +465,6 @@
     pub framework: LoggingFrameworkKind,
     #[serde(default)]
     pub trace_context: bool,
-}
-
-#[derive(Debug, Clone, PartialEq, Serialize, Deserialize)]
-pub enum RegexPatternTemplateSegment {
-    Text(String),
-    Expression(Box<IrExpression>),
-}
-
-/// 静的に再利用される正規表現フィールドを参照するハンドル。
-#[derive(Debug, Clone, PartialEq, Serialize, Deserialize)]
-pub struct PatternStaticFieldHandle {
-    pub class_name: String,
-    pub field_name: String,
-}
-
-/// IR node capturing concise regex command expressions.
-#[derive(Debug, Clone, PartialEq, Serialize, Deserialize)]
-pub struct IrRegexCommand {
-    pub mode: RegexCommandMode,
-    pub subject: Box<IrExpression>,
-    pub pattern: Box<IrExpression>,
-    #[serde(default)]
-    pub pattern_expr: Option<Box<IrExpression>>,
-    #[serde(default)]
-    pub replacement: IrRegexReplacement,
-    #[serde(default)]
-    pub flags: Vec<RegexFlag>,
-    #[serde(default)]
-    pub raw_flags: Option<String>,
-    pub guard_strategy: RegexGuardStrategy,
-    pub java_type: JavaType,
-    #[serde(default)]
-    pub requires_stream_materialization: bool,
-    pub span: Span,
-}
-
-/// Replacement description for regex commands.
-#[derive(Debug, Clone, PartialEq, Serialize, Deserialize)]
-pub enum IrRegexReplacement {
-    None,
-    Literal(IrRegexLiteralReplacement),
-    Lambda(IrRegexLambdaReplacement),
-    Expression(Box<IrExpression>),
-}
-
-impl Default for IrRegexReplacement {
-    fn default() -> Self {
-        IrRegexReplacement::None
-    }
-}
-
-/// Literal replacement expanded into template segments.
-#[derive(Debug, Clone, PartialEq, Serialize, Deserialize)]
-pub struct IrRegexLiteralReplacement {
-    pub raw: String,
-    pub normalized: String,
-    #[serde(default)]
-    pub segments: Vec<IrRegexTemplateSegment>,
-    pub span: Span,
-}
-
-/// Lambda replacement metadata lowered for IR consumption.
-#[derive(Debug, Clone, PartialEq, Serialize, Deserialize)]
-pub struct IrRegexLambdaReplacement {
-    pub param_names: Vec<String>,
-    pub param_types: Vec<JavaType>,
-    pub body: Box<IrExpression>,
-    pub span: Span,
-}
-
-/// Template segment within a literal replacement.
-#[derive(Debug, Clone, PartialEq, Serialize, Deserialize)]
-pub enum IrRegexTemplateSegment {
-    Text(String),
-    BackReference(u32),
-    Expression(Box<IrExpression>),
-}
-
-/// IR node representing a char-to-string conversion operation.
-#[derive(Debug, Clone, PartialEq, Serialize, Deserialize)]
-pub struct CharToStringConversion {
-    pub value: Box<IrExpression>,
-    pub span: Span,
 }
 
 /// Metadata describing the resolved target for a method call after name mapping.
@@ -658,7 +584,8 @@
     /// Returns the source span associated with the expression node.
     pub fn span(&self) -> Span {
         match self {
-            IrExpression::Literal(_, _, span)
+            IrExpression::Literal(_, span)
+            | IrExpression::TextBlock { span, .. }
             | IrExpression::RegexPattern { span, .. }
             | IrExpression::Identifier { span, .. }
             | IrExpression::MethodCall { span, .. }
@@ -679,18 +606,12 @@
             | IrExpression::This { span, .. }
             | IrExpression::Super { span, .. }
             | IrExpression::NullSafeOperation { span, .. }
-            | IrExpression::RegexMatch { span, .. }
             | IrExpression::StringFormat { span, .. }
             | IrExpression::CompletableFuture { span, .. }
             | IrExpression::VirtualThread { span, .. }
-<<<<<<< HEAD
             | IrExpression::TryWithResources { span, .. }
-            | IrExpression::LogInvocation { span, .. } => span.clone(),
-=======
-            | IrExpression::TryWithResources { span, .. } => span.clone(),
-            IrExpression::CharToString(conversion) => conversion.span.clone(),
-            IrExpression::RegexCommand(command) => command.span.clone(),
->>>>>>> f057c6d9
+            | IrExpression::LogInvocation { span, .. }
+            | IrExpression::RegexCommand { span, .. } => span.clone(),
         }
     }
 }
