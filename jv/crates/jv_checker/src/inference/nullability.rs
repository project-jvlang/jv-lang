//! Null safety analysis built on top of the AST.
//!
//! 型推論エンジンと併用することを想定し、Optional 伝播と null セーフ演算子の
//! 振る舞いをモデル化して代入の安全性を検証する。現時点では Nullability の
//! 判定に特化し、将来的に詳細な型情報へ拡張できる構造を維持している。

use crate::CheckError;
use jv_ast::types::Span;
use jv_ast::{
<<<<<<< HEAD
    BinaryOp, Expression, Literal, LogBlock, LogItem, Program, Statement, TypeAnnotation, UnaryOp,
    expression::Argument,
    statement::{UnitTypeDefinition, UnitTypeMember},
=======
    BinaryOp, Expression, Literal, Program, RegexLambdaReplacement, RegexReplacement, Statement,
    TypeAnnotation, UnaryOp, expression::Argument,
>>>>>>> f057c6d9
};
use std::collections::HashMap;

/// Null 許容性を三段階で表す。
#[derive(Clone, Copy, Debug, PartialEq, Eq)]
enum Nullability {
    NonNull,
    Optional,
    Unknown,
}

impl Nullability {
    fn from_annotation(annotation: &TypeAnnotation) -> Self {
        match annotation {
            TypeAnnotation::Nullable(_) => Nullability::Optional,
            _ => Nullability::NonNull,
        }
    }

    fn from_literal(literal: &Literal) -> Self {
        match literal {
            Literal::Null => Nullability::Optional,
            _ => Nullability::NonNull,
        }
    }

    fn combine(a: Self, b: Self) -> Self {
        use Nullability::*;
        match (a, b) {
            (Optional, _) | (_, Optional) => Optional,
            (Unknown, _) | (_, Unknown) => Unknown,
            _ => NonNull,
        }
    }
}

/// Nullability アナライザ本体。
#[derive(Default)]
pub struct NullabilityAnalyzer {
    scopes: Vec<HashMap<String, Nullability>>,
    errors: Vec<CheckError>,
}

impl NullabilityAnalyzer {
    /// プログラム全体の null 安全解析を実行する。
    pub fn analyze(program: &Program) -> Vec<CheckError> {
        let mut analyzer = Self::new();
        analyzer.visit_program(program);
        analyzer.errors
    }

    fn new() -> Self {
        Self {
            scopes: vec![HashMap::new()],
            errors: Vec::new(),
        }
    }

    fn visit_program(&mut self, program: &Program) {
        for statement in &program.statements {
            self.visit_statement(statement);
        }
    }

    fn visit_statement(&mut self, statement: &Statement) -> Option<Nullability> {
        match statement {
            Statement::ValDeclaration {
                name,
                type_annotation,
                initializer,
                span,
                ..
            } => {
                let value_null = self.evaluate_expression(initializer);
                let annotated = type_annotation
                    .as_ref()
                    .map_or(Nullability::Unknown, Nullability::from_annotation);
                let final_null = self.enforce_assignment(name, annotated, value_null, span);
                self.define(name.clone(), final_null);
                None
            }
            Statement::VarDeclaration {
                name,
                type_annotation,
                initializer,
                span,
                ..
            } => {
                let value_null = initializer
                    .as_ref()
                    .map(|expr| self.evaluate_expression(expr))
                    .unwrap_or(Nullability::Unknown);
                let annotated = type_annotation
                    .as_ref()
                    .map_or(Nullability::Unknown, Nullability::from_annotation);
                let final_null = if annotated == Nullability::Unknown {
                    value_null
                } else {
                    self.enforce_assignment(name, annotated, value_null, span)
                };
                self.define(name.clone(), final_null);
                None
            }
            Statement::Assignment {
                target,
                value,
                span,
                binding_pattern: _,
            } => {
                let target_name = self.assignment_target_name(target);
                let target_null = target_name
                    .as_ref()
                    .map(|name| self.lookup(name))
                    .unwrap_or_else(|| self.evaluate_expression(target));
                let value_null = self.evaluate_expression(value);

                if let Some(name) = target_name {
                    let final_null = self.enforce_assignment(&name, target_null, value_null, span);
                    self.update(&name, final_null);
                } else {
                    self.enforce_assignment("assignment target", target_null, value_null, span);
                }
                None
            }
            Statement::Expression { expr, .. } => Some(self.evaluate_expression(expr)),
            Statement::Return { value, .. } => {
                if let Some(expr) = value {
                    Some(self.evaluate_expression(expr))
                } else {
                    None
                }
            }
            Statement::Throw { expr, .. } => {
                self.evaluate_expression(expr);
                None
            }
            Statement::ForIn(for_in) => {
                self.evaluate_expression(&for_in.iterable);
                self.enter_scope();
                let annotated = for_in
                    .binding
                    .type_annotation
                    .as_ref()
                    .map_or(Nullability::Unknown, Nullability::from_annotation);
                self.define(for_in.binding.name.clone(), annotated);
                self.evaluate_expression(&for_in.body);
                self.leave_scope();
                None
            }
            Statement::FunctionDeclaration {
                parameters,
                body,
                span: _,
                ..
            } => {
                self.enter_scope();
                for param in parameters {
                    let annotated = param
                        .type_annotation
                        .as_ref()
                        .map_or(Nullability::Unknown, Nullability::from_annotation);
                    let default_null = param
                        .default_value
                        .as_ref()
                        .map(|expr| self.evaluate_expression(expr))
                        .unwrap_or(Nullability::Unknown);
                    let final_null = if annotated == Nullability::Unknown {
                        default_null
                    } else {
                        self.enforce_assignment(&param.name, annotated, default_null, &param.span)
                    };
                    self.define(param.name.clone(), final_null);
                }
                self.evaluate_expression(body);
                self.leave_scope();
                // Signal misuse if any parameter default caused an error.
                Some(Nullability::Unknown).map(|_| Nullability::Unknown)
            }
            Statement::Concurrency(construct) => {
                match construct {
                    jv_ast::statement::ConcurrencyConstruct::Spawn { body, .. }
                    | jv_ast::statement::ConcurrencyConstruct::Async { body, .. }
                    | jv_ast::statement::ConcurrencyConstruct::Await { expr: body, .. } => {
                        self.evaluate_expression(body);
                    }
                }
                None
            }
            Statement::ResourceManagement(resource) => {
                match resource {
                    jv_ast::statement::ResourceManagement::Use { resource, body, .. } => {
                        self.evaluate_expression(resource);
                        self.evaluate_expression(body);
                    }
                    jv_ast::statement::ResourceManagement::Defer { body, .. } => {
                        self.evaluate_expression(body);
                    }
                }
                None
            }
            Statement::ClassDeclaration {
                methods,
                properties,
                ..
            }
            | Statement::InterfaceDeclaration {
                methods,
                properties,
                ..
            } => {
                for prop in properties {
                    if let Some(initializer) = &prop.initializer {
                        let property_null = self.evaluate_expression(initializer);
                        let annotated = prop
                            .type_annotation
                            .as_ref()
                            .map_or(Nullability::Unknown, Nullability::from_annotation);
                        self.enforce_assignment(&prop.name, annotated, property_null, &prop.span);
                    }
                }
                for method in methods {
                    self.visit_statement(method);
                }
                None
            }
            Statement::UnitTypeDefinition(definition) => {
                self.visit_unit_definition(definition);
                None
            }
            Statement::DataClassDeclaration { .. }
            | Statement::Import { .. }
            | Statement::Package { .. }
            | Statement::ExtensionFunction(_)
            | Statement::Break(_)
            | Statement::Continue(_)
            | Statement::Comment(_) => None,
        }
    }

    fn visit_unit_definition(&mut self, definition: &UnitTypeDefinition) {
        for member in &definition.members {
            match member {
                UnitTypeMember::Dependency(dependency) => {
                    if let Some(expr) = dependency.value.as_ref() {
                        self.evaluate_expression(expr);
                    }
                }
                UnitTypeMember::Conversion(block) => {
                    for statement in &block.body {
                        self.visit_statement(statement);
                    }
                }
                UnitTypeMember::NestedStatement(statement) => {
                    self.visit_statement(statement);
                }
            }
        }
    }

    fn evaluate_expression(&mut self, expr: &Expression) -> Nullability {
        match expr {
            Expression::RegexLiteral(_) => Nullability::NonNull,
            Expression::Literal(literal, _) => Nullability::from_literal(literal),
            Expression::UnitLiteral { value, .. } => self.evaluate_expression(value),
            Expression::Identifier(name, _) => self.lookup(name),
            Expression::Binary {
                left, op, right, ..
            } => self.evaluate_binary(op, left, right),
            Expression::Unary { op, operand, .. } => {
                let operand_null = self.evaluate_expression(operand);
                match op {
                    UnaryOp::Not => Nullability::NonNull,
                    UnaryOp::Minus | UnaryOp::Plus | UnaryOp::BitNot => operand_null,
                }
            }
            Expression::Call { function, args, .. } => {
                self.evaluate_expression(function);
                for arg in args {
                    match arg {
                        Argument::Positional(expr) => {
                            self.evaluate_expression(expr);
                        }
                        Argument::Named { value, .. } => {
                            self.evaluate_expression(value);
                        }
                    }
                }
                Nullability::Unknown
            }
            Expression::MemberAccess { object, .. } => {
                self.evaluate_expression(object);
                Nullability::Unknown
            }
            Expression::NullSafeMemberAccess { object, .. } => {
                self.evaluate_expression(object);
                Nullability::Optional
            }
            Expression::IndexAccess { object, index, .. } => {
                self.evaluate_expression(object);
                self.evaluate_expression(index);
                Nullability::Unknown
            }
            Expression::NullSafeIndexAccess { object, index, .. } => {
                self.evaluate_expression(object);
                self.evaluate_expression(index);
                Nullability::Optional
            }
            Expression::TypeCast { expr, .. } => self.evaluate_expression(expr),
            Expression::StringInterpolation { parts, .. } => {
                for part in parts {
                    if let jv_ast::expression::StringPart::Expression(expr) = part {
                        self.evaluate_expression(expr);
                    }
                }
                Nullability::NonNull
            }
<<<<<<< HEAD
            Expression::LogBlock(block) => self.evaluate_log_block(block),
=======
            Expression::RegexCommand(command) => {
                self.evaluate_expression(&command.subject);
                if let Some(replacement) = &command.replacement {
                    self.evaluate_regex_replacement(replacement);
                }
                Nullability::NonNull
            }
>>>>>>> f057c6d9
            Expression::When {
                expr: scrutinee,
                arms,
                else_arm,
                implicit_end: _,
                ..
            } => {
                if let Some(condition) = scrutinee {
                    self.evaluate_expression(condition);
                }
                let mut result = Nullability::Unknown;
                for arm in arms {
                    if let Some(guard_expr) = &arm.guard {
                        self.evaluate_expression(guard_expr);
                    }
                    let body_null = self.evaluate_expression(&arm.body);
                    result = Nullability::combine(result, body_null);
                }
                if let Some(else_body) = else_arm {
                    result = Nullability::combine(result, self.evaluate_expression(else_body));
                }
                result
            }
            Expression::If {
                condition,
                then_branch,
                else_branch,
                ..
            } => {
                self.evaluate_expression(condition);
                let then_null = self.evaluate_expression(then_branch);
                if let Some(else_expr) = else_branch {
                    let else_null = self.evaluate_expression(else_expr);
                    Nullability::combine(then_null, else_null)
                } else {
                    Nullability::Unknown
                }
            }
            Expression::Block { statements, .. } => {
                self.enter_scope();
                let mut last = Nullability::Unknown;
                for stmt in statements {
                    if let Some(result) = self.visit_statement(stmt) {
                        last = result;
                    }
                }
                self.leave_scope();
                last
            }
            Expression::Array { elements, .. } => {
                for element in elements {
                    self.evaluate_expression(element);
                }
                Nullability::NonNull
            }
            Expression::Lambda {
                body, parameters, ..
            } => {
                self.enter_scope();
                for param in parameters {
                    let annotated = param
                        .type_annotation
                        .as_ref()
                        .map_or(Nullability::Unknown, Nullability::from_annotation);
                    self.define(param.name.clone(), annotated);
                }
                self.evaluate_expression(body);
                self.leave_scope();
                Nullability::NonNull
            }
            Expression::Try {
                body,
                catch_clauses,
                finally_block,
                ..
            } => {
                let mut state = self.evaluate_expression(body);
                for clause in catch_clauses {
                    let catch_state = self.evaluate_expression(&clause.body);
                    state = Nullability::combine(state, catch_state);
                }
                if let Some(finally_expr) = finally_block.as_deref() {
                    let finally_state = self.evaluate_expression(finally_expr);
                    state = Nullability::combine(state, finally_state);
                }
                state
            }
            Expression::MultilineString(_) => Nullability::NonNull,
            Expression::JsonLiteral(_) => Nullability::NonNull,
            Expression::This(_) | Expression::Super(_) => Nullability::NonNull,
        }
    }

<<<<<<< HEAD
    fn evaluate_log_block(&mut self, block: &LogBlock) -> Nullability {
        for item in &block.items {
            match item {
                LogItem::Statement(statement) => {
                    let _ = self.visit_statement(statement);
                }
                LogItem::Expression(expr) => {
                    let _ = self.evaluate_expression(expr);
                }
                LogItem::Nested(nested) => {
                    let _ = self.evaluate_log_block(nested);
                }
            }
        }
        Nullability::NonNull
=======
    fn evaluate_regex_replacement(&mut self, replacement: &RegexReplacement) {
        match replacement {
            RegexReplacement::Literal(_) => {}
            RegexReplacement::Expression(expr) => {
                self.evaluate_expression(expr);
            }
            RegexReplacement::Lambda(lambda) => self.evaluate_regex_lambda(lambda),
        }
    }

    fn evaluate_regex_lambda(&mut self, lambda: &RegexLambdaReplacement) {
        for param in &lambda.params {
            if let Some(default) = &param.default_value {
                self.evaluate_expression(default);
            }
        }
        self.evaluate_expression(&lambda.body);
>>>>>>> f057c6d9
    }

    fn evaluate_binary(
        &mut self,
        op: &BinaryOp,
        left: &Expression,
        right: &Expression,
    ) -> Nullability {
        use BinaryOp::*;

        let left_null = self.evaluate_expression(left);
        let right_null = self.evaluate_expression(right);

        match op {
            Elvis => match left_null {
                Nullability::NonNull => Nullability::NonNull,
                Nullability::Optional => match right_null {
                    Nullability::NonNull => Nullability::NonNull,
                    Nullability::Optional | Nullability::Unknown => Nullability::Optional,
                },
                Nullability::Unknown => right_null,
            },
            _ => Nullability::NonNull,
        }
    }

    fn enforce_assignment(
        &mut self,
        subject: &str,
        expected: Nullability,
        value: Nullability,
        span: &Span,
    ) -> Nullability {
        if matches!(expected, Nullability::NonNull) && matches!(value, Nullability::Optional) {
            let message = format!(
                "JV3002: 行 {} 列 {} の変数 `{}` は non-null と宣言されていますが Optional な値が代入されています。`?.` や `!!` で明示的に処理してください。\nJV3002: Variable `{}` at line {} column {} is declared non-null but receives an optional value. Handle the optional explicitly using `?.` or `!!`.",
                span.start_line,
                span.start_column,
                subject,
                subject,
                span.start_line,
                span.start_column
            );
            self.errors.push(CheckError::NullSafetyError(message));
            Nullability::NonNull
        } else if matches!(expected, Nullability::Unknown) {
            value
        } else {
            expected
        }
    }

    fn define(&mut self, name: String, nullability: Nullability) {
        if let Some(scope) = self.scopes.last_mut() {
            scope.insert(name, nullability);
        }
    }

    fn update(&mut self, name: &str, nullability: Nullability) {
        for scope in self.scopes.iter_mut().rev() {
            if scope.contains_key(name) {
                scope.insert(name.to_string(), nullability);
                return;
            }
        }
    }

    fn lookup(&self, name: &str) -> Nullability {
        for scope in self.scopes.iter().rev() {
            if let Some(nullability) = scope.get(name) {
                return *nullability;
            }
        }
        Nullability::Unknown
    }

    fn enter_scope(&mut self) {
        self.scopes.push(HashMap::new());
    }

    fn leave_scope(&mut self) {
        if self.scopes.len() > 1 {
            self.scopes.pop();
        }
    }

    fn assignment_target_name(&self, expr: &Expression) -> Option<String> {
        match expr {
            Expression::Identifier(name, _) => Some(name.clone()),
            _ => None,
        }
    }
}

#[cfg(test)]
mod tests {
    use super::*;
<<<<<<< HEAD
=======
    use jv_ast::BinaryMetadata;
>>>>>>> f057c6d9
    use jv_ast::ValBindingOrigin;
    use jv_ast::types::{Modifiers, Visibility};

    fn span() -> Span {
        Span::new(1, 1, 1, 5)
    }

    fn modifiers() -> Modifiers {
        Modifiers {
            visibility: Visibility::Private,
            ..Modifiers::default()
        }
    }

    fn val_decl(
        name: &str,
        annotation: Option<TypeAnnotation>,
        initializer: Expression,
    ) -> Statement {
        Statement::ValDeclaration {
            name: name.into(),
            binding: None,

            type_annotation: annotation,
            initializer,
            modifiers: modifiers(),
            origin: ValBindingOrigin::ExplicitKeyword,
            span: span(),
        }
    }

    fn program_with(statements: Vec<Statement>) -> Program {
        Program {
            package: None,
            imports: Vec::new(),
            statements,
            span: span(),
        }
    }

    #[test]
    fn reports_optional_assignment_to_non_null_binding() {
        let nullable_int = TypeAnnotation::Nullable(Box::new(TypeAnnotation::Simple("Int".into())));
        let program = program_with(vec![
            val_decl(
                "maybe",
                Some(nullable_int.clone()),
                Expression::Literal(Literal::Null, span()),
            ),
            val_decl(
                "strict",
                Some(TypeAnnotation::Simple("Int".into())),
                Expression::Identifier("maybe".into(), span()),
            ),
        ]);

        let errors = NullabilityAnalyzer::analyze(&program);
        assert!(
            matches!(errors.as_slice(), [CheckError::NullSafetyError(message)] if message.contains("strict"))
        );
    }

    #[test]
    fn elvis_operator_provides_non_null_fallback() {
        let nullable_int = TypeAnnotation::Nullable(Box::new(TypeAnnotation::Simple("Int".into())));
        let elvis_expr = Expression::Binary {
            left: Box::new(Expression::Identifier("maybe".into(), span())),
            op: BinaryOp::Elvis,
            right: Box::new(Expression::Literal(Literal::Number("0".into()), span())),
            span: span(),
            metadata: BinaryMetadata::default(),
        };

        let program = program_with(vec![
            val_decl(
                "maybe",
                Some(nullable_int),
                Expression::Literal(Literal::Null, span()),
            ),
            val_decl(
                "safe",
                Some(TypeAnnotation::Simple("Int".into())),
                elvis_expr,
            ),
        ]);

        let errors = NullabilityAnalyzer::analyze(&program);
        assert!(errors.is_empty());
    }

    #[test]
    fn detects_null_safe_member_access_to_non_null_target() {
        let nullable_string =
            TypeAnnotation::Nullable(Box::new(TypeAnnotation::Simple("String".into())));
        let access_expr = Expression::NullSafeMemberAccess {
            object: Box::new(Expression::Identifier("maybe".into(), span())),
            property: "length".into(),
            span: span(),
        };

        let program = program_with(vec![
            val_decl(
                "maybe",
                Some(nullable_string),
                Expression::Literal(Literal::Null, span()),
            ),
            val_decl(
                "len",
                Some(TypeAnnotation::Simple("Int".into())),
                access_expr,
            ),
        ]);

        let errors = NullabilityAnalyzer::analyze(&program);
        assert!(
            matches!(errors.as_slice(), [CheckError::NullSafetyError(message)] if message.contains("len"))
        );
    }
}<|MERGE_RESOLUTION|>--- conflicted
+++ resolved
@@ -7,14 +7,9 @@
 use crate::CheckError;
 use jv_ast::types::Span;
 use jv_ast::{
-<<<<<<< HEAD
     BinaryOp, Expression, Literal, LogBlock, LogItem, Program, Statement, TypeAnnotation, UnaryOp,
     expression::Argument,
     statement::{UnitTypeDefinition, UnitTypeMember},
-=======
-    BinaryOp, Expression, Literal, Program, RegexLambdaReplacement, RegexReplacement, Statement,
-    TypeAnnotation, UnaryOp, expression::Argument,
->>>>>>> f057c6d9
 };
 use std::collections::HashMap;
 
@@ -276,6 +271,7 @@
 
     fn evaluate_expression(&mut self, expr: &Expression) -> Nullability {
         match expr {
+            Expression::RegexCommand(_) => Nullability::Unknown,
             Expression::RegexLiteral(_) => Nullability::NonNull,
             Expression::Literal(literal, _) => Nullability::from_literal(literal),
             Expression::UnitLiteral { value, .. } => self.evaluate_expression(value),
@@ -331,17 +327,7 @@
                 }
                 Nullability::NonNull
             }
-<<<<<<< HEAD
             Expression::LogBlock(block) => self.evaluate_log_block(block),
-=======
-            Expression::RegexCommand(command) => {
-                self.evaluate_expression(&command.subject);
-                if let Some(replacement) = &command.replacement {
-                    self.evaluate_regex_replacement(replacement);
-                }
-                Nullability::NonNull
-            }
->>>>>>> f057c6d9
             Expression::When {
                 expr: scrutinee,
                 arms,
@@ -435,7 +421,6 @@
         }
     }
 
-<<<<<<< HEAD
     fn evaluate_log_block(&mut self, block: &LogBlock) -> Nullability {
         for item in &block.items {
             match item {
@@ -451,25 +436,6 @@
             }
         }
         Nullability::NonNull
-=======
-    fn evaluate_regex_replacement(&mut self, replacement: &RegexReplacement) {
-        match replacement {
-            RegexReplacement::Literal(_) => {}
-            RegexReplacement::Expression(expr) => {
-                self.evaluate_expression(expr);
-            }
-            RegexReplacement::Lambda(lambda) => self.evaluate_regex_lambda(lambda),
-        }
-    }
-
-    fn evaluate_regex_lambda(&mut self, lambda: &RegexLambdaReplacement) {
-        for param in &lambda.params {
-            if let Some(default) = &param.default_value {
-                self.evaluate_expression(default);
-            }
-        }
-        self.evaluate_expression(&lambda.body);
->>>>>>> f057c6d9
     }
 
     fn evaluate_binary(
@@ -567,10 +533,7 @@
 #[cfg(test)]
 mod tests {
     use super::*;
-<<<<<<< HEAD
-=======
     use jv_ast::BinaryMetadata;
->>>>>>> f057c6d9
     use jv_ast::ValBindingOrigin;
     use jv_ast::types::{Modifiers, Visibility};
 
