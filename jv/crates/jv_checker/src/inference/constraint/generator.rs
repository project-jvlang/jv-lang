--- conflicted
+++ resolved
@@ -3,43 +3,27 @@
 //! `ConstraintGenerator` はスコープ管理を `TypeEnvironment` に委ねつつ、
 //! val/var 宣言や代表的な式から型整合性と null 許容性の制約を収集する。
 
-use crate::diagnostics::{DiagnosticSeverity, messages};
 use crate::inference::compatibility::CompatibilityChecker;
 use crate::inference::constraint::{Constraint, ConstraintKind, ConstraintSet};
-use crate::inference::context_adaptation;
 use crate::inference::conversions::ConversionOutcome;
 use crate::inference::environment::{TypeEnvironment, TypeScheme};
 use crate::inference::extensions::ExtensionRegistry;
 use crate::inference::imports::ImportRegistry;
 use crate::inference::iteration::{
     LoopClassification, classify_loop, expression_can_yield_iterable,
-<<<<<<< HEAD
-=======
-};
-use crate::inference::regex::{
-    CATEGORY_REGEX_FLAG, CATEGORY_REGEX_MODE, CATEGORY_REGEX_REPLACEMENT, RegexCommandIssue,
-    RegexCommandTyping, RegexMatchTyping, RegexMatchWarning, pattern_type::PatternTypeBinder,
->>>>>>> f057c6d9
 };
 use crate::inference::type_factory::TypeFactory;
 use crate::inference::types::{PrimitiveType, TypeError, TypeId, TypeKind};
 use crate::pattern::{
     NarrowedBinding, NarrowedNullability, NarrowingSnapshot, PatternMatchService, PatternTarget,
-    expression_span,
 };
 use jv_ast::{
-<<<<<<< HEAD
     Argument, BinaryOp, Expression, ForInStatement, Literal, LogBlock, LogItem, Parameter, Program,
-    Span, Statement, TypeAnnotation, UnaryOp,
+    RegexCommand, RegexCommandMode, RegexReplacement, Span, Statement, TypeAnnotation, UnaryOp,
     statement::{UnitTypeDefinition, UnitTypeMember},
-=======
-    Argument, BinaryMetadata, BinaryOp, Expression, ForInStatement, IsTestKind, IsTestMetadata,
-    Literal, Parameter, Program, RegexCommand, RegexCommandMode, RegexCommandModeOrigin, RegexFlag,
-    RegexGuardStrategy, RegexReplacement, Span, Statement, TypeAnnotation, UnaryOp,
->>>>>>> f057c6d9
 };
 use jv_inference::types::NullabilityFlag;
-use std::collections::{HashMap, HashSet};
+use std::collections::HashMap;
 
 /// AST から制約を抽出するジェネレータ。
 #[derive(Debug)]
@@ -50,7 +34,6 @@
     imports: Option<&'imp mut ImportRegistry>,
     pattern_service: PatternMatchService,
     type_var_usage: HashMap<TypeId, usize>,
-    return_expectations: Vec<TypeKind>,
 }
 
 const DIAG_RANGE_BOUNDS: &str = "E_LOOP_002: numeric range bounds must resolve to the same type";
@@ -74,45 +57,26 @@
             imports,
             pattern_service: PatternMatchService::new(),
             type_var_usage: HashMap::new(),
-            return_expectations: Vec::new(),
         }
     }
 
     fn push_constraint(&mut self, kind: ConstraintKind, note: Option<&str>) {
-        self.push_constraint_with_span(kind, note, None);
-    }
-
-    fn push_constraint_with_span(
-        &mut self,
-        kind: ConstraintKind,
-        note: Option<&str>,
-        span: Option<&Span>,
-    ) {
         self.record_type_vars_in_constraint(&kind);
-        let mut constraint = Constraint::new(kind).with_span(span);
-        if let Some(text) = note {
-            constraint = constraint.with_note(text);
-        }
+        let constraint = if let Some(text) = note {
+            Constraint::new(kind).with_note(text)
+        } else {
+            Constraint::new(kind)
+        };
         self.constraints.push(constraint);
     }
 
-    fn push_assignability_constraint(
-        &mut self,
-        from: TypeKind,
-        to: TypeKind,
-        note: Option<&str>,
-        span: Option<&Span>,
-    ) {
+    fn push_assignability_constraint(&mut self, from: TypeKind, to: TypeKind, note: Option<&str>) {
         match CompatibilityChecker::analyze(self.env, &from, &to) {
             ConversionOutcome::Identity => {
-                self.push_constraint_with_span(ConstraintKind::Equal(to, from), note, span);
+                self.push_constraint(ConstraintKind::Equal(to, from), note);
             }
             ConversionOutcome::Allowed(_) => {
-                self.push_constraint_with_span(
-                    ConstraintKind::Convertible { from, to },
-                    note,
-                    span,
-                );
+                self.push_constraint(ConstraintKind::Convertible { from, to }, note);
             }
             ConversionOutcome::Rejected(error) => self.report_type_error(error),
         }
@@ -133,16 +97,8 @@
                 initializer,
                 ..
             } => {
-                let annotation_ty = type_annotation
-                    .as_ref()
-                    .map(|ann| self.type_from_annotation(ann));
-
-                if let Some(expected) = annotation_ty.as_ref() {
-                    PatternTypeBinder::seed_expectation(self.env, expected, initializer);
-                }
-
                 let init_ty = self.infer_expression(initializer);
-                self.bind_symbol(name, annotation_ty, Some(initializer), Some(init_ty));
+                self.bind_symbol(name, type_annotation.as_ref(), Some(init_ty));
             }
             Statement::VarDeclaration {
                 name,
@@ -150,35 +106,19 @@
                 initializer,
                 ..
             } => {
-                let annotation_ty = type_annotation
-                    .as_ref()
-                    .map(|ann| self.type_from_annotation(ann));
-
-                let init_ty = if let Some(expr) = initializer.as_ref() {
-                    if let Some(expected) = annotation_ty.as_ref() {
-                        PatternTypeBinder::seed_expectation(self.env, expected, expr);
-                    }
-                    Some(self.infer_expression(expr))
-                } else {
-                    None
-                };
-
-                self.bind_symbol(name, annotation_ty, initializer.as_ref(), init_ty);
+                let init_ty = initializer.as_ref().map(|expr| self.infer_expression(expr));
+                self.bind_symbol(name, type_annotation.as_ref(), init_ty);
             }
             Statement::Expression { expr, .. } => {
                 self.infer_expression(expr);
             }
             Statement::Assignment { target, value, .. } => {
                 let target_ty = self.infer_expression(target);
-                if PatternTypeBinder::is_pattern_type(&target_ty) {
-                    PatternTypeBinder::seed_expectation(self.env, &target_ty, value);
-                }
                 let value_ty = self.infer_expression(value);
                 self.push_assignability_constraint(
                     value_ty,
                     target_ty,
                     Some("assignment target and value must align"),
-                    expression_span(value),
                 );
             }
             Statement::ForIn(for_in) => {
@@ -186,9 +126,6 @@
             }
             Statement::Return { value, .. } => {
                 if let Some(expr) = value {
-                    if let Some(expected) = self.return_expectations.last() {
-                        PatternTypeBinder::seed_expectation(self.env, expected, expr);
-                    }
                     self.infer_expression(expr);
                 }
             }
@@ -214,14 +151,11 @@
                     .map(|ann| self.type_from_annotation(ann))
                     .unwrap_or_else(|| self.env.fresh_type_variable());
 
-                PatternTypeBinder::seed_expectation(self.env, &return_ty, body);
-
                 let function_type = TypeKind::function(param_types.clone(), return_ty.clone());
                 self.env
                     .define_scheme(name.clone(), TypeScheme::monotype(function_type));
 
                 self.env.enter_scope();
-                self.return_expectations.push(return_ty.clone());
                 for (param, param_ty) in parameters.iter().zip(param_types.iter()) {
                     self.env
                         .define_scheme(&param.name, TypeScheme::monotype(param_ty.clone()));
@@ -232,7 +166,6 @@
                             default_ty,
                             param_ty.clone(),
                             Some("parameter default must match declared type"),
-                            expression_span(default_expr),
                         );
                     }
                 }
@@ -242,10 +175,8 @@
                     body_ty,
                     return_ty.clone(),
                     Some("function body must satisfy return type"),
-                    expression_span(body),
-                );
-
-                self.return_expectations.pop();
+                );
+
                 self.env.leave_scope();
             }
             Statement::UnitTypeDefinition(definition) => {
@@ -331,34 +262,28 @@
     fn bind_symbol(
         &mut self,
         name: &str,
-        annotation_ty: Option<TypeKind>,
-        initializer_expr: Option<&Expression>,
+        annotation: Option<&TypeAnnotation>,
         initializer_ty: Option<TypeKind>,
     ) {
         let symbol_ty = self.env.fresh_type_variable();
         let mut representative = initializer_ty.clone().unwrap_or_else(|| TypeKind::Unknown);
-        let mut annotated_ty = annotation_ty;
-
-        if let Some(annotated) = annotated_ty.clone() {
+
+        if let Some(ann) = annotation {
+            let annotated = self.type_from_annotation(ann);
             if !matches!(annotated, TypeKind::Unknown) {
                 self.push_constraint(
                     ConstraintKind::Equal(symbol_ty.clone(), annotated.clone()),
                     Some("declaration annotation must match symbol"),
                 );
-                representative = annotated.clone();
-            } else {
-                annotated_ty = None;
+                representative = annotated;
             }
         }
 
         if let Some(init) = initializer_ty {
-            let span = initializer_expr.and_then(expression_span);
-            let target_ty = annotated_ty.clone().unwrap_or_else(|| symbol_ty.clone());
             self.push_assignability_constraint(
                 init.clone(),
-                target_ty,
+                symbol_ty.clone(),
                 Some("initializer must satisfy declaration"),
-                span,
             );
             if matches!(representative, TypeKind::Unknown) {
                 representative = init;
@@ -371,15 +296,8 @@
 
     fn infer_expression(&mut self, expr: &Expression) -> TypeKind {
         match expr {
-            Expression::RegexLiteral(literal) => {
-                let mut binder = PatternTypeBinder::new(self.env);
-                binder.bind_literal(literal)
-            }
-            Expression::RegexCommand(command) => {
-                let inferred = self.infer_regex_command(command);
-                let mut binder = PatternTypeBinder::new(self.env);
-                binder.resolve_command_type(command, inferred)
-            }
+            Expression::RegexCommand(command) => self.infer_regex_command(command),
+            Expression::RegexLiteral(_) => TypeKind::reference("java.util.regex.Pattern"),
             Expression::Literal(literal, _) => self.type_from_literal(literal),
             Expression::UnitLiteral { value, .. } => self.infer_expression(value),
             Expression::Identifier(name, _) => {
@@ -393,58 +311,26 @@
                 }
             }
             Expression::Binary {
-                left,
-                op,
-                right,
-                metadata,
-                ..
-            } => self.infer_binary_expression(op, left, right, metadata),
+                left, op, right, ..
+            } => self.infer_binary_expression(op, left, right),
             Expression::Unary { op, operand, .. } => self.infer_unary_expression(op, operand),
             Expression::Call { function, args, .. } => {
                 let fn_ty = self.infer_expression(function);
-                let (concrete_params, concrete_result) = match fn_ty.clone() {
-                    TypeKind::Function(params, result) => (Some(params), Some(*result)),
-                    _ => (None, None),
-                };
-                let mut parameter_types = Vec::with_capacity(args.len());
-                let mut pending_arguments = Vec::with_capacity(args.len());
-                for (index, arg) in args.iter().enumerate() {
-                    let (arg_expr, arg_ty) = match arg {
-                        Argument::Positional(expr) => (expr, self.infer_expression(expr)),
-                        Argument::Named { value, .. } => (value, self.infer_expression(value)),
+                let mut argument_types = Vec::with_capacity(args.len());
+                for arg in args {
+                    let ty = match arg {
+                        Argument::Positional(expr) => self.infer_expression(expr),
+                        Argument::Named { value, .. } => self.infer_expression(value),
                     };
-                    let target_ty = concrete_params
-                        .as_ref()
-                        .and_then(|params| params.get(index))
-                        .cloned();
-                    let param_ty = target_ty
-                        .clone()
-                        .unwrap_or_else(|| self.env.fresh_type_variable());
-                    let span = expression_span(arg_expr).cloned();
-                    if target_ty
-                        .as_ref()
-                        .is_some_and(|ty| !matches!(ty, TypeKind::Function(_, _)))
-                    {
-                        pending_arguments.push((arg_ty, param_ty.clone(), span));
-                    }
-                    parameter_types.push(param_ty);
-                }
-
-                let result_ty = concrete_result.unwrap_or_else(|| self.env.fresh_type_variable());
-                let expected_fn = TypeKind::function(parameter_types, result_ty.clone());
+                    argument_types.push(ty);
+                }
+
+                let result_ty = self.env.fresh_type_variable();
+                let expected_fn = TypeKind::function(argument_types, result_ty.clone());
                 self.push_constraint(
                     ConstraintKind::Equal(fn_ty, expected_fn),
                     Some("call target must be compatible with argument list"),
                 );
-
-                for (arg_ty, param_ty, span) in pending_arguments {
-                    self.push_assignability_constraint(
-                        arg_ty,
-                        param_ty,
-                        Some("call argument must satisfy parameter type"),
-                        span.as_ref(),
-                    );
-                }
                 result_ty
             }
             Expression::TypeCast { expr, target, .. } => {
@@ -460,13 +346,12 @@
                 ..
             } => {
                 let cond_ty = self.infer_expression(condition);
-                self.push_constraint_with_span(
+                self.push_constraint(
                     ConstraintKind::Convertible {
                         from: cond_ty,
                         to: TypeKind::primitive(PrimitiveType::Boolean),
                     },
                     Some("if condition requires boolean"),
-                    expression_span(condition),
                 );
                 let then_ty = self.infer_expression(then_branch);
                 if let Some(else_expr) = else_branch {
@@ -545,13 +430,12 @@
                     }
                     if let Some(guard_expr) = &arm.guard {
                         let guard_ty = self.infer_expression(guard_expr);
-                        self.push_constraint_with_span(
+                        self.push_constraint(
                             ConstraintKind::Convertible {
                                 from: guard_ty,
                                 to: TypeKind::primitive(PrimitiveType::Boolean),
                             },
                             Some("when guard must evaluate to boolean"),
-                            expression_span(guard_expr),
                         );
                     }
                     let body_ty = self.infer_expression(&arm.body);
@@ -623,9 +507,7 @@
                 }
                 TypeKind::reference("java.lang.String")
             }
-            Expression::MultilineString(literal) => {
-                context_adaptation::infer_multiline_literal_type(literal)
-            }
+            Expression::MultilineString(_) => TypeKind::reference("java.lang.String"),
             Expression::JsonLiteral(_) => TypeKind::Unknown,
             Expression::This(_) | Expression::Super(_) => TypeKind::Unknown,
         }
@@ -750,9 +632,6 @@
                 }
                 Statement::Return { value, .. } => {
                     if let Some(expr) = value {
-                        if let Some(expected) = self.return_expectations.last() {
-                            PatternTypeBinder::seed_expectation(self.env, expected, expr);
-                        }
                         last = self.infer_expression(expr);
                     }
                 }
@@ -783,285 +662,29 @@
         TypeKind::reference("Unit")
     }
 
-    fn infer_binary_expression(
-        &mut self,
-        op: &BinaryOp,
-        left: &Expression,
-        right: &Expression,
-        metadata: &BinaryMetadata,
+    fn infer_regex_command(&mut self, command: &RegexCommand) -> TypeKind {
+        let _subject_ty = self.infer_expression(&command.subject);
+
+        if let Some(replacement) = &command.replacement {
+            self.verify_regex_replacement(replacement);
+        }
+
+        self.resolve_regex_command_return_type(command.mode, command.replacement.is_some())
+    }
+
+    fn resolve_regex_command_return_type(
+        &self,
+        mode: RegexCommandMode,
+        has_replacement: bool,
     ) -> TypeKind {
-        use BinaryOp::*;
-
-        let left_ty = self.infer_expression(left);
-        let right_ty = self.infer_expression(right);
-
-        match op {
-            Add | PlusAssign => {
-                if self.should_use_string_concatenation(&left_ty, &right_ty) {
-                    let string_ty = TypeKind::reference("java.lang.String");
-                    self.push_constraint_with_span(
-                        ConstraintKind::Convertible {
-                            from: left_ty.clone(),
-                            to: string_ty.clone(),
-                        },
-                        Some("string concatenation requires operands convertible to java.lang.String"),
-                        expression_span(left),
-                    );
-                    self.push_constraint_with_span(
-                        ConstraintKind::Convertible {
-                            from: right_ty.clone(),
-                            to: string_ty.clone(),
-                        },
-                        Some("string concatenation requires operands convertible to java.lang.String"),
-                        expression_span(right),
-                    );
-                    string_ty
-                } else {
-                    self.push_constraint(
-                        ConstraintKind::Equal(left_ty.clone(), right_ty.clone()),
-                        Some("arithmetic operands must share the same type"),
-                    );
-                    left_ty
-                }
-            }
-            Subtract | Multiply | Divide | Modulo | MinusAssign | MultiplyAssign | DivideAssign => {
-                self.push_constraint(
-                    ConstraintKind::Equal(left_ty.clone(), right_ty.clone()),
-                    Some("arithmetic operands must share the same type"),
-                );
-                left_ty
-            }
-            BitAnd | BitOr | BitXor => {
-                let expected = TypeKind::primitive(PrimitiveType::Int);
-                self.push_constraint(
-                    ConstraintKind::Equal(left_ty.clone(), expected.clone()),
-                    Some("bitwise operations require Int operands"),
-                );
-                self.push_constraint(
-                    ConstraintKind::Equal(right_ty.clone(), expected.clone()),
-                    Some("bitwise operations require Int operands"),
-                );
-                expected
-            }
-            And | Or => {
-                let expected = TypeKind::primitive(PrimitiveType::Boolean);
-                self.push_constraint_with_span(
-                    ConstraintKind::Convertible {
-                        from: left_ty.clone(),
-                        to: expected.clone(),
-                    },
-                    Some("logical operations require boolean operands"),
-                    expression_span(left),
-                );
-                self.push_constraint_with_span(
-                    ConstraintKind::Convertible {
-                        from: right_ty.clone(),
-                        to: expected.clone(),
-                    },
-                    Some("logical operations require boolean operands"),
-                    expression_span(right),
-                );
-                expected
-            }
-            Equal | NotEqual | Less | LessEqual | Greater | GreaterEqual => {
-                self.push_constraint(
-                    ConstraintKind::Equal(left_ty.clone(), right_ty.clone()),
-                    Some("comparison operands must share the same type"),
-                );
-                TypeKind::primitive(PrimitiveType::Boolean)
-            }
-            Is => {
-                if let Some(is_test) = metadata.is_test.as_ref() {
-                    match is_test.kind {
-                        IsTestKind::RegexLiteral | IsTestKind::PatternExpression => {
-                            self.infer_regex_is(left, &left_ty, right, &right_ty, is_test);
-                        }
-                        IsTestKind::Type => {}
-                    }
-                }
-                TypeKind::primitive(PrimitiveType::Boolean)
-            }
-            RangeExclusive | RangeInclusive => {
-                self.push_constraint(
-                    ConstraintKind::Equal(left_ty.clone(), right_ty.clone()),
-                    Some(DIAG_RANGE_BOUNDS),
-                );
-                TypeKind::Unknown
-            }
-            Elvis => {
-                let result_inner = self.env.fresh_type_variable();
-                let optional_result = TypeKind::Optional(Box::new(result_inner.clone()));
-                self.push_constraint(
-                    ConstraintKind::Equal(left_ty.clone(), optional_result),
-                    Some("elvis left-hand side is optional"),
-                );
-                self.push_constraint(
-                    ConstraintKind::Equal(result_inner.clone(), right_ty.clone()),
-                    Some("elvis fallback must match unwrapped type"),
-                );
-                result_inner
-            }
-        }
-    }
-
-    fn infer_regex_is(
-        &mut self,
-        left_expr: &Expression,
-        left_ty: &TypeKind,
-        right_expr: &Expression,
-        right_ty: &TypeKind,
-        metadata: &IsTestMetadata,
-    ) {
-        let subject_span = expression_span(left_expr);
-        let pattern_span = expression_span(right_expr);
-        let subject_error = self.regex_subject_error_message(left_ty);
-
-        let char_sequence_ty = TypeKind::reference("java.lang.CharSequence");
-        let optional_char_sequence_ty = TypeKind::optional(char_sequence_ty.clone());
-
-        let mut typing = RegexMatchTyping::new(metadata.span.clone(), RegexGuardStrategy::None);
-
-        let subject_ok = if matches!(left_ty, TypeKind::Optional(_)) {
-            typing.guard_strategy = RegexGuardStrategy::CaptureAndGuard { temp_name: None };
-            typing.push_warning(RegexMatchWarning::new(
-                "JV_REGEX_W001",
-                self.regex_optional_warning_message(),
-            ));
-            self.push_regex_constraint(
-                left_ty.clone(),
-                optional_char_sequence_ty,
-                subject_span,
-                subject_error,
-                true,
-            )
-        } else {
-            self.push_regex_constraint(
-                left_ty.clone(),
-                char_sequence_ty,
-                subject_span,
-                subject_error,
-                false,
-            )
-        };
-
-        if !subject_ok {
-            return;
-        }
-
-        if matches!(metadata.kind, IsTestKind::PatternExpression) {
-            let pattern_error = self.regex_pattern_error_message(right_ty);
-            let pattern_ok = self.push_regex_constraint(
-                right_ty.clone(),
-                TypeKind::reference("java.util.regex.Pattern"),
-                pattern_span,
-                pattern_error,
-                false,
-            );
-            if !pattern_ok {
-                return;
-            }
-        }
-
-        self.env.push_regex_typing(typing);
-    }
-
-    fn infer_regex_command(&mut self, command: &RegexCommand) -> TypeKind {
-        let subject_ty = self.infer_expression(&command.subject);
-        let subject_span = expression_span(&command.subject);
-        let mut guard_strategy = RegexGuardStrategy::None;
-        let mut diagnostics: Vec<RegexCommandIssue> = Vec::new();
-
-        let char_sequence_ty = TypeKind::reference("java.lang.CharSequence");
-        let optional_char_sequence_ty = TypeKind::optional(char_sequence_ty.clone());
-        let subject_message = self.regex_subject_error_message(&subject_ty);
-
-        let subject_ok = if matches!(subject_ty, TypeKind::Optional(_)) {
-            guard_strategy = RegexGuardStrategy::CaptureAndGuard { temp_name: None };
-            self.push_regex_constraint(
-                subject_ty.clone(),
-                optional_char_sequence_ty,
-                subject_span,
-                subject_message,
-                true,
-            )
-        } else {
-            self.push_regex_constraint(
-                subject_ty.clone(),
-                char_sequence_ty,
-                subject_span,
-                subject_message,
-                false,
-            )
-        };
-
-        if !subject_ok {
-            return TypeKind::Unknown;
-        }
-
-        let return_type = self.resolve_regex_command_return_type(command);
-
-        if let Some(replacement) = &command.replacement {
-            self.verify_regex_replacement(replacement, &command.span, &mut diagnostics);
-        }
-
-        self.collect_flag_diagnostics(command, &mut diagnostics);
-
-        if self.detect_mode_flag_confusion(command) {
-            let issue = RegexCommandIssue::new(
-                "JV_REGEX_I001",
-                messages::regex_mode_flag_confusion_message(),
-                command.span.clone(),
-                DiagnosticSeverity::Information,
-                CATEGORY_REGEX_MODE,
-            )
-            .add_suggestion(
-                "Quick Fix: regex.mode.normalize -> `[match]` モードを明示するか、`m` フラグの重複指定を解消してください / Explicitly spell `[match]` or remove the redundant `m` flag to clarify intent.",
-            );
-            diagnostics.push(issue);
-        }
-
-        if matches!(command.mode_origin, RegexCommandModeOrigin::DefaultMatch) {
-            let issue = RegexCommandIssue::new(
-                "JV_REGEX_I002",
-                messages::regex_ambiguous_mode_message(),
-                command.span.clone(),
-                DiagnosticSeverity::Information,
-                CATEGORY_REGEX_MODE,
-            )
-            .add_suggestion(
-                "Quick Fix: regex.mode.explicit -> `/[match]` や短縮モード記法を使って意図したモードを明示してください / Use `/[match]` or the short-mode prefix to state the intended mode explicitly.",
-            );
-            diagnostics.push(issue);
-        }
-
-        let mut typing = RegexCommandTyping::new(
-            command.span.clone(),
-            command.mode,
-            subject_ty.clone(),
-            return_type.clone(),
-            guard_strategy,
-        );
-
-        typing.requires_stream_materialization =
-            matches!(command.mode, RegexCommandMode::Iterate) && command.replacement.is_none();
-
-        for diag in diagnostics {
-            typing.push_diagnostic(diag);
-        }
-
-        self.env.push_regex_command_typing(typing);
-        return_type
-    }
-
-    fn resolve_regex_command_return_type(&self, command: &RegexCommand) -> TypeKind {
-        match command.mode {
+        match mode {
             RegexCommandMode::All | RegexCommandMode::First => {
                 TypeKind::reference("java.lang.String")
             }
             RegexCommandMode::Match => TypeKind::boxed(PrimitiveType::Boolean),
             RegexCommandMode::Split => TypeKind::reference("java.lang.String[]"),
             RegexCommandMode::Iterate => {
-                if command.replacement.is_some() {
+                if has_replacement {
                     TypeKind::reference("java.lang.String")
                 } else {
                     TypeKind::reference("java.util.stream.Stream")
@@ -1070,18 +693,16 @@
         }
     }
 
-    fn verify_regex_replacement(
-        &mut self,
-        replacement: &RegexReplacement,
-        command_span: &Span,
-        diagnostics: &mut Vec<RegexCommandIssue>,
-    ) {
+    fn verify_regex_replacement(&mut self, replacement: &RegexReplacement) {
         match replacement {
             RegexReplacement::Literal(_) => {}
             RegexReplacement::Expression(expr) => {
                 let expr_ty = self.infer_expression(expr);
-                let span = expression_span(expr);
-                self.ensure_string_output(expr_ty, span, command_span, diagnostics, None);
+                let expected = TypeKind::reference("java.lang.String");
+                self.push_constraint(
+                    ConstraintKind::Equal(expected, expr_ty),
+                    Some("regex replacement must produce String"),
+                );
             }
             RegexReplacement::Lambda(lambda) => {
                 self.env.enter_scope();
@@ -1091,266 +712,100 @@
                         .as_ref()
                         .map(|ann| self.type_from_annotation(ann))
                         .unwrap_or_else(|| TypeKind::reference("java.util.regex.MatchResult"));
-
                     self.env
-                        .define_scheme(param.name.clone(), TypeScheme::monotype(ty.clone()));
-
-                    if let Some(default_expr) = &param.default_value {
-                        let default_ty = self.infer_expression(default_expr);
-                        self.push_constraint(
-                            ConstraintKind::Equal(ty.clone(), default_ty),
-                            Some("ラムダ引数の既定値は宣言された型と一致する必要があります"),
-                        );
-                    }
-                }
-
+                        .define_scheme(param.name.clone(), TypeScheme::monotype(ty));
+                }
                 let body_ty = self.infer_expression(&lambda.body);
-                let body_span = expression_span(&lambda.body);
                 self.env.leave_scope();
 
-                self.ensure_string_output(
-                    body_ty,
-                    body_span,
-                    &lambda.span,
-                    diagnostics,
-                    Some("JV_REGEX_E102"),
-                );
-            }
-        }
-    }
-
-    fn ensure_string_output(
+                let expected = TypeKind::reference("java.lang.String");
+                self.push_constraint(
+                    ConstraintKind::Equal(expected, body_ty),
+                    Some("regex replacement lambda must return String"),
+                );
+            }
+        }
+    }
+
+    fn infer_binary_expression(
         &mut self,
-        actual: TypeKind,
-        span: Option<&Span>,
-        fallback_span: &Span,
-        diagnostics: &mut Vec<RegexCommandIssue>,
-        diag_code: Option<&'static str>,
-    ) {
-        let expected = TypeKind::reference("java.lang.String");
-        let note = "正規表現の置換結果は String 型である必要があります";
-        let actual_desc = actual.describe();
-
-        match CompatibilityChecker::analyze(self.env, &actual, &expected) {
-            ConversionOutcome::Identity => {
-                self.push_constraint_with_span(
-                    ConstraintKind::Equal(actual, expected),
-                    Some(note),
-                    span,
-                );
-            }
-            ConversionOutcome::Allowed(_) => {
-                if let Some(code) = diag_code {
-                    let message = self.regex_replacement_error_message(code, &actual_desc);
-                    let issue_span = span.cloned().unwrap_or_else(|| fallback_span.clone());
-                    let issue = RegexCommandIssue::new(
-                        code,
-                        message.clone(),
-                        issue_span,
-                        DiagnosticSeverity::Error,
-                        CATEGORY_REGEX_REPLACEMENT,
-                    )
-                    .add_suggestion(
-                        "Quick Fix: regex.replacement.string -> 置換式が `String` を返すように型変換または `.toString()` 呼び出しを追加してください / Ensure the replacement returns a `String`, for example by converting the value or calling `.toString()`.",
-                    );
-                    diagnostics.push(issue);
-                    self.report_type_error(TypeError::custom(message));
-                } else {
-                    self.push_constraint_with_span(
-                        ConstraintKind::Convertible {
-                            from: actual,
-                            to: expected,
-                        },
-                        Some(note),
-                        span,
-                    );
-                }
-            }
-            ConversionOutcome::Rejected(_) => {
-                if let Some(code) = diag_code {
-                    let message = self.regex_replacement_error_message(code, &actual_desc);
-                    let issue_span = span.cloned().unwrap_or_else(|| fallback_span.clone());
-                    let issue = RegexCommandIssue::new(
-                        code,
-                        message.clone(),
-                        issue_span,
-                        DiagnosticSeverity::Error,
-                        CATEGORY_REGEX_REPLACEMENT,
-                    )
-                    .add_suggestion(
-                        "Quick Fix: regex.replacement.convert -> 置換式を `String` へ変換するか、テンプレート文字列を利用してください / Convert the replacement expression to a `String` or switch to a template literal.",
-                    );
-                    diagnostics.push(issue);
-                    self.report_type_error(TypeError::custom(message));
-                } else {
-                    let message = format!(
-                        "正規表現の置換結果に String へ変換できない型 `{}` が使用されています。",
-                        actual_desc
-                    );
-                    self.report_type_error(TypeError::custom(message));
-                }
-            }
-        }
-    }
-
-    fn should_use_string_concatenation(&self, left: &TypeKind, right: &TypeKind) -> bool {
-        self.is_explicit_string(left) || self.is_explicit_string(right)
-    }
-
-    fn is_explicit_string(&self, ty: &TypeKind) -> bool {
-        match ty {
-            TypeKind::Reference(name) => {
-                matches!(name.as_str(), "java.lang.String" | "String")
-            }
-            TypeKind::Optional(inner) => self.is_explicit_string(inner),
-            _ => false,
-        }
-    }
-    fn regex_replacement_error_message(&self, code: &str, actual_desc: &str) -> String {
-        match code {
-            "JV_REGEX_E102" => messages::regex_lambda_return_mismatch_message(actual_desc),
-            _ => format!(
-                "{}: 正規表現の置換で想定外の型 `{}` が検出されました。",
-                code, actual_desc
-            ),
-        }
-    }
-
-    fn collect_flag_diagnostics(
-        &mut self,
-        command: &RegexCommand,
-        diagnostics: &mut Vec<RegexCommandIssue>,
-    ) {
-        if let Some(raw_flags) = &command.raw_flags {
-            let mut reported = HashSet::new();
-            for ch in raw_flags.chars() {
-                let normalized = ch.to_ascii_lowercase();
-                if !self.is_known_regex_flag(normalized) && reported.insert(normalized) {
-                    let message = messages::regex_unknown_flag_message(ch);
-                    let issue = RegexCommandIssue::new(
-                        "JV_REGEX_E101",
-                        message.clone(),
-                        command.span.clone(),
-                        DiagnosticSeverity::Error,
-                        CATEGORY_REGEX_FLAG,
-                    )
-                    .add_suggestion(format!(
-                        "Quick Fix: regex.flag.remove -> 未知のフラグ `{}` を削除してください / Remove the unknown regex flag `{}`.",
-                        ch, ch
-                    ));
-                    diagnostics.push(issue);
-                    self.report_type_error(TypeError::custom(message));
-                }
-            }
-        }
-
-        if let Some((primary, secondary)) = self.detect_literal_flag_conflict(&command.flags) {
-            let message = messages::regex_flag_conflict_message(primary, secondary);
-            let issue = RegexCommandIssue::new(
-                "JV_REGEX_E103",
-                message.clone(),
-                command.span.clone(),
-                DiagnosticSeverity::Error,
-                CATEGORY_REGEX_FLAG,
-            )
-            .add_suggestion(format!(
-                "Quick Fix: regex.flag.resolve -> `{}` と `{}` のどちらかを削除してフラグ競合を解消してください / Remove either `{}` or `{}` to resolve the flag conflict.",
-                primary, secondary, primary, secondary
-            ));
-            diagnostics.push(issue);
-            self.report_type_error(TypeError::custom(message));
-        }
-    }
-
-    fn detect_mode_flag_confusion(&self, command: &RegexCommand) -> bool {
-        if !matches!(command.mode, RegexCommandMode::Match) {
-            return false;
-        }
-
-        if !matches!(command.mode_origin, RegexCommandModeOrigin::ShortMode) {
-            return false;
-        }
-
-        if command
-            .flags
-            .iter()
-            .any(|flag| matches!(flag, RegexFlag::Multiline))
-        {
-            return true;
-        }
-
-        command
-            .raw_flags
-            .as_ref()
-            .is_some_and(|raw| raw.chars().any(|ch| matches!(ch, 'm' | 'M')))
-    }
-
-    fn is_known_regex_flag(&self, ch: char) -> bool {
-        matches!(ch, 'i' | 'm' | 's' | 'u' | 'd' | 'x' | 'l' | 'c')
-    }
-
-    fn detect_literal_flag_conflict(&self, flags: &[RegexFlag]) -> Option<(char, char)> {
-        if !flags.iter().any(|flag| matches!(flag, RegexFlag::Literal)) {
-            return None;
-        }
-
-        let conflicting = flags
-            .iter()
-            .find(|flag| !matches!(flag, RegexFlag::Literal))?;
-
-        Some(('l', self.flag_to_char(conflicting)))
-    }
-
-    fn flag_to_char(&self, flag: &RegexFlag) -> char {
-        match flag {
-            RegexFlag::CaseInsensitive => 'i',
-            RegexFlag::Multiline => 'm',
-            RegexFlag::DotAll => 's',
-            RegexFlag::UnicodeCase => 'u',
-            RegexFlag::UnixLines => 'd',
-            RegexFlag::Comments => 'x',
-            RegexFlag::Literal => 'l',
-            RegexFlag::CanonEq => 'c',
-        }
-    }
-
-    fn push_regex_constraint(
-        &mut self,
-        from: TypeKind,
-        to: TypeKind,
-        span: Option<&Span>,
-        note: String,
-        warn: bool,
-    ) -> bool {
-        match CompatibilityChecker::analyze(self.env, &from, &to) {
-            ConversionOutcome::Rejected(_) => {
-                self.report_type_error(TypeError::custom(note));
-                false
-            }
-            _ => {
-                let kind = if warn {
-                    ConstraintKind::ConvertibleWithWarning { from, to }
-                } else {
-                    ConstraintKind::Convertible { from, to }
-                };
-                self.push_constraint_with_span(kind, Some(note.as_str()), span);
-                true
-            }
-        }
-    }
-
-    fn regex_subject_error_message(&self, ty: &TypeKind) -> String {
-        let ty_desc = ty.describe();
-        messages::regex_subject_error_message(&ty_desc)
-    }
-
-    fn regex_optional_warning_message(&self) -> String {
-        messages::regex_optional_warning_message()
-    }
-
-    fn regex_pattern_error_message(&self, ty: &TypeKind) -> String {
-        let ty_desc = ty.describe();
-        messages::regex_pattern_error_message(&ty_desc)
+        op: &BinaryOp,
+        left: &Expression,
+        right: &Expression,
+    ) -> TypeKind {
+        use BinaryOp::*;
+
+        let left_ty = self.infer_expression(left);
+        let right_ty = self.infer_expression(right);
+
+        match op {
+            Add | Subtract | Multiply | Divide | Modulo | PlusAssign | MinusAssign
+            | MultiplyAssign | DivideAssign => {
+                self.push_constraint(
+                    ConstraintKind::Equal(left_ty.clone(), right_ty.clone()),
+                    Some("arithmetic operands must share the same type"),
+                );
+                left_ty
+            }
+            BitAnd | BitOr | BitXor => {
+                let expected = TypeKind::primitive(PrimitiveType::Int);
+                self.push_constraint(
+                    ConstraintKind::Equal(left_ty.clone(), expected.clone()),
+                    Some("bitwise operations require Int operands"),
+                );
+                self.push_constraint(
+                    ConstraintKind::Equal(right_ty.clone(), expected.clone()),
+                    Some("bitwise operations require Int operands"),
+                );
+                expected
+            }
+            And | Or => {
+                let expected = TypeKind::primitive(PrimitiveType::Boolean);
+                self.push_constraint(
+                    ConstraintKind::Convertible {
+                        from: left_ty.clone(),
+                        to: expected.clone(),
+                    },
+                    Some("logical operations require boolean operands"),
+                );
+                self.push_constraint(
+                    ConstraintKind::Convertible {
+                        from: right_ty.clone(),
+                        to: expected.clone(),
+                    },
+                    Some("logical operations require boolean operands"),
+                );
+                expected
+            }
+            Equal | NotEqual | Less | LessEqual | Greater | GreaterEqual => {
+                self.push_constraint(
+                    ConstraintKind::Equal(left_ty.clone(), right_ty.clone()),
+                    Some("comparison operands must share the same type"),
+                );
+                TypeKind::primitive(PrimitiveType::Boolean)
+            }
+            Is => TypeKind::primitive(PrimitiveType::Boolean),
+            RangeExclusive | RangeInclusive => {
+                self.push_constraint(
+                    ConstraintKind::Equal(left_ty.clone(), right_ty.clone()),
+                    Some(DIAG_RANGE_BOUNDS),
+                );
+                TypeKind::Unknown
+            }
+            Elvis => {
+                let result_inner = self.env.fresh_type_variable();
+                let optional_result = TypeKind::Optional(Box::new(result_inner.clone()));
+                self.push_constraint(
+                    ConstraintKind::Equal(left_ty.clone(), optional_result),
+                    Some("elvis left-hand side is optional"),
+                );
+                self.push_constraint(
+                    ConstraintKind::Equal(result_inner.clone(), right_ty.clone()),
+                    Some("elvis fallback must match unwrapped type"),
+                );
+                result_inner
+            }
+        }
     }
 
     fn infer_unary_expression(&mut self, op: &UnaryOp, operand: &Expression) -> TypeKind {
@@ -1361,13 +816,12 @@
         match op {
             Not => {
                 let expected = TypeKind::primitive(PrimitiveType::Boolean);
-                self.push_constraint_with_span(
+                self.push_constraint(
                     ConstraintKind::Convertible {
                         from: operand_ty,
                         to: expected.clone(),
                     },
                     Some("logical not requires boolean"),
-                    expression_span(operand),
                 );
                 expected
             }
@@ -1550,8 +1004,7 @@
 #[cfg(test)]
 mod tests {
     use super::*;
-    use jv_ast::BinaryMetadata;
-    use jv_ast::{Modifiers, Pattern, Span, ValBindingOrigin, WhenArm};
+    use jv_ast::{BinaryMetadata, Modifiers, Pattern, Span, ValBindingOrigin, WhenArm};
     use jv_parser_frontend::ParserPipeline;
     use jv_parser_rowan::frontend::RowanPipeline;
 
