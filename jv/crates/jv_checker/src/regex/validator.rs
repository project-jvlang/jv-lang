<<<<<<< HEAD
use crate::CheckError;
use crate::diagnostics::{self, DiagnosticSeverity, EnhancedDiagnostic};
use jv_ast::{
    Argument, ConcurrencyConstruct, Expression, ForInStatement, LogBlock, LogItem, LoopStrategy,
    NumericRangeLoop, Program, RegexLiteral, ResourceManagement, Span, Statement, StringPart,
    TryCatchClause,
    statement::{UnitTypeDefinition, UnitTypeMember},
=======
use super::{PatternConstAnalyzer, PatternConstKind};
use crate::CheckError;
use crate::diagnostics::{self, DiagnosticSeverity, EnhancedDiagnostic, messages};
use jv_ast::{
    Argument, ConcurrencyConstruct, Expression, ForInStatement, LoopStrategy, NumericRangeLoop,
    PatternConstKey, PatternOrigin, Program, RegexLambdaReplacement, RegexLiteral,
    RegexReplacement, ResourceManagement, Span, Statement, StringPart, TryCatchClause,
>>>>>>> f057c6d9
};
use std::time::Instant;

const CATEGORY_REGEX_LITERAL_SYNTAX: &str = "regex.literal.syntax";
const CATEGORY_REGEX_LITERAL_STRUCTURE: &str = "regex.literal.structure";
const CATEGORY_REGEX_LITERAL_ESCAPE: &str = "regex.literal.escape";
const CATEGORY_REGEX_PERFORMANCE: &str = "regex.performance";

#[derive(Debug, Clone)]
pub struct RegexAnalysis {
    pub pattern: String,
    pub raw: String,
    pub span: Span,
    pub diagnostics: Vec<EnhancedDiagnostic>,
    pub validation_duration_ms: f64,
    pub origin: PatternOrigin,
    pub const_kind: PatternConstKind,
    pub const_key: Option<PatternConstKey>,
}

#[derive(Debug, Default)]
pub struct RegexValidator {
    analyses: Vec<RegexAnalysis>,
}

impl RegexValidator {
    pub fn new() -> Self {
        Self::default()
    }

    pub fn validate_program(&mut self, program: &Program) -> Vec<CheckError> {
        self.analyses.clear();
        let mut errors = Vec::new();
        let mut visitor = RegexValidationVisitor {
            validator: self,
            errors: &mut errors,
        };
        visitor.visit_program(program);
        errors
    }

    pub fn analyses(&self) -> &[RegexAnalysis] {
        &self.analyses
    }

    pub fn take_analyses(&mut self) -> Vec<RegexAnalysis> {
        std::mem::take(&mut self.analyses)
    }

    fn analyze_literal(&mut self, literal: &RegexLiteral, errors: &mut Vec<CheckError>) {
        let start = Instant::now();
        let mut diagnostics = Vec::new();
        let origin = literal
            .origin
            .clone()
            .unwrap_or_else(|| PatternOrigin::literal(literal.span.clone()));
        let const_kind = PatternConstAnalyzer::classify(literal, &origin);
        let const_key = literal.const_key.clone();

        if let Some(diagnostic) = detect_missing_delimiter(literal) {
            let mut diagnostic = adapt_const_diagnostic(literal, diagnostic, const_kind);
            self.record_issue(literal, &mut diagnostics, errors, &mut diagnostic);
        }
        if let Some(diagnostic) = detect_unbalanced_groups(literal) {
            let mut diagnostic = adapt_const_diagnostic(literal, diagnostic, const_kind);
            self.record_issue(literal, &mut diagnostics, errors, &mut diagnostic);
        }
        if let Some(diagnostic) = detect_unsupported_escape(literal) {
            let mut diagnostic = adapt_const_diagnostic(literal, diagnostic, const_kind);
            self.record_issue(literal, &mut diagnostics, errors, &mut diagnostic);
        }

        let duration_ms = start.elapsed().as_secs_f64() * 1_000.0;
        if let Some(mut diagnostic) = detect_complexity_warning(literal, duration_ms) {
            self.record_issue(literal, &mut diagnostics, errors, &mut diagnostic);
        }

        self.analyses.push(RegexAnalysis {
            pattern: literal.pattern.clone(),
            raw: literal.raw.clone(),
            span: literal.span.clone(),
            diagnostics,
            validation_duration_ms: duration_ms,
            origin,
            const_kind,
            const_key,
        });
    }

    fn record_issue(
        &mut self,
        literal: &RegexLiteral,
        collected: &mut Vec<EnhancedDiagnostic>,
        errors: &mut Vec<CheckError>,
        diagnostic: &mut EnhancedDiagnostic,
    ) {
        if diagnostic.span.is_none() {
            diagnostic.span = Some(literal.span.clone());
        }
        if diagnostic.severity == DiagnosticSeverity::Error {
            errors.push(CheckError::ValidationError {
                message: format_enhanced_message(diagnostic),
                span: Some(literal.span.clone()),
            });
        }
        collected.push(diagnostic.clone());
    }
}

struct RegexValidationVisitor<'a> {
    validator: &'a mut RegexValidator,
    errors: &'a mut Vec<CheckError>,
}

impl<'a> RegexValidationVisitor<'a> {
    fn visit_program(&mut self, program: &Program) {
        for statement in &program.statements {
            self.visit_statement(statement);
        }
    }

    fn visit_statement(&mut self, statement: &Statement) {
        match statement {
            Statement::ValDeclaration { initializer, .. } => {
                self.visit_expression(initializer);
            }
            Statement::VarDeclaration { initializer, .. } => {
                if let Some(expr) = initializer {
                    self.visit_expression(expr);
                }
            }
            Statement::FunctionDeclaration {
                parameters, body, ..
            } => {
                for parameter in parameters {
                    if let Some(default) = &parameter.default_value {
                        self.visit_expression(default);
                    }
                }
                self.visit_expression(body);
            }
            Statement::ClassDeclaration {
                properties,
                methods,
                ..
            }
            | Statement::InterfaceDeclaration {
                properties,
                methods,
                ..
            } => {
                for property in properties {
                    if let Some(initializer) = &property.initializer {
                        self.visit_expression(initializer);
                    }
                    if let Some(getter) = &property.getter {
                        self.visit_expression(getter);
                    }
                    if let Some(setter) = &property.setter {
                        self.visit_expression(setter);
                    }
                }
                for method in methods {
                    self.visit_statement(method);
                }
            }
            Statement::DataClassDeclaration { parameters, .. } => {
                for parameter in parameters {
                    if let Some(default) = &parameter.default_value {
                        self.visit_expression(default);
                    }
                }
            }
            Statement::ExtensionFunction(extension) => {
                self.visit_statement(&extension.function);
            }
            Statement::Expression { expr, .. } => {
                self.visit_expression(expr);
            }
            Statement::Return { value, .. } => {
                if let Some(expr) = value {
                    self.visit_expression(expr);
                }
            }
            Statement::Throw { expr, .. } => {
                self.visit_expression(expr);
            }
            Statement::Assignment { target, value, .. } => {
                self.visit_expression(target);
                self.visit_expression(value);
            }
            Statement::UnitTypeDefinition(definition) => {
                self.visit_unit_definition(definition);
            }
            Statement::ForIn(for_in) => self.visit_for_in(for_in),
            Statement::Concurrency(construct) => self.visit_concurrency(construct),
            Statement::ResourceManagement(resource) => self.visit_resource_management(resource),
            Statement::Comment(_)
            | Statement::Break(_)
            | Statement::Continue(_)
            | Statement::Import { .. }
            | Statement::Package { .. } => {}
        }
    }

    fn visit_for_in(&mut self, for_in: &ForInStatement) {
        self.visit_expression(&for_in.iterable);
        match &for_in.strategy {
            LoopStrategy::NumericRange(NumericRangeLoop { start, end, .. }) => {
                self.visit_expression(start);
                self.visit_expression(end);
            }
            LoopStrategy::LazySequence { .. } | LoopStrategy::Iterable | LoopStrategy::Unknown => {}
        }
        self.visit_expression(&for_in.body);
    }

    fn visit_concurrency(&mut self, construct: &ConcurrencyConstruct) {
        match construct {
            ConcurrencyConstruct::Spawn { body, .. } | ConcurrencyConstruct::Async { body, .. } => {
                self.visit_expression(body)
            }
            ConcurrencyConstruct::Await { expr, .. } => self.visit_expression(expr),
        }
    }

    fn visit_resource_management(&mut self, resource: &ResourceManagement) {
        match resource {
            ResourceManagement::Use { resource, body, .. } => {
                self.visit_expression(resource);
                self.visit_expression(body);
            }
            ResourceManagement::Defer { body, .. } => self.visit_expression(body),
        }
    }

    fn visit_unit_definition(&mut self, definition: &UnitTypeDefinition) {
        for member in &definition.members {
            match member {
                UnitTypeMember::Dependency(dependency) => {
                    if let Some(expr) = dependency.value.as_ref() {
                        self.visit_expression(expr);
                    }
                }
                UnitTypeMember::Conversion(block) => {
                    for statement in &block.body {
                        self.visit_statement(statement);
                    }
                }
                UnitTypeMember::NestedStatement(statement) => {
                    self.visit_statement(statement);
                }
            }
        }
    }

    fn visit_catch_clause(&mut self, clause: &TryCatchClause) {
        if let Some(parameter) = &clause.parameter {
            if let Some(default) = &parameter.default_value {
                self.visit_expression(default);
            }
        }
        self.visit_expression(clause.body.as_ref());
    }

    fn visit_expression(&mut self, expression: &Expression) {
        match expression {
            Expression::Literal(_, _) => {}
            Expression::RegexLiteral(literal) => {
                self.validator.analyze_literal(literal, self.errors);
            }
            Expression::Identifier(..)
            | Expression::This(..)
            | Expression::Super(..)
            | Expression::MultilineString(_)
            | Expression::JsonLiteral(_) => {}
            Expression::Binary { left, right, .. } => {
                self.visit_expression(left);
                self.visit_expression(right);
            }
            Expression::Unary { operand, .. } => self.visit_expression(operand),
            Expression::Call { function, args, .. } => {
                self.visit_expression(function);
                for arg in args {
                    match arg {
                        Argument::Positional(expr) => self.visit_expression(expr),
                        Argument::Named { value, .. } => self.visit_expression(value),
                    }
                }
            }
            Expression::MemberAccess { object, .. }
            | Expression::NullSafeMemberAccess { object, .. } => self.visit_expression(object),
            Expression::IndexAccess { object, index, .. }
            | Expression::NullSafeIndexAccess { object, index, .. } => {
                self.visit_expression(object);
                self.visit_expression(index);
            }
            Expression::TypeCast { expr, .. } => self.visit_expression(expr),
            Expression::UnitLiteral { value, .. } => self.visit_expression(value),
            Expression::StringInterpolation { parts, .. } => {
                for part in parts {
                    if let StringPart::Expression(expr) = part {
                        self.visit_expression(expr);
                    }
                }
            }
            Expression::Array { elements, .. } => {
                for element in elements {
                    self.visit_expression(element);
                }
            }
            Expression::RegexCommand(command) => {
                self.visit_expression(&command.subject);
                if let Some(replacement) = &command.replacement {
                    self.visit_regex_replacement(replacement);
                }
            }
            Expression::Lambda {
                parameters, body, ..
            } => {
                for parameter in parameters {
                    if let Some(default) = &parameter.default_value {
                        self.visit_expression(default);
                    }
                }
                self.visit_expression(body);
            }
            Expression::When {
                expr,
                arms,
                else_arm,
                ..
            } => {
                if let Some(subject) = expr {
                    self.visit_expression(subject);
                }
                for arm in arms {
                    if let Some(guard) = &arm.guard {
                        self.visit_expression(guard);
                    }
                    self.visit_expression(&arm.body);
                }
                if let Some(else_branch) = else_arm {
                    self.visit_expression(else_branch);
                }
            }
            Expression::If {
                condition,
                then_branch,
                else_branch,
                ..
            } => {
                self.visit_expression(condition);
                self.visit_expression(then_branch);
                if let Some(branch) = else_branch {
                    self.visit_expression(branch);
                }
            }
            Expression::Block { statements, .. } => {
                for statement in statements {
                    self.visit_statement(statement);
                }
            }
            Expression::LogBlock(block) => self.visit_log_block(block),
            Expression::Try {
                body,
                catch_clauses,
                finally_block,
                ..
            } => {
                self.visit_expression(body);
                for clause in catch_clauses {
                    self.visit_catch_clause(clause);
                }
                if let Some(finally) = finally_block {
                    self.visit_expression(finally);
                }
            }
        }
    }

<<<<<<< HEAD
    fn visit_log_block(&mut self, block: &LogBlock) {
        for item in &block.items {
            match item {
                LogItem::Statement(statement) => self.visit_statement(statement),
                LogItem::Expression(expr) => self.visit_expression(expr),
                LogItem::Nested(nested) => self.visit_log_block(nested),
            }
        }
    }
=======
    fn visit_regex_replacement(&mut self, replacement: &RegexReplacement) {
        match replacement {
            RegexReplacement::Literal(_) => {}
            RegexReplacement::Expression(expr) => self.visit_expression(expr),
            RegexReplacement::Lambda(lambda) => self.visit_regex_lambda(lambda),
        }
    }

    fn visit_regex_lambda(&mut self, lambda: &RegexLambdaReplacement) {
        for param in &lambda.params {
            if let Some(default) = &param.default_value {
                self.visit_expression(default);
            }
        }
        self.visit_expression(&lambda.body);
    }
}

fn adapt_const_diagnostic(
    literal: &RegexLiteral,
    diagnostic: EnhancedDiagnostic,
    const_kind: PatternConstKind,
) -> EnhancedDiagnostic {
    if diagnostic.severity != DiagnosticSeverity::Error {
        return diagnostic;
    }
    if !matches!(const_kind, PatternConstKind::Static) {
        return diagnostic;
    }
    let Some(descriptor) = diagnostics::descriptor("JV_REGEX_E220") else {
        return diagnostic;
    };

    let const_message = format!(
        "{}\n{}",
        messages::regex_const_validation_failure_message(diagnostic.code),
        diagnostic.message
    );

    let mut promoted =
        EnhancedDiagnostic::new(descriptor, const_message, Some(literal.span.clone()));
    if !diagnostic.suggestions.is_empty() {
        promoted.suggestions = diagnostic.suggestions.clone();
    }
    if !diagnostic.categories.is_empty() {
        promoted.categories = diagnostic.categories.clone();
    }
    if !diagnostic.help.is_empty()
        && !promoted
            .suggestions
            .iter()
            .any(|entry| entry == diagnostic.help)
    {
        promoted.suggestions.push(diagnostic.help.to_string());
    }
    promoted.related_locations = diagnostic.related_locations.clone();
    if let Some(hint) = diagnostic.learning_hints.clone() {
        promoted.learning_hints = Some(hint);
    }
    promoted
>>>>>>> f057c6d9
}

fn detect_missing_delimiter(literal: &RegexLiteral) -> Option<EnhancedDiagnostic> {
    if literal.raw.starts_with('/') && literal.raw.ends_with('/') {
        return None;
    }
    let descriptor = diagnostics::descriptor("JV_REGEX_E201")?;
    let message = messages::regex_unterminated_literal_message();
    let mut diagnostic = EnhancedDiagnostic::new(descriptor, message, Some(literal.span.clone()));
    diagnostic.categories.push(CATEGORY_REGEX_LITERAL_SYNTAX);
    diagnostic.suggestions.push(
        "末尾に`/`を追加してリテラルを閉じてください / Add a closing `/` to finish the literal."
            .to_string(),
    );
    Some(diagnostic)
}

fn detect_unbalanced_groups(literal: &RegexLiteral) -> Option<EnhancedDiagnostic> {
    let descriptor = diagnostics::descriptor("JV_REGEX_E202")?;
    let mut stack: Vec<(char, usize, char)> = Vec::new();
    let mut escaped = false;
    for (byte_index, ch) in literal.pattern.char_indices() {
        if escaped {
            escaped = false;
            continue;
        }
        if ch == '\\' {
            escaped = true;
            continue;
        }
        match ch {
            '(' => stack.push((')', byte_index, '(')),
            '[' => stack.push((']', byte_index, '[')),
            '{' => stack.push(('}', byte_index, '{')),
            ')' | ']' | '}' => {
                if let Some((expected, _open_byte_index, _open_char)) = stack.pop() {
                    if ch != expected {
                        let message =
                            messages::regex_group_balance_message(Some(expected), Some(ch));
                        let suggestion = format!(
                            "閉じ括弧 `{}` を `{}` に置き換えて括弧の対応を修正してください / Replace `{}` with `{}` to balance the grouping.",
                            ch, expected, ch, expected
                        );
                        let span = pattern_span_from_byte_range(
                            literal,
                            byte_index,
                            byte_index + ch.len_utf8(),
                        );
                        return Some(group_diagnostic(
                            literal, descriptor, message, span, suggestion,
                        ));
                    }
                } else {
                    let message = messages::regex_group_balance_message(None, Some(ch));
                    let suggestion = format!(
                        "余分な閉じ括弧 `{}` を削除するか対応する開き括弧を追加してください / Remove the stray `{}` or add the matching opening bracket.",
                        ch, ch
                    );
                    let span = pattern_span_from_byte_range(
                        literal,
                        byte_index,
                        byte_index + ch.len_utf8(),
                    );
                    return Some(group_diagnostic(
                        literal, descriptor, message, span, suggestion,
                    ));
                }
            }
            _ => {}
        }
    }

    if let Some((expected, open_byte_index, open_char)) = stack.pop() {
        let message = messages::regex_group_balance_message(Some(expected), None);
        let suggestion = format!(
            "対応する閉じ括弧 `{}` を追加してグループを閉じてください / Add the missing `{}` to close the grouping.",
            expected, expected
        );
        let span = pattern_span_from_byte_range(
            literal,
            open_byte_index,
            open_byte_index + open_char.len_utf8(),
        );
        return Some(group_diagnostic(
            literal, descriptor, message, span, suggestion,
        ));
    }

    None
}

fn detect_unsupported_escape(literal: &RegexLiteral) -> Option<EnhancedDiagnostic> {
    let descriptor = diagnostics::descriptor("JV_REGEX_E203")?;
    let mut iter = literal.pattern.char_indices().peekable();
    while let Some((index, ch)) = iter.next() {
        if ch != '\\' {
            continue;
        }
        let Some((next_index, next_ch)) = iter.next() else {
            return Some(trailing_escape_diagnostic(literal, descriptor, index));
        };

        if next_ch == 'u' {
            if !consume_hex_digits(
                &literal.pattern,
                &mut iter,
                4,
                next_index + next_ch.len_utf8(),
            ) {
                let end = next_index + next_ch.len_utf8();
                let sequence = &literal.pattern[index..end];
                return Some(invalid_escape_diagnostic(
                    literal, descriptor, index, end, sequence,
                ));
            }
            continue;
        }

        if next_ch == 'x' {
            if !consume_hex_digits(
                &literal.pattern,
                &mut iter,
                2,
                next_index + next_ch.len_utf8(),
            ) {
                let end = next_index + next_ch.len_utf8();
                let sequence = &literal.pattern[index..end];
                return Some(invalid_escape_diagnostic(
                    literal, descriptor, index, end, sequence,
                ));
            }
            continue;
        }

        if !is_allowed_simple_escape(next_ch) {
            let end = next_index + next_ch.len_utf8();
            let sequence = &literal.pattern[index..end];
            return Some(invalid_escape_diagnostic(
                literal, descriptor, index, end, sequence,
            ));
        }
    }

    None
}

fn consume_hex_digits(
    pattern: &str,
    iter: &mut std::iter::Peekable<std::str::CharIndices<'_>>,
    required: usize,
    start: usize,
) -> bool {
    let mut digits = 0usize;
    let mut checkpoint = iter.clone();
    let mut end = start;
    while digits < required {
        let Some((index, ch)) = checkpoint.next() else {
            return false;
        };
        if !ch.is_ascii_hexdigit() {
            return false;
        }
        digits += 1;
        end = index + ch.len_utf8();
    }
    for _ in 0..digits {
        iter.next();
    }
    let _ = &pattern[start..end];
    true
}

fn is_allowed_simple_escape(ch: char) -> bool {
    matches!(
        ch,
        '\\' | '/'
            | 'n'
            | 't'
            | 'r'
            | 'd'
            | 'D'
            | 's'
            | 'S'
            | 'w'
            | 'W'
            | 'b'
            | 'B'
            | 'A'
            | 'G'
            | 'Q'
            | 'E'
            | '+'
            | '*'
            | '.'
            | '?'
            | '^'
            | '$'
            | '|'
            | '['
            | ']'
            | '('
            | ')'
            | '{'
            | '}'
            | '<'
            | '>'
            | 'k'
            | 'p'
            | 'P'
            | '0'
            | '1'
            | '2'
            | '3'
            | '4'
            | '5'
            | '6'
            | '7'
            | '8'
            | '9'
    )
}

fn trailing_escape_diagnostic(
    literal: &RegexLiteral,
    descriptor: &'static diagnostics::DiagnosticDescriptor,
    start_byte: usize,
) -> EnhancedDiagnostic {
    let message = messages::regex_trailing_escape_message();
    let span = pattern_span_from_byte_range(literal, start_byte, start_byte + '\\'.len_utf8());
    let mut diagnostic = EnhancedDiagnostic::new(
        descriptor,
        message,
        span.or_else(|| Some(literal.span.clone())),
    );
    diagnostic.categories.push(CATEGORY_REGEX_LITERAL_ESCAPE);
    diagnostic.suggestions.push(
        "末尾のバックスラッシュを削除するか、次の文字をエスケープしてください / Remove the trailing backslash or escape the following character.".
            to_string(),
    );
    diagnostic
}

fn invalid_escape_diagnostic(
    literal: &RegexLiteral,
    descriptor: &'static diagnostics::DiagnosticDescriptor,
    start_byte: usize,
    end_byte: usize,
    sequence: &str,
) -> EnhancedDiagnostic {
    let message = messages::regex_invalid_escape_sequence_message(sequence);
    let span = pattern_span_from_byte_range(literal, start_byte, end_byte);
    let mut diagnostic = EnhancedDiagnostic::new(
        descriptor,
        message,
        span.or_else(|| Some(literal.span.clone())),
    );
    diagnostic.categories.push(CATEGORY_REGEX_LITERAL_ESCAPE);
    diagnostic.suggestions.push(
        format!(
            "`{sequence}` を Java 互換のエスケープ（例: `\\n`, `\\t`）へ置き換えてください / Replace `{sequence}` with a Java-compatible escape such as `\\n` or `\\t`."
        ),
    );
    diagnostic
}

fn group_diagnostic(
    literal: &RegexLiteral,
    descriptor: &'static diagnostics::DiagnosticDescriptor,
    message: String,
    span: Option<Span>,
    suggestion: String,
) -> EnhancedDiagnostic {
    let mut diagnostic = EnhancedDiagnostic::new(
        descriptor,
        message,
        span.or_else(|| Some(literal.span.clone())),
    );
    diagnostic.categories.push(CATEGORY_REGEX_LITERAL_STRUCTURE);
    diagnostic.suggestions.push(suggestion);
    diagnostic
}

fn pattern_span_from_byte_range(
    literal: &RegexLiteral,
    start_byte: usize,
    end_byte: usize,
) -> Option<Span> {
    if start_byte > end_byte || end_byte > literal.pattern.len() {
        return None;
    }
    let start_chars = literal.pattern[..start_byte].chars().count();
    let end_chars = literal.pattern[..end_byte].chars().count();
    pattern_span_from_char_range(literal, start_chars, end_chars)
}

fn pattern_span_from_char_range(
    literal: &RegexLiteral,
    start_chars: usize,
    end_chars: usize,
) -> Option<Span> {
    let (pattern_start_char, pattern_end_char) = locate_pattern_bounds(&literal.raw)?;
    let raw_start = pattern_start_char + start_chars;
    let raw_end = pattern_start_char + end_chars;
    if let Some(end_boundary) = pattern_end_char {
        if raw_start > end_boundary || raw_end > end_boundary {
            return None;
        }
    }
    raw_span_from_char_range(literal, raw_start, raw_end)
}

fn locate_pattern_bounds(raw: &str) -> Option<(usize, Option<usize>)> {
    let chars: Vec<char> = raw.chars().collect();
    let first_slash = chars.iter().position(|ch| *ch == '/')?;
    let mut escaped = false;
    for (index, ch) in chars.iter().enumerate().skip(first_slash + 1) {
        if escaped {
            escaped = false;
            continue;
        }
        if *ch == '\\' {
            escaped = true;
            continue;
        }
        if *ch == '/' {
            return Some((first_slash + 1, Some(index)));
        }
    }
    Some((first_slash + 1, None))
}

fn raw_span_from_char_range(
    literal: &RegexLiteral,
    start_char: usize,
    end_char: usize,
) -> Option<Span> {
    if start_char > end_char {
        return None;
    }
    let chars: Vec<char> = literal.raw.chars().collect();
    let total_chars = chars.len();
    if start_char > total_chars || end_char > total_chars {
        return None;
    }

    let mut current_line = literal.span.start_line;
    let mut current_column = literal.span.start_column;
    let mut start_line = None;
    let mut start_column = None;
    let mut end_line = None;
    let mut end_column = None;

    for (index, ch) in chars.iter().enumerate() {
        if index == start_char && start_line.is_none() {
            start_line = Some(current_line);
            start_column = Some(current_column);
        }
        if index == end_char {
            end_line = Some(current_line);
            end_column = Some(current_column);
            break;
        }

        if *ch == '\n' {
            current_line += 1;
            current_column = 1;
        } else {
            current_column += 1;
        }
    }

    if start_char == total_chars && start_line.is_none() {
        start_line = Some(current_line);
        start_column = Some(current_column);
    }
    if end_char == total_chars && end_line.is_none() {
        end_line = Some(current_line);
        end_column = Some(current_column);
    }

    Some(Span::new(
        start_line.unwrap_or(current_line),
        start_column.unwrap_or(current_column),
        end_line.unwrap_or(current_line),
        end_column.unwrap_or(current_column),
    ))
}

fn detect_complexity_warning(
    literal: &RegexLiteral,
    duration_ms: f64,
) -> Option<EnhancedDiagnostic> {
    if duration_ms <= 10.0 {
        return None;
    }
    let descriptor = diagnostics::descriptor("JV_REGEX_I401")?;
    let message = format!(
        "正規表現の検証に時間がかかっています ({duration_ms:.2}ms)。\nRegex validation exceeded the interactive budget ({duration_ms:.2}ms).\n参考資料: https://docs.oracle.com/en/java/javase/25/docs/api/java.base/java/util/regex/Pattern.html\nReference: https://docs.oracle.com/en/java/javase/25/docs/api/java.base/java/util/regex/Pattern.html"
    );
    let mut diagnostic = EnhancedDiagnostic::new(descriptor, message, Some(literal.span.clone()));
    diagnostic.categories.push(CATEGORY_REGEX_PERFORMANCE);
    diagnostic.suggestions.push(
        "パターンを簡素化するか小さな表現に分割してください / Simplify the pattern or split it into smaller expressions.".
            to_string(),
    );
    Some(diagnostic)
}

fn format_enhanced_message(diagnostic: &EnhancedDiagnostic) -> String {
    let mut lines = vec![format!("{}: {}", diagnostic.code, diagnostic.message)];
    if !diagnostic.help.is_empty() {
        lines.push(diagnostic.help.to_string());
    }
    for suggestion in &diagnostic.suggestions {
        if suggestion.starts_with("Quick Fix:") {
            lines.push(suggestion.clone());
        } else {
            lines.push(format!("Quick Fix: {}", suggestion));
        }
    }
    if let Some(hint) = &diagnostic.learning_hints {
        lines.push(hint.clone());
    }
    lines.join("\n")
}

#[cfg(test)]
mod tests {
    use super::*;

    fn make_literal(raw: &str, pattern: &str) -> RegexLiteral {
        let span = Span::new(1, 1, 1, 1 + raw.chars().count());
        RegexLiteral {
            pattern: pattern.to_string(),
            raw: raw.to_string(),
            span,
            origin: None,
            const_key: None,
            template_segments: Vec::new(),
        }
    }

    #[test]
    fn missing_delimiter_sets_span_and_category() {
        let literal = make_literal("/abc", "abc");
        let diagnostic = detect_missing_delimiter(&literal).expect("should emit diagnostic");
        assert_eq!(diagnostic.span, Some(literal.span.clone()));
        assert!(
            diagnostic
                .categories
                .contains(&CATEGORY_REGEX_LITERAL_SYNTAX)
        );
        assert!(!diagnostic.suggestions.is_empty());
    }

    #[test]
    fn unbalanced_group_highlights_closing_bracket() {
        let literal = make_literal("/(abc]/", "(abc]");
        let diagnostic = detect_unbalanced_groups(&literal).expect("should emit diagnostic");
        let span = diagnostic.span.expect("span must be present");
        assert_eq!(
            span.start_column,
            literal.span.start_column + 5,
            "closing bracket should be highlighted",
        );
        assert_eq!(
            span.end_column,
            literal.span.start_column + 6,
            "span should cover the offending bracket",
        );
        assert!(
            diagnostic
                .categories
                .contains(&CATEGORY_REGEX_LITERAL_STRUCTURE)
        );
    }

    #[test]
    fn invalid_escape_highlights_sequence() {
        let literal = make_literal("/\\q/", "\\q");
        let diagnostic = detect_unsupported_escape(&literal).expect("should emit diagnostic");
        let span = diagnostic.span.expect("span must be present");
        assert_eq!(
            span.start_column,
            literal.span.start_column + 1,
            "escape should start at the backslash",
        );
        assert_eq!(
            span.end_column,
            literal.span.start_column + 3,
            "span should cover two characters (\\ and q)",
        );
        assert!(
            diagnostic
                .categories
                .contains(&CATEGORY_REGEX_LITERAL_ESCAPE)
        );
    }

    #[test]
    fn complexity_warning_uses_performance_category() {
        let literal = make_literal("/abc/", "abc");
        let diagnostic =
            detect_complexity_warning(&literal, 15.0).expect("should emit warning diagnostic");
        assert_eq!(diagnostic.span, Some(literal.span.clone()));
        assert!(diagnostic.categories.contains(&CATEGORY_REGEX_PERFORMANCE));
    }
}<|MERGE_RESOLUTION|>--- conflicted
+++ resolved
@@ -1,4 +1,3 @@
-<<<<<<< HEAD
 use crate::CheckError;
 use crate::diagnostics::{self, DiagnosticSeverity, EnhancedDiagnostic};
 use jv_ast::{
@@ -6,22 +5,8 @@
     NumericRangeLoop, Program, RegexLiteral, ResourceManagement, Span, Statement, StringPart,
     TryCatchClause,
     statement::{UnitTypeDefinition, UnitTypeMember},
-=======
-use super::{PatternConstAnalyzer, PatternConstKind};
-use crate::CheckError;
-use crate::diagnostics::{self, DiagnosticSeverity, EnhancedDiagnostic, messages};
-use jv_ast::{
-    Argument, ConcurrencyConstruct, Expression, ForInStatement, LoopStrategy, NumericRangeLoop,
-    PatternConstKey, PatternOrigin, Program, RegexLambdaReplacement, RegexLiteral,
-    RegexReplacement, ResourceManagement, Span, Statement, StringPart, TryCatchClause,
->>>>>>> f057c6d9
 };
 use std::time::Instant;
-
-const CATEGORY_REGEX_LITERAL_SYNTAX: &str = "regex.literal.syntax";
-const CATEGORY_REGEX_LITERAL_STRUCTURE: &str = "regex.literal.structure";
-const CATEGORY_REGEX_LITERAL_ESCAPE: &str = "regex.literal.escape";
-const CATEGORY_REGEX_PERFORMANCE: &str = "regex.performance";
 
 #[derive(Debug, Clone)]
 pub struct RegexAnalysis {
@@ -30,9 +15,6 @@
     pub span: Span,
     pub diagnostics: Vec<EnhancedDiagnostic>,
     pub validation_duration_ms: f64,
-    pub origin: PatternOrigin,
-    pub const_kind: PatternConstKind,
-    pub const_key: Option<PatternConstKey>,
 }
 
 #[derive(Debug, Default)]
@@ -67,28 +49,19 @@
     fn analyze_literal(&mut self, literal: &RegexLiteral, errors: &mut Vec<CheckError>) {
         let start = Instant::now();
         let mut diagnostics = Vec::new();
-        let origin = literal
-            .origin
-            .clone()
-            .unwrap_or_else(|| PatternOrigin::literal(literal.span.clone()));
-        let const_kind = PatternConstAnalyzer::classify(literal, &origin);
-        let const_key = literal.const_key.clone();
-
-        if let Some(diagnostic) = detect_missing_delimiter(literal) {
-            let mut diagnostic = adapt_const_diagnostic(literal, diagnostic, const_kind);
+
+        if let Some(mut diagnostic) = detect_missing_delimiter(literal) {
             self.record_issue(literal, &mut diagnostics, errors, &mut diagnostic);
         }
-        if let Some(diagnostic) = detect_unbalanced_groups(literal) {
-            let mut diagnostic = adapt_const_diagnostic(literal, diagnostic, const_kind);
+        if let Some(mut diagnostic) = detect_unbalanced_groups(literal) {
             self.record_issue(literal, &mut diagnostics, errors, &mut diagnostic);
         }
-        if let Some(diagnostic) = detect_unsupported_escape(literal) {
-            let mut diagnostic = adapt_const_diagnostic(literal, diagnostic, const_kind);
+        if let Some(mut diagnostic) = detect_unsupported_escape(literal) {
             self.record_issue(literal, &mut diagnostics, errors, &mut diagnostic);
         }
 
         let duration_ms = start.elapsed().as_secs_f64() * 1_000.0;
-        if let Some(mut diagnostic) = detect_complexity_warning(literal, duration_ms) {
+        if let Some(mut diagnostic) = detect_complexity_warning(duration_ms) {
             self.record_issue(literal, &mut diagnostics, errors, &mut diagnostic);
         }
 
@@ -98,9 +71,6 @@
             span: literal.span.clone(),
             diagnostics,
             validation_duration_ms: duration_ms,
-            origin,
-            const_kind,
-            const_key,
         });
     }
 
@@ -111,9 +81,7 @@
         errors: &mut Vec<CheckError>,
         diagnostic: &mut EnhancedDiagnostic,
     ) {
-        if diagnostic.span.is_none() {
-            diagnostic.span = Some(literal.span.clone());
-        }
+        diagnostic.span = Some(literal.span.clone());
         if diagnostic.severity == DiagnosticSeverity::Error {
             errors.push(CheckError::ValidationError {
                 message: format_enhanced_message(diagnostic),
@@ -286,6 +254,7 @@
             Expression::RegexLiteral(literal) => {
                 self.validator.analyze_literal(literal, self.errors);
             }
+            Expression::RegexCommand(_) => {}
             Expression::Identifier(..)
             | Expression::This(..)
             | Expression::Super(..)
@@ -324,12 +293,6 @@
             Expression::Array { elements, .. } => {
                 for element in elements {
                     self.visit_expression(element);
-                }
-            }
-            Expression::RegexCommand(command) => {
-                self.visit_expression(&command.subject);
-                if let Some(replacement) = &command.replacement {
-                    self.visit_regex_replacement(replacement);
                 }
             }
             Expression::Lambda {
@@ -396,7 +359,6 @@
         }
     }
 
-<<<<<<< HEAD
     fn visit_log_block(&mut self, block: &LogBlock) {
         for item in &block.items {
             match item {
@@ -406,90 +368,25 @@
             }
         }
     }
-=======
-    fn visit_regex_replacement(&mut self, replacement: &RegexReplacement) {
-        match replacement {
-            RegexReplacement::Literal(_) => {}
-            RegexReplacement::Expression(expr) => self.visit_expression(expr),
-            RegexReplacement::Lambda(lambda) => self.visit_regex_lambda(lambda),
-        }
-    }
-
-    fn visit_regex_lambda(&mut self, lambda: &RegexLambdaReplacement) {
-        for param in &lambda.params {
-            if let Some(default) = &param.default_value {
-                self.visit_expression(default);
-            }
-        }
-        self.visit_expression(&lambda.body);
-    }
-}
-
-fn adapt_const_diagnostic(
-    literal: &RegexLiteral,
-    diagnostic: EnhancedDiagnostic,
-    const_kind: PatternConstKind,
-) -> EnhancedDiagnostic {
-    if diagnostic.severity != DiagnosticSeverity::Error {
-        return diagnostic;
-    }
-    if !matches!(const_kind, PatternConstKind::Static) {
-        return diagnostic;
-    }
-    let Some(descriptor) = diagnostics::descriptor("JV_REGEX_E220") else {
-        return diagnostic;
-    };
-
-    let const_message = format!(
-        "{}\n{}",
-        messages::regex_const_validation_failure_message(diagnostic.code),
-        diagnostic.message
-    );
-
-    let mut promoted =
-        EnhancedDiagnostic::new(descriptor, const_message, Some(literal.span.clone()));
-    if !diagnostic.suggestions.is_empty() {
-        promoted.suggestions = diagnostic.suggestions.clone();
-    }
-    if !diagnostic.categories.is_empty() {
-        promoted.categories = diagnostic.categories.clone();
-    }
-    if !diagnostic.help.is_empty()
-        && !promoted
-            .suggestions
-            .iter()
-            .any(|entry| entry == diagnostic.help)
-    {
-        promoted.suggestions.push(diagnostic.help.to_string());
-    }
-    promoted.related_locations = diagnostic.related_locations.clone();
-    if let Some(hint) = diagnostic.learning_hints.clone() {
-        promoted.learning_hints = Some(hint);
-    }
-    promoted
->>>>>>> f057c6d9
 }
 
 fn detect_missing_delimiter(literal: &RegexLiteral) -> Option<EnhancedDiagnostic> {
     if literal.raw.starts_with('/') && literal.raw.ends_with('/') {
         return None;
     }
-    let descriptor = diagnostics::descriptor("JV_REGEX_E201")?;
-    let message = messages::regex_unterminated_literal_message();
-    let mut diagnostic = EnhancedDiagnostic::new(descriptor, message, Some(literal.span.clone()));
-    diagnostic.categories.push(CATEGORY_REGEX_LITERAL_SYNTAX);
-    diagnostic.suggestions.push(
-        "末尾に`/`を追加してリテラルを閉じてください / Add a closing `/` to finish the literal."
-            .to_string(),
-    );
-    Some(diagnostic)
+    let descriptor = diagnostics::descriptor("JV5101")?;
+    let message = "正規表現リテラルが `/` で閉じられていません。\nRegex literal is missing its closing `/` delimiter.";
+    Some(
+        EnhancedDiagnostic::new(descriptor, message, None)
+            .with_suggestions(["Add a closing `/` to finish the literal."]),
+    )
 }
 
 fn detect_unbalanced_groups(literal: &RegexLiteral) -> Option<EnhancedDiagnostic> {
-    let descriptor = diagnostics::descriptor("JV_REGEX_E202")?;
-    let mut stack: Vec<(char, usize, char)> = Vec::new();
+    let descriptor = diagnostics::descriptor("JV5101")?;
+    let mut stack: Vec<(char, usize)> = Vec::new();
     let mut escaped = false;
-    for (byte_index, ch) in literal.pattern.char_indices() {
+    for (index, ch) in literal.pattern.char_indices() {
         if escaped {
             escaped = false;
             continue;
@@ -499,75 +396,73 @@
             continue;
         }
         match ch {
-            '(' => stack.push((')', byte_index, '(')),
-            '[' => stack.push((']', byte_index, '[')),
-            '{' => stack.push(('}', byte_index, '{')),
+            '(' => stack.push((')', index)),
+            '[' => stack.push((']', index)),
+            '{' => stack.push(('}', index)),
             ')' | ']' | '}' => {
-                if let Some((expected, _open_byte_index, _open_char)) = stack.pop() {
+                if let Some((expected, open_index)) = stack.pop() {
                     if ch != expected {
-                        let message =
-                            messages::regex_group_balance_message(Some(expected), Some(ch));
-                        let suggestion = format!(
-                            "閉じ括弧 `{}` を `{}` に置き換えて括弧の対応を修正してください / Replace `{}` with `{}` to balance the grouping.",
-                            ch, expected, ch, expected
-                        );
-                        let span = pattern_span_from_byte_range(
-                            literal,
-                            byte_index,
-                            byte_index + ch.len_utf8(),
-                        );
-                        return Some(group_diagnostic(
-                            literal, descriptor, message, span, suggestion,
+                        return Some(unbalanced_group_diagnostic(
+                            descriptor,
+                            expected,
+                            Some((ch, open_index)),
                         ));
                     }
                 } else {
-                    let message = messages::regex_group_balance_message(None, Some(ch));
-                    let suggestion = format!(
-                        "余分な閉じ括弧 `{}` を削除するか対応する開き括弧を追加してください / Remove the stray `{}` or add the matching opening bracket.",
-                        ch, ch
-                    );
-                    let span = pattern_span_from_byte_range(
-                        literal,
-                        byte_index,
-                        byte_index + ch.len_utf8(),
-                    );
-                    return Some(group_diagnostic(
-                        literal, descriptor, message, span, suggestion,
-                    ));
+                    return Some(stray_closer_diagnostic(descriptor, ch));
                 }
             }
             _ => {}
         }
     }
 
-    if let Some((expected, open_byte_index, open_char)) = stack.pop() {
-        let message = messages::regex_group_balance_message(Some(expected), None);
-        let suggestion = format!(
-            "対応する閉じ括弧 `{}` を追加してグループを閉じてください / Add the missing `{}` to close the grouping.",
-            expected, expected
-        );
-        let span = pattern_span_from_byte_range(
-            literal,
-            open_byte_index,
-            open_byte_index + open_char.len_utf8(),
-        );
-        return Some(group_diagnostic(
-            literal, descriptor, message, span, suggestion,
-        ));
+    if let Some((expected, _)) = stack.pop() {
+        return Some(unbalanced_group_diagnostic(descriptor, expected, None));
     }
 
     None
 }
 
+fn unbalanced_group_diagnostic(
+    descriptor: &'static diagnostics::DiagnosticDescriptor,
+    expected: char,
+    mismatched: Option<(char, usize)>,
+) -> EnhancedDiagnostic {
+    let message = if let Some((found, _open_index)) = mismatched {
+        format!(
+            "開き括弧と閉じ括弧の対応が取れていません (`{found}` が想定外です)。\nUnbalanced regex group: `{found}` does not match the expected closing `{expected}`."
+        )
+    } else {
+        format!(
+            "開き括弧に対応する閉じ括弧 `{expected}` が不足しています。\nRegex group is missing its closing `{expected}`."
+        )
+    };
+
+    EnhancedDiagnostic::new(descriptor, message, None)
+        .with_suggestions([format!("Add `{expected}` to balance the regex literal.")])
+}
+
+fn stray_closer_diagnostic(
+    descriptor: &'static diagnostics::DiagnosticDescriptor,
+    ch: char,
+) -> EnhancedDiagnostic {
+    let message = format!(
+        "対応する開き括弧がない閉じ括弧 `{ch}` が存在します。\nRegex literal contains an unmatched closing `{ch}`."
+    );
+    EnhancedDiagnostic::new(descriptor, message, None).with_suggestions([format!(
+        "Remove `{ch}` or introduce the corresponding opening bracket."
+    )])
+}
+
 fn detect_unsupported_escape(literal: &RegexLiteral) -> Option<EnhancedDiagnostic> {
-    let descriptor = diagnostics::descriptor("JV_REGEX_E203")?;
+    let descriptor = diagnostics::descriptor("JV5102")?;
     let mut iter = literal.pattern.char_indices().peekable();
     while let Some((index, ch)) = iter.next() {
         if ch != '\\' {
             continue;
         }
         let Some((next_index, next_ch)) = iter.next() else {
-            return Some(trailing_escape_diagnostic(literal, descriptor, index));
+            return Some(trailing_escape_diagnostic(descriptor));
         };
 
         if next_ch == 'u' {
@@ -577,11 +472,8 @@
                 4,
                 next_index + next_ch.len_utf8(),
             ) {
-                let end = next_index + next_ch.len_utf8();
-                let sequence = &literal.pattern[index..end];
-                return Some(invalid_escape_diagnostic(
-                    literal, descriptor, index, end, sequence,
-                ));
+                let sequence = &literal.pattern[index..next_index + next_ch.len_utf8()];
+                return Some(invalid_escape_diagnostic(descriptor, sequence));
             }
             continue;
         }
@@ -593,11 +485,8 @@
                 2,
                 next_index + next_ch.len_utf8(),
             ) {
-                let end = next_index + next_ch.len_utf8();
-                let sequence = &literal.pattern[index..end];
-                return Some(invalid_escape_diagnostic(
-                    literal, descriptor, index, end, sequence,
-                ));
+                let sequence = &literal.pattern[index..next_index + next_ch.len_utf8()];
+                return Some(invalid_escape_diagnostic(descriptor, sequence));
             }
             continue;
         }
@@ -605,9 +494,7 @@
         if !is_allowed_simple_escape(next_ch) {
             let end = next_index + next_ch.len_utf8();
             let sequence = &literal.pattern[index..end];
-            return Some(invalid_escape_diagnostic(
-                literal, descriptor, index, end, sequence,
-            ));
+            return Some(invalid_escape_diagnostic(descriptor, sequence));
         }
     }
 
@@ -691,189 +578,38 @@
 }
 
 fn trailing_escape_diagnostic(
-    literal: &RegexLiteral,
     descriptor: &'static diagnostics::DiagnosticDescriptor,
-    start_byte: usize,
 ) -> EnhancedDiagnostic {
-    let message = messages::regex_trailing_escape_message();
-    let span = pattern_span_from_byte_range(literal, start_byte, start_byte + '\\'.len_utf8());
-    let mut diagnostic = EnhancedDiagnostic::new(
-        descriptor,
-        message,
-        span.or_else(|| Some(literal.span.clone())),
-    );
-    diagnostic.categories.push(CATEGORY_REGEX_LITERAL_ESCAPE);
-    diagnostic.suggestions.push(
-        "末尾のバックスラッシュを削除するか、次の文字をエスケープしてください / Remove the trailing backslash or escape the following character.".
-            to_string(),
-    );
-    diagnostic
+    let message = "バックスラッシュで終わるエスケープは無効です。\nRegex literal cannot end with a standalone escape sequence.";
+    EnhancedDiagnostic::new(descriptor, message, None)
+        .with_suggestions(["Remove the trailing backslash or escape a character after it."])
 }
 
 fn invalid_escape_diagnostic(
-    literal: &RegexLiteral,
     descriptor: &'static diagnostics::DiagnosticDescriptor,
-    start_byte: usize,
-    end_byte: usize,
     sequence: &str,
 ) -> EnhancedDiagnostic {
-    let message = messages::regex_invalid_escape_sequence_message(sequence);
-    let span = pattern_span_from_byte_range(literal, start_byte, end_byte);
-    let mut diagnostic = EnhancedDiagnostic::new(
-        descriptor,
-        message,
-        span.or_else(|| Some(literal.span.clone())),
+    let message = format!(
+        "サポートされないエスケープシーケンス `{sequence}` が含まれています。\nUnsupported escape sequence `{sequence}` detected in regex literal."
     );
-    diagnostic.categories.push(CATEGORY_REGEX_LITERAL_ESCAPE);
-    diagnostic.suggestions.push(
-        format!(
-            "`{sequence}` を Java 互換のエスケープ（例: `\\n`, `\\t`）へ置き換えてください / Replace `{sequence}` with a Java-compatible escape such as `\\n` or `\\t`."
-        ),
-    );
-    diagnostic
-}
-
-fn group_diagnostic(
-    literal: &RegexLiteral,
-    descriptor: &'static diagnostics::DiagnosticDescriptor,
-    message: String,
-    span: Option<Span>,
-    suggestion: String,
-) -> EnhancedDiagnostic {
-    let mut diagnostic = EnhancedDiagnostic::new(
-        descriptor,
-        message,
-        span.or_else(|| Some(literal.span.clone())),
-    );
-    diagnostic.categories.push(CATEGORY_REGEX_LITERAL_STRUCTURE);
-    diagnostic.suggestions.push(suggestion);
-    diagnostic
-}
-
-fn pattern_span_from_byte_range(
-    literal: &RegexLiteral,
-    start_byte: usize,
-    end_byte: usize,
-) -> Option<Span> {
-    if start_byte > end_byte || end_byte > literal.pattern.len() {
-        return None;
-    }
-    let start_chars = literal.pattern[..start_byte].chars().count();
-    let end_chars = literal.pattern[..end_byte].chars().count();
-    pattern_span_from_char_range(literal, start_chars, end_chars)
-}
-
-fn pattern_span_from_char_range(
-    literal: &RegexLiteral,
-    start_chars: usize,
-    end_chars: usize,
-) -> Option<Span> {
-    let (pattern_start_char, pattern_end_char) = locate_pattern_bounds(&literal.raw)?;
-    let raw_start = pattern_start_char + start_chars;
-    let raw_end = pattern_start_char + end_chars;
-    if let Some(end_boundary) = pattern_end_char {
-        if raw_start > end_boundary || raw_end > end_boundary {
-            return None;
-        }
-    }
-    raw_span_from_char_range(literal, raw_start, raw_end)
-}
-
-fn locate_pattern_bounds(raw: &str) -> Option<(usize, Option<usize>)> {
-    let chars: Vec<char> = raw.chars().collect();
-    let first_slash = chars.iter().position(|ch| *ch == '/')?;
-    let mut escaped = false;
-    for (index, ch) in chars.iter().enumerate().skip(first_slash + 1) {
-        if escaped {
-            escaped = false;
-            continue;
-        }
-        if *ch == '\\' {
-            escaped = true;
-            continue;
-        }
-        if *ch == '/' {
-            return Some((first_slash + 1, Some(index)));
-        }
-    }
-    Some((first_slash + 1, None))
-}
-
-fn raw_span_from_char_range(
-    literal: &RegexLiteral,
-    start_char: usize,
-    end_char: usize,
-) -> Option<Span> {
-    if start_char > end_char {
-        return None;
-    }
-    let chars: Vec<char> = literal.raw.chars().collect();
-    let total_chars = chars.len();
-    if start_char > total_chars || end_char > total_chars {
-        return None;
-    }
-
-    let mut current_line = literal.span.start_line;
-    let mut current_column = literal.span.start_column;
-    let mut start_line = None;
-    let mut start_column = None;
-    let mut end_line = None;
-    let mut end_column = None;
-
-    for (index, ch) in chars.iter().enumerate() {
-        if index == start_char && start_line.is_none() {
-            start_line = Some(current_line);
-            start_column = Some(current_column);
-        }
-        if index == end_char {
-            end_line = Some(current_line);
-            end_column = Some(current_column);
-            break;
-        }
-
-        if *ch == '\n' {
-            current_line += 1;
-            current_column = 1;
-        } else {
-            current_column += 1;
-        }
-    }
-
-    if start_char == total_chars && start_line.is_none() {
-        start_line = Some(current_line);
-        start_column = Some(current_column);
-    }
-    if end_char == total_chars && end_line.is_none() {
-        end_line = Some(current_line);
-        end_column = Some(current_column);
-    }
-
-    Some(Span::new(
-        start_line.unwrap_or(current_line),
-        start_column.unwrap_or(current_column),
-        end_line.unwrap_or(current_line),
-        end_column.unwrap_or(current_column),
-    ))
-}
-
-fn detect_complexity_warning(
-    literal: &RegexLiteral,
-    duration_ms: f64,
-) -> Option<EnhancedDiagnostic> {
+    EnhancedDiagnostic::new(descriptor, message, None).with_suggestions([format!(
+        "Replace `{sequence}` with a supported escape such as `\\n`, `\\t`, or remove the backslash."
+    )])
+}
+
+fn detect_complexity_warning(duration_ms: f64) -> Option<EnhancedDiagnostic> {
     if duration_ms <= 10.0 {
         return None;
     }
-    let descriptor = diagnostics::descriptor("JV_REGEX_I401")?;
+    let descriptor = diagnostics::descriptor("JV5104")?;
     let message = format!(
-        "正規表現の検証に時間がかかっています ({duration_ms:.2}ms)。\nRegex validation exceeded the interactive budget ({duration_ms:.2}ms).\n参考資料: https://docs.oracle.com/en/java/javase/25/docs/api/java.base/java/util/regex/Pattern.html\nReference: https://docs.oracle.com/en/java/javase/25/docs/api/java.base/java/util/regex/Pattern.html"
+        "正規表現の検証に時間がかかっています ({duration_ms:.2}ms)。\nRegex validation exceeded the interactive budget ({duration_ms:.2}ms)."
     );
-    let mut diagnostic = EnhancedDiagnostic::new(descriptor, message, Some(literal.span.clone()));
-    diagnostic.categories.push(CATEGORY_REGEX_PERFORMANCE);
-    diagnostic.suggestions.push(
-        "パターンを簡素化するか小さな表現に分割してください / Simplify the pattern or split it into smaller expressions.".
-            to_string(),
-    );
-    Some(diagnostic)
+    Some(
+        EnhancedDiagnostic::new(descriptor, message, None).with_suggestions([
+            "Simplify the pattern or split it into smaller expressions.".to_string(),
+        ]),
+    )
 }
 
 fn format_enhanced_message(diagnostic: &EnhancedDiagnostic) -> String {
@@ -892,87 +628,4 @@
         lines.push(hint.clone());
     }
     lines.join("\n")
-}
-
-#[cfg(test)]
-mod tests {
-    use super::*;
-
-    fn make_literal(raw: &str, pattern: &str) -> RegexLiteral {
-        let span = Span::new(1, 1, 1, 1 + raw.chars().count());
-        RegexLiteral {
-            pattern: pattern.to_string(),
-            raw: raw.to_string(),
-            span,
-            origin: None,
-            const_key: None,
-            template_segments: Vec::new(),
-        }
-    }
-
-    #[test]
-    fn missing_delimiter_sets_span_and_category() {
-        let literal = make_literal("/abc", "abc");
-        let diagnostic = detect_missing_delimiter(&literal).expect("should emit diagnostic");
-        assert_eq!(diagnostic.span, Some(literal.span.clone()));
-        assert!(
-            diagnostic
-                .categories
-                .contains(&CATEGORY_REGEX_LITERAL_SYNTAX)
-        );
-        assert!(!diagnostic.suggestions.is_empty());
-    }
-
-    #[test]
-    fn unbalanced_group_highlights_closing_bracket() {
-        let literal = make_literal("/(abc]/", "(abc]");
-        let diagnostic = detect_unbalanced_groups(&literal).expect("should emit diagnostic");
-        let span = diagnostic.span.expect("span must be present");
-        assert_eq!(
-            span.start_column,
-            literal.span.start_column + 5,
-            "closing bracket should be highlighted",
-        );
-        assert_eq!(
-            span.end_column,
-            literal.span.start_column + 6,
-            "span should cover the offending bracket",
-        );
-        assert!(
-            diagnostic
-                .categories
-                .contains(&CATEGORY_REGEX_LITERAL_STRUCTURE)
-        );
-    }
-
-    #[test]
-    fn invalid_escape_highlights_sequence() {
-        let literal = make_literal("/\\q/", "\\q");
-        let diagnostic = detect_unsupported_escape(&literal).expect("should emit diagnostic");
-        let span = diagnostic.span.expect("span must be present");
-        assert_eq!(
-            span.start_column,
-            literal.span.start_column + 1,
-            "escape should start at the backslash",
-        );
-        assert_eq!(
-            span.end_column,
-            literal.span.start_column + 3,
-            "span should cover two characters (\\ and q)",
-        );
-        assert!(
-            diagnostic
-                .categories
-                .contains(&CATEGORY_REGEX_LITERAL_ESCAPE)
-        );
-    }
-
-    #[test]
-    fn complexity_warning_uses_performance_category() {
-        let literal = make_literal("/abc/", "abc");
-        let diagnostic =
-            detect_complexity_warning(&literal, 15.0).expect("should emit warning diagnostic");
-        assert_eq!(diagnostic.span, Some(literal.span.clone()));
-        assert!(diagnostic.categories.contains(&CATEGORY_REGEX_PERFORMANCE));
-    }
 }