--- conflicted
+++ resolved
@@ -3,66 +3,10 @@
 use crate::CheckError;
 use jv_ast::Span;
 use jv_ast::{
-<<<<<<< HEAD
     Argument, ConcurrencyConstruct, Expression, ExtensionFunction, LogBlock, LogItem, Modifiers,
-    Program, ResourceManagement, Statement, TryCatchClause, ValBindingOrigin,
-    statement::UnitTypeMember,
-=======
-    Argument, ConcurrencyConstruct, Expression, ExtensionFunction, IsTestKind, Modifiers, Program,
-    RegexCommand, RegexLambdaReplacement, RegexReplacement, ResourceManagement, Statement,
-    TryCatchClause, ValBindingOrigin,
->>>>>>> f057c6d9
+    Program, RegexCommand, RegexLambdaReplacement, RegexReplacement, ResourceManagement, Statement,
+    TryCatchClause, ValBindingOrigin, statement::UnitTypeMember,
 };
-
-pub fn normalize_import_aliases(program: &mut Program) {
-    let mut new_statements = Vec::with_capacity(program.statements.len());
-    let mut import_index = 0usize;
-    let original_statements = std::mem::take(&mut program.statements);
-
-    for statement in original_statements {
-        match statement {
-            Statement::Import { .. } => {
-                import_index += 1;
-                new_statements.push(statement);
-            }
-            Statement::Expression { expr, span }
-                if matches!(expr, Expression::Identifier(_, _)) && import_index > 0 =>
-            {
-                let alias_candidate = match &expr {
-                    Expression::Identifier(name, _) => extract_alias(name),
-                    _ => None,
-                };
-
-                if let Some(alias_name) = alias_candidate {
-                    if let Some(Statement::Import { alias, .. }) =
-                        program.imports.get_mut(import_index - 1)
-                    {
-                        if alias.is_none() && !alias_name.is_empty() {
-                            *alias = Some(alias_name);
-                            continue;
-                        }
-                    }
-                }
-
-                new_statements.push(Statement::Expression { expr, span });
-            }
-            other => new_statements.push(other),
-        }
-    }
-
-    program.statements = new_statements;
-}
-
-fn extract_alias(identifier: &str) -> Option<String> {
-    let trimmed = identifier.trim();
-    if let Some(remainder) = trimmed.strip_prefix("as") {
-        let alias = remainder.trim();
-        if !alias.is_empty() {
-            return Some(alias.to_string());
-        }
-    }
-    None
-}
 
 #[derive(Debug, Clone, Default, PartialEq, Eq)]
 pub struct BindingUsageSummary {
@@ -149,13 +93,11 @@
 
     fn resolve(mut self, program: &Program) -> BindingResolution {
         let mut normalized = program.clone();
-        normalize_import_aliases(&mut normalized);
         self.enter_scope();
-        for import in &normalized.imports {
+        for import in &program.imports {
             self.register_import_binding(import);
         }
-        let resolved_statements = self.resolve_statements(normalized.statements.clone());
-        normalized.statements = resolved_statements;
+        normalized.statements = self.resolve_statements(program.statements.clone());
         self.exit_scope();
 
         BindingResolution {
@@ -544,29 +486,22 @@
     fn resolve_expression(&mut self, expression: Expression) -> Expression {
         match expression {
             Expression::RegexLiteral(literal) => Expression::RegexLiteral(literal),
+            Expression::RegexCommand(command) => {
+                Expression::RegexCommand(Box::new(self.resolve_regex_command(*command)))
+            }
             Expression::Binary {
                 left,
                 op,
                 right,
                 span,
                 metadata,
-            } => {
-                let resolved_left = self.resolve_expression(*left);
-                let resolved_right = self.resolve_expression(*right);
-                let mut metadata = metadata;
-                if let Some(is_test) = metadata.is_test.as_mut() {
-                    if matches!(is_test.kind, IsTestKind::PatternExpression) {
-                        is_test.pattern_expr = Some(Box::new(resolved_right.clone()));
-                    }
-                }
-                Expression::Binary {
-                    left: Box::new(resolved_left),
-                    op,
-                    right: Box::new(resolved_right),
-                    span,
-                    metadata,
-                }
-            }
+            } => Expression::Binary {
+                left: Box::new(self.resolve_expression(*left)),
+                op,
+                right: Box::new(self.resolve_expression(*right)),
+                span,
+                metadata,
+            },
             Expression::Unary { op, operand, span } => Expression::Unary {
                 op,
                 operand: Box::new(self.resolve_expression(*operand)),
@@ -697,9 +632,6 @@
                 delimiter,
                 span,
             },
-            Expression::RegexCommand(command) => {
-                Expression::RegexCommand(Box::new(self.resolve_regex_command(*command)))
-            }
             Expression::Lambda {
                 parameters,
                 body,
@@ -771,30 +703,6 @@
         if let Some(replacement) = command.replacement.take() {
             command.replacement = Some(self.resolve_regex_replacement(replacement));
         }
-
-        if command.pattern.template_segments.is_empty() {
-            let pattern_name = command.pattern.pattern.as_str();
-            let raw_literal = command.pattern.raw.as_str();
-            let looks_like_identifier = pattern_name
-                .chars()
-                .next()
-                .map(|ch| ch == '_' || ch.is_ascii_alphabetic())
-                .unwrap_or(false)
-                && pattern_name
-                    .chars()
-                    .all(|ch| ch == '_' || ch.is_ascii_alphanumeric());
-            let uses_slash_literal = raw_literal.starts_with('/') && raw_literal.ends_with('/');
-
-            if looks_like_identifier && uses_slash_literal {
-                if let Some(_binding) = self.lookup(pattern_name) {
-                    let span = command.pattern.span.clone();
-                    command.pattern_expr = Some(Box::new(Expression::Identifier(
-                        pattern_name.to_string(),
-                        span,
-                    )));
-                }
-            }
-        }
         command
     }
 
@@ -829,9 +737,11 @@
         let body = Box::new(self.resolve_expression(*lambda.body));
         self.exit_scope();
 
-        lambda.params = parameters;
-        lambda.body = body;
-        RegexReplacement::Lambda(lambda)
+        RegexReplacement::Lambda(RegexLambdaReplacement {
+            params: parameters,
+            body,
+            span: lambda.span,
+        })
     }
 
     fn resolve_argument(&mut self, argument: Argument) -> Argument {
