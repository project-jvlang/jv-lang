// jv_build - Build system and javac integration
<<<<<<< HEAD
mod compat;
mod config;
mod jdk;
=======
pub mod artifacts;
mod compat;
mod config;
pub mod deps;
mod jdk;
pub mod manifest;
>>>>>>> 9b91dad3
pub mod metadata;

pub use compat::{
    CompatibilityAnalyzer, CompatibilityError, CompatibilityEvidence, CompatibilityFinding,
    CompatibilityReport, CompatibilityStatus, DetectedVersion,
};
pub use config::{
    BuildConfig, CliRequirement, JavaTarget, NetworkPolicy, SampleCliDependencies, SampleConfig,
    SampleConfigError, SampleDependency, SampleProtocol,
};
pub use jdk::{JdkInfo, discover_jdk};

use anyhow::Result;
use std::io;
use std::path::{Path, PathBuf};
use std::process::{Command, Stdio};
use std::time::Duration;
use thiserror::Error;

#[derive(Error, Debug)]
pub enum BuildError {
    #[error("Build configuration error: {0}")]
    ConfigError(String),
    #[error("Javac compilation error: {0}")]
    JavacError(String),
    #[error("JDK not found: {0}")]
    JdkNotFound(String),
    #[error("Unsupported JDK version '{detected}', expected 21 or 25")]
    UnsupportedJdkVersion { detected: u32 },
    #[error("Failed to parse JDK version: {0}")]
    JdkVersionParse(String),
    #[error("IO error: {0}")]
    IoError(#[from] std::io::Error),
    #[error("Compatibility analysis error: {0}")]
    Compatibility(#[from] CompatibilityError),
    #[error("Failed to spawn CLI '{command}': {source}")]
    CliSpawnError {
        command: String,
        #[source]
        source: std::io::Error,
    },
    #[error("CLI '{command}' execution failed (status={status:?}): {stderr}")]
    CliExecutionError {
        command: String,
        status: Option<i32>,
        stderr: String,
    },
}

pub struct BuildSystem {
    config: BuildConfig,
}

#[derive(Debug, Clone)]
pub struct CliCommandOutput {
    pub stdout: Vec<u8>,
    pub stderr: Vec<u8>,
}

#[derive(Debug, Clone)]
pub struct ResolvedCli {
    pub command: String,
    pub path: PathBuf,
}

impl BuildSystem {
    pub fn new(config: BuildConfig) -> Self {
        Self { config }
    }

    /// Analyze classpath artifacts and confirm they meet the configured Java target.
    pub fn analyze_compatibility(&self) -> Result<CompatibilityReport, BuildError> {
        let analyzer = CompatibilityAnalyzer::new(self.config.target);
        analyzer.analyze_config(&self.config).map_err(Into::into)
    }

    /// Compile Java files using javac
    pub fn compile_java_files(&self, java_files: Vec<&Path>) -> Result<(), BuildError> {
        if java_files.is_empty() {
            return Ok(());
        }

        // Build javac command
        let jdk = jdk::discover_jdk()?;
        let mut cmd = Command::new(&jdk.javac_path);
        cmd.env("JAVA_HOME", &jdk.java_home);

        // Add compiler options
        for option in &self.config.compiler_options {
            cmd.arg(option);
        }

        // Add output directory
        cmd.args(["-d", &self.config.output_dir]);

        // Add classpath if specified
        if !self.config.classpath.is_empty() {
            cmd.args(["-cp", &self.config.classpath.join(":")]);
        }

        // Annotation processing (APT)
        if self.config.apt.enabled {
            if !self.config.apt.processors.is_empty() {
                cmd.args(["-processor", &self.config.apt.processors.join(",")]);
            }
            if !self.config.apt.processorpath.is_empty() {
                cmd.args(["-processorpath", &self.config.apt.processorpath.join(":")]);
            }
            for opt in &self.config.apt.options {
                cmd.arg(format!("-A{}", opt));
            }
        }

        // Add source files
        for file in java_files {
            cmd.arg(file);
        }

        // Execute command
        let output = cmd
            .stdout(Stdio::piped())
            .stderr(Stdio::piped())
            .output()
            .map_err(BuildError::IoError)?;

        if !output.status.success() {
            let stderr = String::from_utf8_lossy(&output.stderr);
            return Err(BuildError::JavacError(stderr.to_string()));
        }

        Ok(())
    }

    /// Check if javac is available and get version
    pub fn check_javac_availability(&self) -> Result<String, BuildError> {
        let info = jdk::discover_jdk()?;
        let output = Command::new(&info.javac_path)
            .arg("--version")
            .output()
            .map_err(|error| {
                BuildError::JdkNotFound(format!(
                    "Failed to execute '{} --version': {}",
                    info.javac_path.display(),
                    error
                ))
            })?;

        let mut version = String::from_utf8_lossy(&output.stdout).trim().to_string();
        if version.is_empty() {
            version = String::from_utf8_lossy(&output.stderr).trim().to_string();
        }
        if version.is_empty() {
            version = format!("javac {}", info.major_version);
        }
        Ok(version)
    }

    /// Create output directory if it doesn't exist
    pub fn ensure_output_dir(&self) -> Result<(), BuildError> {
        std::fs::create_dir_all(&self.config.output_dir)?;
        Ok(())
    }

    /// Clean output directory
    pub fn clean(&self) -> Result<(), BuildError> {
        if Path::new(&self.config.output_dir).exists() {
            std::fs::remove_dir_all(&self.config.output_dir)?;
        }
        Ok(())
    }

    /// Resolve the configured CLI for a given @Sample dependency.
    pub fn resolve_sample_dependency(
        &self,
        dependency: SampleDependency,
    ) -> Result<ResolvedCli, BuildError> {
        let requirement = self.config.sample.cli.dependency(dependency);
        let path = requirement
            .resolve()
            .map_err(|error| BuildError::ConfigError(error.to_string()))?;

        Ok(ResolvedCli {
            command: requirement.command.clone(),
            path,
        })
    }

    /// Ensure required CLIs are available for the given protocol.
    pub fn ensure_protocol_dependencies(&self, protocol: SampleProtocol) -> Result<(), BuildError> {
        match protocol {
            SampleProtocol::S3 => {
                let _ = self.resolve_sample_dependency(SampleDependency::AwsCli)?;
            }
            SampleProtocol::GitSsh => {
                let _ = self.resolve_sample_dependency(SampleDependency::GitCli)?;
            }
            _ => {}
        }
        Ok(())
    }

    /// Execute a CLI associated with the @Sample feature and capture its output.
    pub fn execute_sample_command(
        &self,
        dependency: SampleDependency,
        args: &[&str],
        current_dir: Option<&Path>,
    ) -> Result<CliCommandOutput, BuildError> {
        let resolved = self.resolve_sample_dependency(dependency)?;
        let command_name = resolved.command.clone();

        let output = spawn_cli_with_retry(&resolved.path, args, current_dir).map_err(|error| {
            BuildError::CliSpawnError {
                command: command_name.clone(),
                source: error,
            }
        })?;

        if !output.status.success() {
            let stderr = String::from_utf8_lossy(&output.stderr).trim().to_string();
            return Err(BuildError::CliExecutionError {
                command: command_name,
                status: output.status.code(),
                stderr,
            });
        }

        Ok(CliCommandOutput {
            stdout: output.stdout,
            stderr: output.stderr,
        })
    }
}

const CLI_SPAWN_RETRY_COUNT: usize = 3;
const CLI_SPAWN_RETRY_DELAY_MS: u64 = 50;

fn spawn_cli_with_retry(
    path: &Path,
    args: &[&str],
    current_dir: Option<&Path>,
) -> io::Result<std::process::Output> {
    let mut attempts = 0usize;
    loop {
        let mut command = build_cli_command(path, args, current_dir);
        match command.output() {
            Ok(output) => return Ok(output),
            Err(error) => {
                if is_text_file_busy(&error) && attempts < CLI_SPAWN_RETRY_COUNT {
                    attempts += 1;
                    std::thread::sleep(Duration::from_millis(CLI_SPAWN_RETRY_DELAY_MS));
                    continue;
                }
                return Err(error);
            }
        }
    }
}

fn build_cli_command(path: &Path, args: &[&str], current_dir: Option<&Path>) -> Command {
    let mut command = Command::new(path);
    command.args(args);
    if let Some(dir) = current_dir {
        command.current_dir(dir);
    }
    command.stdin(Stdio::null());
    command.stdout(Stdio::piped());
    command.stderr(Stdio::piped());
    command
}

fn is_text_file_busy(error: &io::Error) -> bool {
    #[cfg(unix)]
    {
        error.raw_os_error() == Some(libc::ETXTBSY)
    }
    #[cfg(not(unix))]
    {
        let _ = error;
        false
    }
}

#[cfg(test)]
mod tests;<|MERGE_RESOLUTION|>--- conflicted
+++ resolved
@@ -1,16 +1,10 @@
 // jv_build - Build system and javac integration
-<<<<<<< HEAD
-mod compat;
-mod config;
-mod jdk;
-=======
 pub mod artifacts;
 mod compat;
 mod config;
 pub mod deps;
 mod jdk;
 pub mod manifest;
->>>>>>> 9b91dad3
 pub mod metadata;
 
 pub use compat::{
