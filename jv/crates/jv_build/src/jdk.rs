--- conflicted
+++ resolved
@@ -374,16 +374,9 @@
 
         fn set_os(key: &'static str, value: &std::ffi::OsStr) -> Self {
             let original = env::var_os(key);
-<<<<<<< HEAD
-            unsafe {
-                // 安全性: テスト側でENV_MUTEXを保持した状態で呼び出し、環境変数操作を逐次化している。
-                env::set_var(key, value);
-            }
-=======
             // SAFETY: テスト環境内でプロセス環境変数を一時的に上書きする用途のため、
             // 同期ミューテックスで保護した上で安全に呼び出す。
             unsafe { env::set_var(key, value) };
->>>>>>> 9b91dad3
             Self { key, original }
         }
     }
@@ -391,21 +384,9 @@
     impl Drop for EnvVarGuard {
         fn drop(&mut self) {
             if let Some(value) = self.original.take() {
-<<<<<<< HEAD
-                unsafe {
-                    // 安全性: EnvVarGuardの生成時と同じくENV_MUTEXで直列化されている。
-                    env::set_var(self.key, value);
-                }
-            } else {
-                unsafe {
-                    // 安全性: ENV_MUTEXを保持しているため、環境変数の削除も競合しない。
-                    env::remove_var(self.key);
-                }
-=======
                 unsafe { env::set_var(self.key, value) };
             } else {
                 unsafe { env::remove_var(self.key) };
->>>>>>> 9b91dad3
             }
         }
     }
