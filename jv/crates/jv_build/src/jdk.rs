use crate::BuildError;
use std::env;
use std::ffi::OsStr;
use std::fs;
use std::path::{Path, PathBuf};
use std::process::Command;

const SUPPORTED_MAJOR_VERSIONS: &[u32] = &[21, 25];

#[derive(Debug, Clone)]
pub struct JdkInfo {
    pub javac_path: PathBuf,
    pub java_home: PathBuf,
    pub major_version: u32,
}

pub fn discover_jdk() -> Result<JdkInfo, BuildError> {
    let javac_path = find_javac().ok_or_else(|| {
        BuildError::JdkNotFound(
            "Unable to locate 'javac'. Ensure JDK 21 or 25 is installed.".into(),
        )
    })?;

    let java_home = find_jdk_home_from_javac(&javac_path).ok_or_else(|| {
        BuildError::JdkNotFound(format!(
            "Failed to derive JAVA_HOME from '{}'",
            javac_path.display()
        ))
    })?;

    let major_version = get_jdk_version(&java_home)?;

    if !SUPPORTED_MAJOR_VERSIONS.contains(&major_version) {
        return Err(BuildError::UnsupportedJdkVersion {
            detected: major_version,
        });
    }

    Ok(JdkInfo {
        javac_path,
        java_home,
        major_version,
    })
}

fn find_javac() -> Option<PathBuf> {
    find_javac_from_env()
        .or_else(find_javac_in_path)
        .or_else(search_known_installations)
}

fn find_javac_from_env() -> Option<PathBuf> {
    for var in ["JAVA_HOME", "JDK_HOME"] {
        if let Ok(value) = env::var(var) {
            let path = PathBuf::from(value);
            if let Some(javac) = javac_from_home(&path) {
                return Some(javac);
            }
        }
    }
    None
}

fn find_javac_in_path() -> Option<PathBuf> {
    which::which("javac").ok()
}

fn search_known_installations() -> Option<PathBuf> {
    for root in known_jdk_roots() {
        if let Some(found) = search_root_for_jdk(&root) {
            return Some(found);
        }
    }
    None
}

fn known_jdk_roots() -> Vec<PathBuf> {
    let mut roots = Vec::new();

    #[cfg(target_os = "windows")]
    {
        let program_files = env::var_os("ProgramFiles").map(PathBuf::from);
        let program_files_x86 = env::var_os("ProgramFiles(x86)").map(PathBuf::from);
        let common_roots = [
            PathBuf::from(r"C:\Java"),
            PathBuf::from(r"C:\Program Files\Java"),
            PathBuf::from(r"C:\Program Files\AdoptOpenJDK"),
            PathBuf::from(r"C:\Program Files\Eclipse Adoptium"),
            PathBuf::from(r"C:\Program Files\Microsoft"),
        ];

        roots.extend(common_roots);
        if let Some(dir) = program_files {
            roots.push(dir.join("Java"));
            roots.push(dir.join("Zulu"));
            roots.push(dir.join("ZuluJDK"));
        }
        if let Some(dir) = program_files_x86 {
            roots.push(dir.join("Java"));
            roots.push(dir.join("Zulu"));
        }
    }

    #[cfg(target_os = "macos")]
    {
        roots.push(PathBuf::from("/Library/Java/JavaVirtualMachines"));
        roots.push(PathBuf::from("/System/Library/Java/JavaVirtualMachines"));
        roots.push(PathBuf::from("/usr/local/Cellar/openjdk"));
        roots.push(PathBuf::from("/opt/homebrew/Cellar/openjdk"));
    }

    #[cfg(all(unix, not(target_os = "macos")))]
    {
        roots.push(PathBuf::from("/usr/lib/jvm"));
        roots.push(PathBuf::from("/usr/java"));
        roots.push(PathBuf::from("/opt/java"));
        roots.push(PathBuf::from("/opt/jdk"));
    }

    roots
}

fn search_root_for_jdk(root: &Path) -> Option<PathBuf> {
    if !root.exists() {
        return None;
    }

    if root.is_file() {
        return None;
    }

    if let Some(javac) = javac_from_home(root) {
        return Some(javac);
    }

    if let Ok(entries) = fs::read_dir(root) {
        for entry in entries.flatten() {
            let path = entry.path();
            if !path.is_dir() {
                continue;
            }

            #[cfg(target_os = "macos")]
            let candidate = {
                let contents_home = path.join("Contents").join("Home");
                if contents_home.exists() {
                    contents_home
                } else {
                    path.clone()
                }
            };

            #[cfg(not(target_os = "macos"))]
            let candidate = path.clone();

            if let Some(javac) = javac_from_home(&candidate) {
                return Some(javac);
            }
        }
    }

    None
}

fn javac_from_home(home: &Path) -> Option<PathBuf> {
    let exe_name = javac_executable();

    let candidate = home.join("bin").join(exe_name);
    if candidate.exists() {
        return Some(candidate);
    }

    if home.ends_with("bin") {
        let candidate = home.join(exe_name);
        if candidate.exists() {
            return Some(candidate);
        }
    }

    if home.file_name() == Some(OsStr::new(exe_name)) && home.is_file() {
        return Some(home.to_path_buf());
    }

    None
}

fn find_jdk_home_from_javac(javac_path: &Path) -> Option<PathBuf> {
    let bin_dir = javac_path.parent()?;
    let home = bin_dir.parent()?;
    let java_exe = bin_dir.join(java_executable());
    if java_exe.exists() {
        Some(home.to_path_buf())
    } else {
        None
    }
}

fn get_jdk_version(jdk_home: &Path) -> Result<u32, BuildError> {
    let java_exe = jdk_home.join("bin").join(java_executable());
    if !java_exe.exists() {
        return Err(BuildError::JdkNotFound(format!(
            "java executable not found at '{}'",
            java_exe.display()
        )));
    }

    let output = Command::new(&java_exe)
        .arg("-version")
        .output()
        .map_err(|error| {
            BuildError::JdkNotFound(format!(
                "Failed to run '{} -version': {}",
                java_exe.display(),
                error
            ))
        })?;

    let mut version_output = String::from_utf8_lossy(&output.stderr).to_string();
    if version_output.trim().is_empty() {
        version_output = String::from_utf8_lossy(&output.stdout).to_string();
    }

    parse_major_version(&version_output)
        .map_err(|error| BuildError::JdkVersionParse(error.to_string()))
}

fn parse_major_version(output: &str) -> Result<u32, &'static str> {
    if let Some(token) = extract_version_token(output) {
        return interpret_version_token(token).ok_or("Unsupported version token format");
    }
    Err("Failed to locate version token in output")
}

fn extract_version_token(output: &str) -> Option<&str> {
    for line in output.lines() {
        if let Some(start) = line.find('"') {
            let rest = &line[start + 1..];
            if let Some(end) = rest.find('"') {
                return Some(&rest[..end]);
            }
        }
    }
    None
}

fn interpret_version_token(token: &str) -> Option<u32> {
    if let Some(stripped) = token.strip_prefix("1.") {
        let mut parts = stripped.split(|ch| ch == '.' || ch == '_' || ch == '-');
        let minor = parts.next()?;
        return minor
            .chars()
            .take_while(|ch| ch.is_ascii_digit())
            .collect::<String>()
            .parse::<u32>()
            .ok();
    }

    let digits: String = token.chars().take_while(|ch| ch.is_ascii_digit()).collect();
    if digits.is_empty() {
        None
    } else {
        digits.parse::<u32>().ok()
    }
}

fn javac_executable() -> &'static str {
    if cfg!(windows) { "javac.exe" } else { "javac" }
}

fn java_executable() -> &'static str {
    if cfg!(windows) { "java.exe" } else { "java" }
}

#[cfg(test)]
mod tests {
    use super::*;
    use std::env;
    use std::ffi::OsString;
    use std::path::Path;
    use std::sync::Mutex;

    #[cfg(unix)]
    use crate::{BuildConfig, BuildSystem};
    #[cfg(unix)]
    use std::fs;
    #[cfg(unix)]
    use std::os::unix::fs::PermissionsExt;
    #[cfg(unix)]
    use std::path::PathBuf;
    #[cfg(unix)]
    use std::time::{SystemTime, UNIX_EPOCH};

    #[cfg(unix)]
    static ENV_MUTEX: Mutex<()> = Mutex::new(());

    #[test]
    fn interpret_version_token_supports_legacy_format() {
        assert_eq!(interpret_version_token("1.8.0_362"), Some(8));
    }

    #[test]
    fn interpret_version_token_supports_modern_format() {
        assert_eq!(interpret_version_token("21.0.2"), Some(21));
        assert_eq!(interpret_version_token("25-ea"), Some(25));
    }

    #[test]
    fn extract_version_token_finds_first_line() {
        let sample = r#"openjdk version "21.0.2" 2024-01-16
OpenJDK Runtime Environment (build 21.0.2)
OpenJDK 64-Bit Server VM (build 21.0.2)"#;
        assert_eq!(extract_version_token(sample), Some("21.0.2"));
    }

    #[test]
    fn parse_major_version_handles_multiple_formats() {
        let modern = r#"openjdk version "21.0.2"
OpenJDK Runtime Environment"#;
        let legacy = r#"java version "1.8.0_321"
Java(TM) SE Runtime Environment"#;
        assert_eq!(parse_major_version(modern).unwrap(), 21);
        assert_eq!(parse_major_version(legacy).unwrap(), 8);
    }

    #[cfg(unix)]
    #[test]
    fn discover_jdk_accepts_supported_java_home() {
        let _lock = ENV_MUTEX.lock().unwrap();
        let temp_jdk = TempJdk::new("openjdk version \"25.0.1\"", "javac 25.0.1");
        let _java_home = EnvVarGuard::set_path("JAVA_HOME", temp_jdk.home());

        let info = discover_jdk().expect("discover jdk");
        assert_eq!(info.major_version, 25);
        assert_eq!(info.java_home, temp_jdk.home().to_path_buf());
        assert_eq!(info.javac_path, temp_jdk.bin_path(javac_executable()));
    }

    #[cfg(unix)]
    #[test]
    fn discover_jdk_rejects_unsupported_version() {
        let _lock = ENV_MUTEX.lock().unwrap();
        let temp_jdk = TempJdk::new("openjdk version \"19.0.2\"", "javac 19.0.2");
        let _java_home = EnvVarGuard::set_path("JAVA_HOME", temp_jdk.home());

        match discover_jdk() {
            Err(BuildError::UnsupportedJdkVersion { detected }) => assert_eq!(detected, 19),
            other => panic!("expected UnsupportedJdkVersion error, got {:?}", other),
        }
    }

    #[cfg(unix)]
    #[test]
    fn build_system_check_javac_uses_discovered_jdk() {
        let _lock = ENV_MUTEX.lock().unwrap();
        let temp_jdk = TempJdk::new("openjdk version \"25.0.1\"", "javac 25.0.1");
        let _java_home = EnvVarGuard::set_path("JAVA_HOME", temp_jdk.home());

        let build_system = BuildSystem::new(BuildConfig::default());
        let version = build_system
            .check_javac_availability()
            .expect("javac availability");
        assert_eq!(version, "javac 25.0.1");
    }

    struct EnvVarGuard {
        key: &'static str,
        original: Option<OsString>,
    }

    impl EnvVarGuard {
        fn set_path(key: &'static str, value: &Path) -> Self {
            Self::set_os(key, value.as_os_str())
        }

        fn set_os(key: &'static str, value: &std::ffi::OsStr) -> Self {
            let original = env::var_os(key);
<<<<<<< HEAD
            // SAFETY: テスト環境内でプロセス環境変数を一時的に上書きする用途のため、
            // 同期ミューテックスで保護した上で安全に呼び出す。
            unsafe { env::set_var(key, value) };
=======
            unsafe {
                env::set_var(key, value);
            }
>>>>>>> eae12a0b
            Self { key, original }
        }
    }

    impl Drop for EnvVarGuard {
        fn drop(&mut self) {
            if let Some(value) = self.original.take() {
<<<<<<< HEAD
                unsafe { env::set_var(self.key, value) };
            } else {
                unsafe { env::remove_var(self.key) };
=======
                unsafe {
                    env::set_var(self.key, value);
                }
            } else {
                unsafe {
                    env::remove_var(self.key);
                }
>>>>>>> eae12a0b
            }
        }
    }

    #[cfg(unix)]
    struct TempJdk {
        home: PathBuf,
    }

    #[cfg(unix)]
    impl TempJdk {
        fn new(java_version_line: &str, javac_version_line: &str) -> Self {
            let unique = format!(
                "jv-test-jdk-{}-{}",
                std::process::id(),
                SystemTime::now()
                    .duration_since(UNIX_EPOCH)
                    .unwrap_or_default()
                    .as_nanos()
            );
            let home = env::temp_dir().join(unique);
            let bin_dir = home.join("bin");
            fs::create_dir_all(&bin_dir).expect("create fake jdk bin dir");

            let java_script = format!(
                "#!/bin/sh\ncat <<'__JV_END__' 1>&2\n{}\n__JV_END__\nexit 0\n",
                java_version_line
            );
            write_exec_script(&bin_dir.join(java_executable()), &java_script);

            let javac_script = format!(
                "#!/bin/sh\nif [ \"$1\" = \"--version\" ] || [ \"$1\" = \"-version\" ]; then\n  cat <<'__JV_END__'\n{}\n__JV_END__\nfi\nexit 0\n",
                javac_version_line
            );
            write_exec_script(&bin_dir.join(javac_executable()), &javac_script);

            Self { home }
        }

        fn home(&self) -> &Path {
            &self.home
        }

        fn bin_path(&self, name: &str) -> PathBuf {
            self.home.join("bin").join(name)
        }
    }

    #[cfg(unix)]
    impl Drop for TempJdk {
        fn drop(&mut self) {
            let _ = fs::remove_dir_all(&self.home);
        }
    }

    #[cfg(unix)]
    fn write_exec_script(path: &Path, body: &str) {
        fs::write(path, body).expect("write script");
        let mut permissions = fs::metadata(path).expect("metadata").permissions();
        permissions.set_mode(0o755);
        fs::set_permissions(path, permissions).expect("set permissions");
    }
}<|MERGE_RESOLUTION|>--- conflicted
+++ resolved
@@ -374,15 +374,11 @@
 
         fn set_os(key: &'static str, value: &std::ffi::OsStr) -> Self {
             let original = env::var_os(key);
-<<<<<<< HEAD
             // SAFETY: テスト環境内でプロセス環境変数を一時的に上書きする用途のため、
             // 同期ミューテックスで保護した上で安全に呼び出す。
-            unsafe { env::set_var(key, value) };
-=======
             unsafe {
                 env::set_var(key, value);
             }
->>>>>>> eae12a0b
             Self { key, original }
         }
     }
@@ -390,11 +386,6 @@
     impl Drop for EnvVarGuard {
         fn drop(&mut self) {
             if let Some(value) = self.original.take() {
-<<<<<<< HEAD
-                unsafe { env::set_var(self.key, value) };
-            } else {
-                unsafe { env::remove_var(self.key) };
-=======
                 unsafe {
                     env::set_var(self.key, value);
                 }
@@ -402,9 +393,9 @@
                 unsafe {
                     env::remove_var(self.key);
                 }
->>>>>>> eae12a0b
-            }
-        }
+            }
+        }
+    }
     }
 
     #[cfg(unix)]
