--- conflicted
+++ resolved
@@ -13,18 +13,11 @@
 };
 use jv_ir::{
     IrExpression, IrModifiers, IrParameter, IrProgram, IrStatement, IrTypeLevelValue,
-<<<<<<< HEAD
-    IrTypeParameter, IrVariance, JavaType, PipelineShape, PrimitiveSpecializationHint,
-    SequencePipeline, SequenceSource, SequenceTerminal, SequenceTerminalEvaluation,
-    SequenceTerminalKind,
-};
-=======
     IrTypeParameter, IrVariance, JavaType, LoggingMetadata, PipelineShape,
     PrimitiveSpecializationHint, SequencePipeline, SequenceSource, SequenceTerminal,
     SequenceTerminalEvaluation, SequenceTerminalKind,
 };
 use jv_pm::LoggingConfigLayer;
->>>>>>> 9b91dad3
 use std::collections::HashMap;
 
 mod compat;
@@ -33,10 +26,7 @@
 mod project_output;
 
 use jv_build::{BuildConfig, BuildSystem, JavaTarget};
-<<<<<<< HEAD
-=======
 use std::ffi::OsStr;
->>>>>>> 9b91dad3
 use std::fs;
 use std::fs::File;
 use std::io::Write;
@@ -255,7 +245,17 @@
         entrypoint: Some(entrypoint.clone()),
         output: Some(root_path.join("target")),
         java_only: true,
+        check: false,
+        format: false,
+        target: None,
         clean: true,
+        perf: false,
+        emit_types: false,
+        verbose: false,
+        emit_telemetry: false,
+        parallel_inference: false,
+        inference_workers: None,
+        constraint_batch: None,
         apt_enabled: true,
         apt_processors: Some("org.example.Proc1,Proc2".to_string()),
         apt_processorpath: Some("libs/anno.jar".to_string()),
@@ -263,12 +263,8 @@
             "mapstruct.defaultComponentModel=spring".to_string(),
             "flag".to_string(),
         ],
-<<<<<<< HEAD
-        ..pipeline::CliOverrides::default()
-=======
         logging_cli: LoggingConfigLayer::default(),
         logging_env: LoggingConfigLayer::default(),
->>>>>>> 9b91dad3
     };
 
     let plan = pipeline::BuildOptionsFactory::compose(project_root, settings, layout, overrides)
@@ -486,66 +482,6 @@
         entrypoint: Some(entrypoint.clone()),
         output: Some(root_path.join("target")),
         java_only: true,
-<<<<<<< HEAD
-        target: None,
-        ..pipeline::CliOverrides::default()
-    };
-
-    let plan = pipeline::BuildOptionsFactory::compose(project_root, settings, layout, overrides)
-        .expect("plan composition succeeds");
-
-    let artifacts = pipeline::compile(&plan).expect("program should compile");
-
-    // スクリプトモードでは冒頭の代入 (`result = 1`) が暗黙 val として集計される。
-    assert_eq!(artifacts.binding_usage.implicit, 1);
-    assert_eq!(artifacts.binding_usage.implicit_typed, 1);
-    assert_eq!(artifacts.binding_usage.explicit, 1);
-    assert_eq!(artifacts.binding_usage.vars, 1);
-}
-
-#[test]
-fn compile_reports_whitespace_diagnostic() {
-    let temp_dir = TempDirGuard::new("diag");
-    let project_root_path = temp_dir.path();
-    let manifest_path = project_root_path.join("jv.toml");
-    fs::write(
-        &manifest_path,
-        r#"[package]
-name = "diag"
-version = "0.1.0"
-
-[package.dependencies]
-
-[project]
-entrypoint = "src/whitespace_mix.jv"
-
-[project.sources]
-include = ["src/**/*.jv"]
-"#,
-    )
-    .unwrap();
-
-    let src_dir = project_root_path.join("src");
-    fs::create_dir_all(&src_dir).unwrap();
-    let input_path = src_dir.join("whitespace_mix.jv");
-    fs::write(&input_path, "val numbers = [1, 2 3]").unwrap();
-
-    let project_root = pipeline::project::locator::ProjectRoot::new(
-        project_root_path.to_path_buf(),
-        manifest_path.clone(),
-    );
-    let settings =
-        pipeline::project::manifest::ManifestLoader::load(&manifest_path).expect("manifest loads");
-    let layout = pipeline::project::layout::ProjectLayout::from_settings(&project_root, &settings)
-        .expect("layout resolves");
-
-    let overrides = pipeline::CliOverrides {
-        entrypoint: Some(input_path.clone()),
-        output: Some(project_root.root_dir().join("out/diag")),
-        java_only: true,
-        target: None,
-        ..pipeline::CliOverrides::default()
-=======
         check: false,
         format: false,
         target: None,
@@ -563,25 +499,11 @@
         apt_options: Vec::new(),
         logging_cli: LoggingConfigLayer::default(),
         logging_env: LoggingConfigLayer::default(),
->>>>>>> 9b91dad3
     };
 
     let plan = pipeline::BuildOptionsFactory::compose(project_root, settings, layout, overrides)
         .expect("plan composition succeeds");
 
-<<<<<<< HEAD
-    let result = pipeline::compile(&plan);
-    assert!(result.is_err());
-
-    let message = result.unwrap_err().to_string();
-    assert!(message.contains("JV2101"));
-    assert!(message.contains("カンマ") || message.contains("comma"));
-}
-
-#[test]
-fn compile_without_parameter_type_annotation_uses_object() {
-    let temp_dir = TempDirGuard::new("param-inference");
-=======
     let artifacts = pipeline::compile(&plan).expect("program should compile");
 
     assert_eq!(artifacts.binding_usage.implicit, 1);
@@ -593,27 +515,18 @@
 #[test]
 fn compile_reports_whitespace_diagnostic() {
     let temp_dir = TempDirGuard::new("diag");
->>>>>>> 9b91dad3
     let project_root_path = temp_dir.path();
     let manifest_path = project_root_path.join("jv.toml");
     fs::write(
         &manifest_path,
         r#"[package]
-<<<<<<< HEAD
-name = "inference-gap"
-=======
 name = "diag"
->>>>>>> 9b91dad3
 version = "0.1.0"
 
 [package.dependencies]
 
 [project]
-<<<<<<< HEAD
-entrypoint = "src/main.jv"
-=======
 entrypoint = "src/whitespace_mix.jv"
->>>>>>> 9b91dad3
 
 [project.sources]
 include = ["src/**/*.jv"]
@@ -623,39 +536,8 @@
 
     let src_dir = project_root_path.join("src");
     fs::create_dir_all(&src_dir).unwrap();
-<<<<<<< HEAD
-    let input_path = src_dir.join("main.jv");
-    fs::write(
-        &input_path,
-        r#"
-            data Module(val name: String, val done: Boolean)
-
-            fun render(item) {
-                val status = when (item.done) {
-                    true -> "complete"
-                    false -> "pending"
-                }
-                return "${item.name} - ${status}"
-            }
-
-            fun main(): Unit {
-                val plan = [
-                    Module("lexer" true)
-                    Module("parser" false)
-                    Module("codegen" false)
-                ]
-
-                for (entry in plan) {
-                    println(render(entry))
-                }
-            }
-        "#,
-    )
-    .unwrap();
-=======
     let input_path = src_dir.join("whitespace_mix.jv");
     fs::write(&input_path, "val numbers = [1, 2 3]").unwrap();
->>>>>>> 9b91dad3
 
     let project_root = pipeline::project::locator::ProjectRoot::new(
         project_root_path.to_path_buf(),
@@ -668,12 +550,6 @@
 
     let overrides = pipeline::CliOverrides {
         entrypoint: Some(input_path.clone()),
-<<<<<<< HEAD
-        output: Some(project_root.root_dir().join("out/inference-gap")),
-        java_only: true,
-        target: None,
-        ..pipeline::CliOverrides::default()
-=======
         output: Some(project_root.root_dir().join("out/diag")),
         java_only: true,
         check: false,
@@ -693,13 +569,107 @@
         apt_options: Vec::new(),
         logging_cli: LoggingConfigLayer::default(),
         logging_env: LoggingConfigLayer::default(),
->>>>>>> 9b91dad3
     };
 
     let plan = pipeline::BuildOptionsFactory::compose(project_root, settings, layout, overrides)
         .expect("plan composition succeeds");
 
-<<<<<<< HEAD
+    let result = pipeline::compile(&plan);
+    assert!(result.is_err());
+
+    let message = result.unwrap_err().to_string();
+    assert!(message.contains("JV2101"));
+    assert!(message.contains("カンマ") || message.contains("comma"));
+}
+
+#[test]
+fn compile_without_parameter_type_annotation_uses_object() {
+    let temp_dir = TempDirGuard::new("param-inference");
+    let project_root_path = temp_dir.path();
+    let manifest_path = project_root_path.join("jv.toml");
+    fs::write(
+        &manifest_path,
+        r#"[package]
+name = "inference-gap"
+version = "0.1.0"
+
+[package.dependencies]
+
+[project]
+entrypoint = "src/main.jv"
+
+[project.sources]
+include = ["src/**/*.jv"]
+"#,
+    )
+    .unwrap();
+
+    let src_dir = project_root_path.join("src");
+    fs::create_dir_all(&src_dir).unwrap();
+    let input_path = src_dir.join("main.jv");
+    fs::write(
+        &input_path,
+        r#"
+            data Module(val name: String, val done: Boolean)
+
+            fun render(item) {
+                val status = when (item.done) {
+                    true -> "complete"
+                    false -> "pending"
+                }
+                return "${item.name} - ${status}"
+            }
+
+            fun main(): Unit {
+                val plan = [
+                    Module("lexer" true)
+                    Module("parser" false)
+                    Module("codegen" false)
+                ]
+
+                for (entry in plan) {
+                    println(render(entry))
+                }
+            }
+        "#,
+    )
+    .unwrap();
+
+    let project_root = pipeline::project::locator::ProjectRoot::new(
+        project_root_path.to_path_buf(),
+        manifest_path.clone(),
+    );
+    let settings =
+        pipeline::project::manifest::ManifestLoader::load(&manifest_path).expect("manifest loads");
+    let layout = pipeline::project::layout::ProjectLayout::from_settings(&project_root, &settings)
+        .expect("layout resolves");
+
+    let overrides = pipeline::CliOverrides {
+        entrypoint: Some(input_path.clone()),
+        output: Some(project_root.root_dir().join("out/inference-gap")),
+        java_only: true,
+        check: false,
+        format: false,
+        target: None,
+        clean: false,
+        perf: false,
+        emit_types: false,
+        verbose: false,
+        emit_telemetry: false,
+        parallel_inference: false,
+        inference_workers: None,
+        constraint_batch: None,
+        apt_enabled: false,
+        apt_processors: None,
+        apt_processorpath: None,
+        apt_options: Vec::new(),
+        logging_cli: LoggingConfigLayer::default(),
+        logging_env: LoggingConfigLayer::default(),
+    };
+
+    let plan = pipeline::BuildOptionsFactory::compose(project_root, settings, layout, overrides)
+        .expect("plan composition succeeds");
+
     let artifacts = pipeline::compile(&plan).expect("program should compile");
     assert!(
         !artifacts.java_files.is_empty(),
@@ -733,19 +703,28 @@
     let mut compiled = 0usize;
     let mut failures = Vec::new();
     for path in files {
-        if path.to_string_lossy().contains("/pattern/") {
-            continue;
-        }
-        if path.to_string_lossy().contains("/java_annotations/") {
-            continue;
-        }
         if path
-            .to_string_lossy()
-            .contains("package/complex_stdlib_pattern.jv")
+            .components()
+            .any(|component| component.as_os_str() == OsStr::new("pattern"))
         {
             continue;
         }
-        if path.to_string_lossy().contains("/pattern/neg-") {
+        if path
+            .components()
+            .any(|component| component.as_os_str() == OsStr::new("java_annotations"))
+        {
+            continue;
+        }
+        if path.file_name() == Some(OsStr::new("complex_stdlib_pattern.jv"))
+            && path
+                .parent()
+                .map(|parent| {
+                    parent
+                        .components()
+                        .any(|component| component.as_os_str() == OsStr::new("package"))
+                })
+                .unwrap_or(false)
+        {
             continue;
         }
         let source = match fs::read_to_string(&path) {
@@ -770,25 +749,6 @@
             &manifest_path,
             r#"[package]
 name = "fixture"
-=======
-    let result = pipeline::compile(&plan);
-    assert!(result.is_err());
-
-    let message = result.unwrap_err().to_string();
-    assert!(message.contains("JV2101"));
-    assert!(message.contains("カンマ") || message.contains("comma"));
-}
-
-#[test]
-fn compile_without_parameter_type_annotation_uses_object() {
-    let temp_dir = TempDirGuard::new("param-inference");
-    let project_root_path = temp_dir.path();
-    let manifest_path = project_root_path.join("jv.toml");
-    fs::write(
-        &manifest_path,
-        r#"[package]
-name = "inference-gap"
->>>>>>> 9b91dad3
 version = "0.1.0"
 
 [package.dependencies]
@@ -799,7 +759,6 @@
 [project.sources]
 include = ["src/**/*.jv"]
 "#,
-<<<<<<< HEAD
         )
         .expect("write manifest");
         fs::write(&entrypoint, source).expect("write fixture source");
@@ -818,8 +777,23 @@
             entrypoint: Some(entrypoint.clone()),
             output: Some(project_dir.join("target")),
             java_only: true,
+            check: false,
+            format: false,
             target: None,
-            ..pipeline::CliOverrides::default()
+            clean: false,
+            perf: false,
+            emit_types: false,
+            verbose: false,
+            emit_telemetry: false,
+            parallel_inference: false,
+            inference_workers: None,
+            constraint_batch: None,
+            apt_enabled: false,
+            apt_processors: None,
+            apt_processorpath: None,
+            apt_options: Vec::new(),
+            logging_cli: LoggingConfigLayer::default(),
+            logging_env: LoggingConfigLayer::default(),
         };
 
         let plan =
@@ -902,8 +876,23 @@
             entrypoint: Some(entrypoint_path.clone()),
             output: Some(output_dir.clone()),
             java_only: true,
+            check: false,
+            format: false,
             target: Some(target),
-            ..pipeline::CliOverrides::default()
+            clean: false,
+            perf: false,
+            emit_types: false,
+            verbose: false,
+            emit_telemetry: false,
+            parallel_inference: false,
+            inference_workers: None,
+            constraint_batch: None,
+            apt_enabled: false,
+            apt_processors: None,
+            apt_processorpath: None,
+            apt_options: Vec::new(),
+            logging_cli: LoggingConfigLayer::default(),
+            logging_env: LoggingConfigLayer::default(),
         };
 
         let plan =
@@ -1000,147 +989,6 @@
         entrypoint: Some(entrypoint.clone()),
         output: Some(root_path.join("target")),
         java_only: true,
-        target: None,
-        ..pipeline::CliOverrides::default()
-    };
-
-    let plan = pipeline::BuildOptionsFactory::compose(project_root, settings, layout, overrides)
-        .expect("plan composition succeeds");
-
-    pipeline::compile(&plan).expect("program should compile");
-
-    let sequence_java = plan.output_dir().join("jv/collections/Sequence.java");
-    let sequence_contents =
-        fs::read_to_string(&sequence_java).expect("Sequence.java should exist after compile");
-
-    let sequence_lines: Vec<&str> = sequence_contents.lines().collect();
-
-    let flat_map_iterable_signature = sequence_lines
-        .iter()
-        .find(|line| line.contains("flatMapIterable("))
-        .copied()
-        .expect("Sequence should expose flatMapIterable alias");
-
-    assert!(
-        flat_map_iterable_signature.contains("java.util.function.Function<T, Iterable<R>>"),
-        "flatMapIterable should accept Function<T, Iterable<R>>: {flat_map_iterable_signature}"
-    );
-
-    let flat_map_stream_signature = sequence_lines
-        .iter()
-        .find(|line| line.contains("flatMapStream("))
-        .copied()
-        .expect("Sequence should expose flatMapStream alias");
-
-    assert!(
-        flat_map_stream_signature.contains("java.util.function.Function<T, Stream<R>>"),
-        "flatMapStream should accept Function<T, Stream<R>>: {flat_map_stream_signature}"
-    );
-}
-
-#[test]
-fn compile_accepts_for_in_loops() {
-    let temp_dir = TempDirGuard::new("compile-for-in");
-    let root_path = temp_dir.path();
-    let manifest_path = root_path.join("jv.toml");
-
-    fs::write(
-        &manifest_path,
-        r#"[package]
-name = "loop-test"
-version = "0.1.0"
-
-[package.dependencies]
-
-[project]
-entrypoint = "src/main.jv"
-
-[project.sources]
-include = ["src/**/*.jv"]
-
-[project.output]
-directory = "target"
-clean = false
-"#,
-    )
-    .expect("write manifest");
-
-    let src_dir = root_path.join("src");
-    fs::create_dir_all(&src_dir).expect("create src directory");
-    let entrypoint = src_dir.join("main.jv");
-    fs::write(
-        &entrypoint,
-        r#"fun main() {
-    for (exclusive in 0..3) {
-        val copy = exclusive
-    }
-
-    for (inclusive in 1..=3) {
-        val echo = inclusive
-    }
-}
-"#,
-    )
-    .expect("write source");
-
-    let project_root = pipeline::project::locator::ProjectRoot::new(
-        root_path.to_path_buf(),
-=======
-    )
-    .unwrap();
-
-    let src_dir = project_root_path.join("src");
-    fs::create_dir_all(&src_dir).unwrap();
-    let input_path = src_dir.join("main.jv");
-    fs::write(
-        &input_path,
-        r#"
-            data Module(val name: String, val done: Boolean)
-
-            fun render(item) {
-                val status = when (item.done) {
-                    true -> "complete"
-                    false -> "pending"
-                }
-                return "${item.name} - ${status}"
-            }
-
-            fun main(): Unit {
-                val plan = [
-                    Module("lexer" true)
-                    Module("parser" false)
-                    Module("codegen" false)
-                ]
-
-                for (entry in plan) {
-                    println(render(entry))
-                }
-            }
-        "#,
-    )
-    .unwrap();
-
-    let project_root = pipeline::project::locator::ProjectRoot::new(
-        project_root_path.to_path_buf(),
->>>>>>> 9b91dad3
-        manifest_path.clone(),
-    );
-    let settings =
-        pipeline::project::manifest::ManifestLoader::load(&manifest_path).expect("manifest loads");
-    let layout = pipeline::project::layout::ProjectLayout::from_settings(&project_root, &settings)
-        .expect("layout resolves");
-
-    let overrides = pipeline::CliOverrides {
-<<<<<<< HEAD
-        entrypoint: Some(entrypoint.clone()),
-        output: Some(root_path.join("target")),
-        java_only: true,
-        target: None,
-        ..pipeline::CliOverrides::default()
-=======
-        entrypoint: Some(input_path.clone()),
-        output: Some(project_root.root_dir().join("out/inference-gap")),
-        java_only: true,
         check: false,
         format: false,
         target: None,
@@ -1158,183 +1006,52 @@
         apt_options: Vec::new(),
         logging_cli: LoggingConfigLayer::default(),
         logging_env: LoggingConfigLayer::default(),
->>>>>>> 9b91dad3
     };
 
     let plan = pipeline::BuildOptionsFactory::compose(project_root, settings, layout, overrides)
         .expect("plan composition succeeds");
 
-<<<<<<< HEAD
-=======
-    let artifacts = pipeline::compile(&plan).expect("program should compile");
+    pipeline::compile(&plan).expect("program should compile");
+
+    let sequence_java = plan.output_dir().join("jv/collections/Sequence.java");
+    let sequence_contents =
+        fs::read_to_string(&sequence_java).expect("Sequence.java should exist after compile");
+
+    let sequence_lines: Vec<&str> = sequence_contents.lines().collect();
+
+    let flat_map_iterable_signature = sequence_lines
+        .iter()
+        .find(|line| line.contains("flatMapIterable("))
+        .copied()
+        .expect("Sequence should expose flatMapIterable alias");
+
     assert!(
-        !artifacts.java_files.is_empty(),
-        "expected java output to be generated"
-    );
-
-    let java_source = fs::read_to_string(&artifacts.java_files[0]).expect("read generated java");
+        flat_map_iterable_signature.contains("java.util.function.Function<T, Iterable<R>>"),
+        "flatMapIterable should accept Function<T, Iterable<R>>: {flat_map_iterable_signature}"
+    );
+
+    let flat_map_stream_signature = sequence_lines
+        .iter()
+        .find(|line| line.contains("flatMapStream("))
+        .copied()
+        .expect("Sequence should expose flatMapStream alias");
+
     assert!(
-        java_source.contains("render(Module item)"),
-        "expected inferred record parameter type to flow into generated Java.\nGenerated Java:\n{java_source}"
-    );
-    assert!(
-        !java_source.contains("render(Object item)"),
-        "render parameter should no longer default to Object when TypeFacts supply record details.\nGenerated Java:\n{java_source}"
-    );
-}
-
-#[test]
-fn compile_repository_fixtures_without_interpolation() {
-    let _guard = lock_current_dir();
-    let temp_root = TempDirGuard::new("cli-fixtures");
-    let fixtures_root = fixtures_root();
-    let mut files = Vec::new();
-    collect_fixture_files(&fixtures_root, &mut files);
-    assert!(
-        !files.is_empty(),
-        "expected to discover fixtures under {:?}",
-        fixtures_root
-    );
-
-    let mut compiled = 0usize;
-    let mut failures = Vec::new();
-    for path in files {
-        if path
-            .components()
-            .any(|component| component.as_os_str() == OsStr::new("pattern"))
-        {
-            continue;
-        }
-        if path
-            .components()
-            .any(|component| component.as_os_str() == OsStr::new("java_annotations"))
-        {
-            continue;
-        }
-        if path.file_name() == Some(OsStr::new("complex_stdlib_pattern.jv"))
-            && path
-                .parent()
-                .map(|parent| {
-                    parent
-                        .components()
-                        .any(|component| component.as_os_str() == OsStr::new("package"))
-                })
-                .unwrap_or(false)
-        {
-            continue;
-        }
-        let source = match fs::read_to_string(&path) {
-            Ok(content) => content,
-            Err(err) => {
-                failures.push((path.display().to_string(), format!("read error: {err}")));
-                continue;
-            }
-        };
-        if source.contains("${") {
-            // CLI still relies on ParserPipeline which lacks interpolation lowering.
-            continue;
-        }
-
-        compiled += 1;
-        let project_dir = temp_root.path().join(format!("fixture-{compiled}"));
-        let manifest_path = project_dir.join("jv.toml");
-        let src_dir = project_dir.join("src");
-        let entrypoint = src_dir.join("main.jv");
-        fs::create_dir_all(&src_dir).expect("create src directory");
-        fs::write(
-            &manifest_path,
-            r#"[package]
-name = "fixture"
-version = "0.1.0"
-
-[package.dependencies]
-
-[project]
-entrypoint = "src/main.jv"
-
-[project.sources]
-include = ["src/**/*.jv"]
-"#,
-        )
-        .expect("write manifest");
-        fs::write(&entrypoint, source).expect("write fixture source");
-
-        let project_root = pipeline::project::locator::ProjectRoot::new(
-            project_dir.to_path_buf(),
-            manifest_path.clone(),
-        );
-        let settings = pipeline::project::manifest::ManifestLoader::load(&manifest_path)
-            .expect("manifest loads");
-        let layout =
-            pipeline::project::layout::ProjectLayout::from_settings(&project_root, &settings)
-                .expect("layout resolves");
-
-        let overrides = pipeline::CliOverrides {
-            entrypoint: Some(entrypoint.clone()),
-            output: Some(project_dir.join("target")),
-            java_only: true,
-            check: false,
-            format: false,
-            target: None,
-            clean: false,
-            perf: false,
-            emit_types: false,
-            verbose: false,
-            emit_telemetry: false,
-            parallel_inference: false,
-            inference_workers: None,
-            constraint_batch: None,
-            apt_enabled: false,
-            apt_processors: None,
-            apt_processorpath: None,
-            apt_options: Vec::new(),
-            logging_cli: LoggingConfigLayer::default(),
-            logging_env: LoggingConfigLayer::default(),
-        };
-
-        let plan =
-            pipeline::BuildOptionsFactory::compose(project_root, settings, layout, overrides)
-                .expect("plan composition succeeds");
-
-        match pipeline::compile(&plan) {
-            Ok(artifacts) => {
-                assert!(
-                    !artifacts.java_files.is_empty(),
-                    "fixture {} should generate at least one Java file",
-                    path.display()
-                );
-            }
-            Err(err) => {
-                failures.push((path.display().to_string(), err.to_string()));
-            }
-        }
-    }
-
-    assert!(
-        compiled > 0,
-        "no eligible fixtures without interpolation were compiled"
-    );
-
-    if !failures.is_empty() {
-        let details = failures
-            .into_iter()
-            .map(|(path, err)| format!("{path}: {err}"))
-            .collect::<Vec<_>>()
-            .join("\n");
-        panic!("CLI failed to compile some fixtures:\n{details}");
-    }
-}
-
-#[test]
-fn primitive_int_family_sum_pipeline_executes_via_cli() {
-    let _guard = lock_current_dir();
-    let temp_dir = TempDirGuard::new("primitive-sum-specialization");
-    let project_root_path = temp_dir.path();
-    let manifest_path = project_root_path.join("jv.toml");
+        flat_map_stream_signature.contains("java.util.function.Function<T, Stream<R>>"),
+        "flatMapStream should accept Function<T, Stream<R>>: {flat_map_stream_signature}"
+    );
+}
+
+#[test]
+fn compile_accepts_for_in_loops() {
+    let temp_dir = TempDirGuard::new("compile-for-in");
+    let root_path = temp_dir.path();
+    let manifest_path = root_path.join("jv.toml");
+
     fs::write(
         &manifest_path,
         r#"[package]
-name = "primitive-sum"
+name = "loop-test"
 version = "0.1.0"
 
 [package.dependencies]
@@ -1344,112 +1061,7 @@
 
 [project.sources]
 include = ["src/**/*.jv"]
-"#,
-    )
-    .expect("write manifest");
-
-    let src_dir = project_root_path.join("src");
-    fs::create_dir_all(&src_dir).expect("create src directory");
-    let entrypoint_path = src_dir.join("main.jv");
-    let fixture = Path::new(env!("CARGO_MANIFEST_DIR"))
-        .join("../../tests/fixtures/sequence/primitive_sum_specialization.jv");
-    fs::copy(&fixture, &entrypoint_path).expect("copy fixture source");
-
-    for target in [JavaTarget::Java25, JavaTarget::Java21] {
-        let project_root = pipeline::project::locator::ProjectRoot::new(
-            project_root_path.to_path_buf(),
-            manifest_path.clone(),
-        );
-        let settings = pipeline::project::manifest::ManifestLoader::load(&manifest_path)
-            .expect("manifest loads");
-        let layout =
-            pipeline::project::layout::ProjectLayout::from_settings(&project_root, &settings)
-                .expect("layout resolves");
-
-        let output_dir = project_root_path.join(format!("target-{}", target.as_str()));
-
-        let overrides = pipeline::CliOverrides {
-            entrypoint: Some(entrypoint_path.clone()),
-            output: Some(output_dir.clone()),
-            java_only: true,
-            check: false,
-            format: false,
-            target: Some(target),
-            clean: false,
-            perf: false,
-            emit_types: false,
-            verbose: false,
-            emit_telemetry: false,
-            parallel_inference: false,
-            inference_workers: None,
-            constraint_batch: None,
-            apt_enabled: false,
-            apt_processors: None,
-            apt_processorpath: None,
-            apt_options: Vec::new(),
-            logging_cli: LoggingConfigLayer::default(),
-            logging_env: LoggingConfigLayer::default(),
-        };
-
-        let plan =
-            pipeline::BuildOptionsFactory::compose(project_root, settings, layout, overrides)
-                .expect("plan composition succeeds");
-
-        let artifacts =
-            pipeline::compile(&plan).expect("primitive specialization fixture should compile");
-
-        let mut java_source = String::new();
-        for file in &artifacts.java_files {
-            let content = fs::read_to_string(file).expect("read generated java source");
-            java_source.push_str(&content);
-        }
-
-        assert!(
-            java_source.contains(".mapToInt("),
-            "expected mapToInt specialization for target {} in generated Java:\n{}",
-            target.as_str(),
-            java_source
-        );
-        assert!(
-            java_source.contains(".mapToLong("),
-            "expected mapToLong specialization for target {} in generated Java:\n{}",
-            target.as_str(),
-            java_source
-        );
-        assert!(
-            java_source.contains("if (value instanceof Character)"),
-            "expected Character handling branch in canonical adapter for target {}:\n{}",
-            target.as_str(),
-            java_source
-        );
-        assert!(
-            java_source.contains("return ((Number) value).intValue();"),
-            "expected Number fallback branch in Character handling lambda for target {}:\n{}",
-            target.as_str(),
-            java_source
-        );
-    }
-}
-
-#[test]
-fn stdlib_flatmap_iterable_signature_is_generated_correctly() {
-    let temp_dir = TempDirGuard::new("sequence-flatmap-signature");
-    let root_path = temp_dir.path();
-    let manifest_path = root_path.join("jv.toml");
-
-    fs::write(
-        &manifest_path,
-        r#"[package]
-name = "flatmap-signature"
-version = "0.1.0"
-
-[package.dependencies]
-
-[project]
-entrypoint = "src/main.jv"
-
-[project.sources]
-include = ["src/**/*.jv"]
+
 [project.output]
 directory = "target"
 clean = false
@@ -1463,10 +1075,13 @@
     fs::write(
         &entrypoint,
         r#"fun main() {
-    val numbers = [1 2 3]
-    val expanded = numbers.flatMap { value -> [value value + 10] }
-    val result = expanded.toList()
-    println(result)
+    for (exclusive in 0..3) {
+        val copy = exclusive
+    }
+
+    for (inclusive in 1..=3) {
+        val echo = inclusive
+    }
 }
 "#,
     )
@@ -1507,118 +1122,6 @@
     let plan = pipeline::BuildOptionsFactory::compose(project_root, settings, layout, overrides)
         .expect("plan composition succeeds");
 
-    pipeline::compile(&plan).expect("program should compile");
-
-    let sequence_java = plan.output_dir().join("jv/collections/Sequence.java");
-    let sequence_contents =
-        fs::read_to_string(&sequence_java).expect("Sequence.java should exist after compile");
-
-    let sequence_lines: Vec<&str> = sequence_contents.lines().collect();
-
-    let flat_map_iterable_signature = sequence_lines
-        .iter()
-        .find(|line| line.contains("flatMapIterable("))
-        .copied()
-        .expect("Sequence should expose flatMapIterable alias");
-
-    assert!(
-        flat_map_iterable_signature.contains("java.util.function.Function<T, Iterable<R>>"),
-        "flatMapIterable should accept Function<T, Iterable<R>>: {flat_map_iterable_signature}"
-    );
-
-    let flat_map_stream_signature = sequence_lines
-        .iter()
-        .find(|line| line.contains("flatMapStream("))
-        .copied()
-        .expect("Sequence should expose flatMapStream alias");
-
-    assert!(
-        flat_map_stream_signature.contains("java.util.function.Function<T, Stream<R>>"),
-        "flatMapStream should accept Function<T, Stream<R>>: {flat_map_stream_signature}"
-    );
-}
-
-#[test]
-fn compile_accepts_for_in_loops() {
-    let temp_dir = TempDirGuard::new("compile-for-in");
-    let root_path = temp_dir.path();
-    let manifest_path = root_path.join("jv.toml");
-
-    fs::write(
-        &manifest_path,
-        r#"[package]
-name = "loop-test"
-version = "0.1.0"
-
-[package.dependencies]
-
-[project]
-entrypoint = "src/main.jv"
-
-[project.sources]
-include = ["src/**/*.jv"]
-
-[project.output]
-directory = "target"
-clean = false
-"#,
-    )
-    .expect("write manifest");
-
-    let src_dir = root_path.join("src");
-    fs::create_dir_all(&src_dir).expect("create src directory");
-    let entrypoint = src_dir.join("main.jv");
-    fs::write(
-        &entrypoint,
-        r#"fun main() {
-    for (exclusive in 0..3) {
-        val copy = exclusive
-    }
-
-    for (inclusive in 1..=3) {
-        val echo = inclusive
-    }
-}
-"#,
-    )
-    .expect("write source");
-
-    let project_root = pipeline::project::locator::ProjectRoot::new(
-        root_path.to_path_buf(),
-        manifest_path.clone(),
-    );
-    let settings =
-        pipeline::project::manifest::ManifestLoader::load(&manifest_path).expect("manifest loads");
-    let layout = pipeline::project::layout::ProjectLayout::from_settings(&project_root, &settings)
-        .expect("layout resolves");
-
-    let overrides = pipeline::CliOverrides {
-        entrypoint: Some(entrypoint.clone()),
-        output: Some(root_path.join("target")),
-        java_only: true,
-        check: false,
-        format: false,
-        target: None,
-        clean: false,
-        perf: false,
-        emit_types: false,
-        verbose: false,
-        emit_telemetry: false,
-        parallel_inference: false,
-        inference_workers: None,
-        constraint_batch: None,
-        apt_enabled: false,
-        apt_processors: None,
-        apt_processorpath: None,
-        apt_options: Vec::new(),
-        logging_cli: LoggingConfigLayer::default(),
-        logging_env: LoggingConfigLayer::default(),
-    };
-
-    let plan = pipeline::BuildOptionsFactory::compose(project_root, settings, layout, overrides)
-        .expect("plan composition succeeds");
-
->>>>>>> 9b91dad3
     let _artifacts = pipeline::compile(&plan).expect("loop program should compile");
     assert!(
         plan.output_dir().exists(),
@@ -1792,10 +1295,7 @@
         }],
         generic_metadata: Default::default(),
         conversion_metadata: Vec::new(),
-<<<<<<< HEAD
-=======
         logging: LoggingMetadata::default(),
->>>>>>> 9b91dad3
         span,
     };
 
@@ -1911,10 +1411,7 @@
         }],
         generic_metadata: Default::default(),
         conversion_metadata: Vec::new(),
-<<<<<<< HEAD
-=======
         logging: LoggingMetadata::default(),
->>>>>>> 9b91dad3
         span,
     };
 
@@ -1978,10 +1475,7 @@
         type_declarations: vec![class],
         generic_metadata: Default::default(),
         conversion_metadata: Vec::new(),
-<<<<<<< HEAD
-=======
         logging: LoggingMetadata::default(),
->>>>>>> 9b91dad3
         span,
     };
 
@@ -2096,10 +1590,7 @@
         type_declarations: vec![class],
         generic_metadata: Default::default(),
         conversion_metadata: Vec::new(),
-<<<<<<< HEAD
-=======
         logging: LoggingMetadata::default(),
->>>>>>> 9b91dad3
         span,
     };
 
@@ -2223,10 +1714,7 @@
         }],
         generic_metadata: Default::default(),
         conversion_metadata: Vec::new(),
-<<<<<<< HEAD
-=======
         logging: LoggingMetadata::default(),
->>>>>>> 9b91dad3
         span: span.clone(),
     };
 
