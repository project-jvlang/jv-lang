--- conflicted
+++ resolved
@@ -1,12 +1,7 @@
 use jv_ast::{
-<<<<<<< HEAD
     Argument, Expression, JsonLiteral, JsonValue, LogBlock, LogItem, Parameter, Pattern, Program,
     SequenceDelimiter, Span, Statement,
     statement::{UnitTypeDefinition, UnitTypeMember},
-=======
-    Argument, Expression, JsonLiteral, JsonValue, Parameter, Pattern, Program,
-    RegexLambdaReplacement, RegexReplacement, SequenceDelimiter, Span, Statement,
->>>>>>> f057c6d9
 };
 
 pub fn collect_sequence_warnings(program: &Program) -> Vec<String> {
@@ -195,6 +190,7 @@
         match expression {
             Expression::Literal(_, _)
             | Expression::RegexLiteral(_)
+            | Expression::RegexCommand(_)
             | Expression::Identifier(_, _)
             | Expression::This(_)
             | Expression::Super(_) => {}
@@ -247,12 +243,6 @@
                     }
                 }
             }
-            Expression::RegexCommand(command) => {
-                self.visit_expression(&command.subject);
-                if let Some(replacement) = &command.replacement {
-                    self.visit_regex_replacement(replacement);
-                }
-            }
             Expression::MultilineString(_) => {}
             Expression::JsonLiteral(literal) => self.visit_json_literal(literal),
             Expression::When {
@@ -331,23 +321,6 @@
             }
             Expression::LogBlock(block) => self.visit_log_block(block),
         }
-    }
-
-    fn visit_regex_replacement(&mut self, replacement: &RegexReplacement) {
-        match replacement {
-            RegexReplacement::Literal(_) => {}
-            RegexReplacement::Expression(expr) => self.visit_expression(expr),
-            RegexReplacement::Lambda(lambda) => self.visit_regex_lambda(lambda),
-        }
-    }
-
-    fn visit_regex_lambda(&mut self, lambda: &RegexLambdaReplacement) {
-        for param in &lambda.params {
-            if let Some(default) = &param.default_value {
-                self.visit_expression(default);
-            }
-        }
-        self.visit_expression(&lambda.body);
     }
 
     fn visit_argument(&mut self, argument: &Argument) {
