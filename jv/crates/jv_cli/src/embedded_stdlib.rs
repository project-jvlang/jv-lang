use std::collections::{BTreeMap, BTreeSet};
use std::fs;
use std::io::{Cursor, Read};
use std::path::{Path, PathBuf};
use std::sync::{Arc, OnceLock};

use anyhow::{Result, anyhow};
use jv_ast::{
<<<<<<< HEAD
    Argument, CallArgumentMetadata, Expression, JsonLiteral, JsonValue, LogBlock, LogItem, Program,
    Statement, StringPart, Visibility,
=======
    Argument, CallArgumentMetadata, Expression, JsonLiteral, JsonValue, Program, Statement,
    StringPart, Visibility,
>>>>>>> eae12a0b
    types::{Kind, Pattern},
};
use jv_build::{JavaTarget, metadata::SymbolIndex};
use jv_checker::diagnostics::{
    DiagnosticSeverity, DiagnosticStrategy, from_check_error, from_frontend_diagnostics,
    from_parse_error, from_transform_error,
};
use jv_checker::imports::resolution::{ResolvedImport, ResolvedImportKind};
use jv_checker::{ParallelInferenceConfig, TypeChecker};
use jv_codegen_java::{JavaCodeGenConfig, JavaCodeGenerator};
use jv_fmt::JavaFormatter;
use jv_ir::{
    IrGenericMetadata, IrProgram, IrStatement, IrTypeLevelValue, IrTypeParameter, IrVariance,
    JavaType, JavaWildcardKind, TransformContext, transform_program_with_context,
};
use jv_parser_frontend::ParserPipeline;
use jv_parser_rowan::frontend::RowanPipeline;
use serde::Serialize;

use crate::java_type_names::derive_type_name;
use crate::pipeline::generics::apply_type_facts;
use crate::tooling_failure;
use tracing::warn;

mod bundled_stdlib {
    include!(concat!(env!("OUT_DIR"), "/embedded_stdlib_data.rs"));
}

const EMBEDDED_STDLIB_ROOT: &str = "embedded-stdlib";

struct StdlibModule {
    path: PathBuf,
    source: String,
    script_main_class: String,
    package: Option<String>,
    dependencies: Vec<String>,
    metadata: StdlibModuleMetadata,
    emit_java: bool,
}

#[derive(Default)]
struct StdlibModuleMetadata {
    functions: BTreeSet<String>,
    extension_methods: BTreeSet<String>,
    type_names: BTreeSet<String>,
}

#[derive(Default)]
pub struct StdlibCatalog {
    packages: BTreeSet<String>,
    functions: BTreeMap<String, BTreeSet<String>>,
    functions_fq: BTreeMap<String, BTreeSet<String>>,
    extension_methods: BTreeMap<String, BTreeSet<String>>,
    types: BTreeMap<String, BTreeSet<String>>,
    types_fq: BTreeMap<String, BTreeSet<String>>,
}

struct StdlibInventory {
    modules: Vec<StdlibModule>,
    catalog: StdlibCatalog,
}

static STDLIB_INVENTORY: OnceLock<StdlibInventory> = OnceLock::new();

fn stdlib_inventory() -> Result<&'static StdlibInventory> {
    if let Some(inventory) = STDLIB_INVENTORY.get() {
        return Ok(inventory);
    }
    let inventory = collect_stdlib_inventory()?;
    let _ = STDLIB_INVENTORY.set(inventory);
    Ok(STDLIB_INVENTORY
        .get()
        .expect("stdlib inventory initialized"))
}

pub fn stdlib_catalog() -> Result<&'static StdlibCatalog> {
    Ok(&stdlib_inventory()?.catalog)
}

#[derive(Debug, Default, Clone)]
pub struct StdlibUsage {
    packages: BTreeSet<String>,
}

pub fn rewrite_collection_property_access(program: &mut Program) {
    for statement in &mut program.statements {
        rewrite_statement(statement);
    }
}

fn promote_stdlib_visibility(program: &mut Program) {
    for statement in &mut program.statements {
        promote_visibility(statement);
    }
}

fn promote_visibility(statement: &mut Statement) {
    match statement {
        Statement::FunctionDeclaration { modifiers, .. }
        | Statement::DataClassDeclaration { modifiers, .. } => promote_modifiers(modifiers),
        Statement::ClassDeclaration {
            modifiers, methods, ..
        }
        | Statement::InterfaceDeclaration {
            modifiers, methods, ..
        } => {
            promote_modifiers(modifiers);
            for method in methods {
                promote_visibility(method);
            }
        }
        Statement::ExtensionFunction(extension) => {
            promote_visibility(extension.function.as_mut());
        }
        Statement::Expression { .. }
        | Statement::Return { .. }
        | Statement::Throw { .. }
        | Statement::Assignment { .. }
        | Statement::ValDeclaration { .. }
        | Statement::VarDeclaration { .. }
        | Statement::ForIn(_)
        | Statement::Concurrency(_)
        | Statement::ResourceManagement(_)
        | Statement::Comment(_)
        | Statement::Import { .. }
        | Statement::Package { .. }
        | Statement::Break(_)
        | Statement::Continue(_) => {}
    }
}

fn promote_modifiers(modifiers: &mut jv_ast::Modifiers) {
    if matches!(modifiers.visibility, Visibility::Private) {
        modifiers.visibility = Visibility::Public;
    }
}

fn rewrite_statement(statement: &mut Statement) {
    match statement {
        Statement::ValDeclaration { initializer, .. } => rewrite_expression(initializer),
        Statement::VarDeclaration { initializer, .. } => {
            if let Some(expr) = initializer {
                rewrite_expression(expr);
            }
        }
        Statement::FunctionDeclaration {
            parameters, body, ..
        } => {
            for parameter in parameters {
                if let Some(default) = &mut parameter.default_value {
                    rewrite_expression(default);
                }
            }
            rewrite_expression(body.as_mut());
        }
        Statement::ClassDeclaration {
            properties,
            methods,
            ..
        } => {
            for property in properties {
                if let Some(initializer) = &mut property.initializer {
                    rewrite_expression(initializer);
                }
                if let Some(getter) = &mut property.getter {
                    rewrite_expression(getter.as_mut());
                }
                if let Some(setter) = &mut property.setter {
                    rewrite_expression(setter.as_mut());
                }
            }
            for method in methods {
                rewrite_statement(method.as_mut());
            }
        }
        Statement::DataClassDeclaration { parameters, .. } => {
            for parameter in parameters {
                if let Some(default) = &mut parameter.default_value {
                    rewrite_expression(default);
                }
            }
        }
        Statement::InterfaceDeclaration {
            methods,
            properties,
            ..
        } => {
            for property in properties {
                if let Some(initializer) = &mut property.initializer {
                    rewrite_expression(initializer);
                }
                if let Some(getter) = &mut property.getter {
                    rewrite_expression(getter.as_mut());
                }
                if let Some(setter) = &mut property.setter {
                    rewrite_expression(setter.as_mut());
                }
            }
            for method in methods {
                rewrite_statement(method.as_mut());
            }
        }
        Statement::ExtensionFunction(extension) => {
            rewrite_statement(extension.function.as_mut());
        }
        Statement::Expression { expr, .. } => rewrite_expression(expr),
        Statement::Return { value, .. } => {
            if let Some(expr) = value {
                rewrite_expression(expr);
            }
        }
        Statement::Throw { expr, .. } => {
            rewrite_expression(expr);
        }
        Statement::Assignment { target, value, .. } => {
            rewrite_expression(target);
            rewrite_expression(value);
        }
        Statement::ForIn(statement) => {
            rewrite_expression(&mut statement.iterable);
            rewrite_expression(statement.body.as_mut());
        }
        Statement::Concurrency(construct) => rewrite_concurrency(construct),
        Statement::ResourceManagement(resource) => rewrite_resource_management(resource),
        Statement::Comment(_)
        | Statement::Import { .. }
        | Statement::Package { .. }
        | Statement::Break(_)
        | Statement::Continue(_) => {}
    }
}

fn rewrite_concurrency(construct: &mut jv_ast::ConcurrencyConstruct) {
    match construct {
        jv_ast::ConcurrencyConstruct::Spawn { body, .. }
        | jv_ast::ConcurrencyConstruct::Async { body, .. } => rewrite_expression(body.as_mut()),
        jv_ast::ConcurrencyConstruct::Await { expr, .. } => rewrite_expression(expr.as_mut()),
    }
}

fn rewrite_resource_management(resource: &mut jv_ast::ResourceManagement) {
    match resource {
        jv_ast::ResourceManagement::Use { resource, body, .. } => {
            rewrite_expression(resource.as_mut());
            rewrite_expression(body.as_mut());
        }
        jv_ast::ResourceManagement::Defer { body, .. } => rewrite_expression(body.as_mut()),
    }
}

fn rewrite_expression(expression: &mut Expression) {
    match expression {
        Expression::Literal(_, _)
        | Expression::RegexLiteral(_)
        | Expression::Identifier(_, _)
        | Expression::This(_)
        | Expression::Super(_) => {}
        Expression::Binary { left, right, .. } => {
            rewrite_expression(left.as_mut());
            rewrite_expression(right.as_mut());
        }
        Expression::Unary { operand, .. } => rewrite_expression(operand.as_mut()),
        Expression::Call { function, args, .. } => {
            rewrite_expression(function.as_mut());
            for argument in args {
                rewrite_argument(argument);
            }
        }
        Expression::MemberAccess {
            object,
            property,
            span,
        } => {
            rewrite_expression(object.as_mut());
            if property == "size" {
                let function = Expression::MemberAccess {
                    object: Box::new((**object).clone()),
                    property: property.clone(),
                    span: span.clone(),
                };
                *expression = Expression::Call {
                    function: Box::new(function),
                    args: Vec::new(),
                    type_arguments: Vec::new(),
                    argument_metadata: CallArgumentMetadata::default(),
                    span: span.clone(),
                };
            }
        }
        Expression::NullSafeMemberAccess { object, .. } => rewrite_expression(object.as_mut()),
        Expression::IndexAccess { object, index, .. }
        | Expression::NullSafeIndexAccess { object, index, .. } => {
            rewrite_expression(object.as_mut());
            rewrite_expression(index.as_mut());
        }
        Expression::TypeCast { expr, .. } => rewrite_expression(expr.as_mut()),
        Expression::StringInterpolation { parts, .. } => {
            for part in parts {
                if let StringPart::Expression(expr) = part {
                    rewrite_expression(expr);
                }
            }
        }
        Expression::MultilineString(_) => {}
        Expression::JsonLiteral(JsonLiteral { value, .. }) => {
            rewrite_json_value(value);
        }
        Expression::When {
            expr,
            arms,
            else_arm,
            ..
        } => {
            if let Some(condition) = expr {
                rewrite_expression(condition.as_mut());
            }
            for arm in arms {
                rewrite_pattern(&mut arm.pattern);
                if let Some(guard) = &mut arm.guard {
                    rewrite_expression(guard);
                }
                rewrite_expression(&mut arm.body);
            }
            if let Some(else_branch) = else_arm {
                rewrite_expression(else_branch.as_mut());
            }
        }
        Expression::If {
            condition,
            then_branch,
            else_branch,
            ..
        } => {
            rewrite_expression(condition.as_mut());
            rewrite_expression(then_branch.as_mut());
            if let Some(else_branch) = else_branch {
                rewrite_expression(else_branch.as_mut());
            }
        }
        Expression::Block { statements, .. } => {
            for statement in statements {
                rewrite_statement(statement);
            }
        }
        Expression::Array { elements, .. } => {
            for element in elements {
                rewrite_expression(element);
            }
        }
        Expression::Lambda {
            parameters, body, ..
        } => {
            for param in parameters {
                if let Some(default) = &mut param.default_value {
                    rewrite_expression(default);
                }
            }
            rewrite_expression(body.as_mut());
        }
        Expression::Try {
            body,
            catch_clauses,
            finally_block,
            ..
        } => {
            rewrite_expression(body.as_mut());
            for clause in catch_clauses {
                if let Some(parameter) = &mut clause.parameter {
                    if let Some(default) = &mut parameter.default_value {
                        rewrite_expression(default);
                    }
                }
                rewrite_expression(clause.body.as_mut());
            }
            if let Some(finally_block) = finally_block {
                rewrite_expression(finally_block.as_mut());
            }
        }
        Expression::LogBlock(block) => rewrite_log_block(block),
    }
}

fn rewrite_log_block(block: &mut LogBlock) {
    for item in &mut block.items {
        match item {
            LogItem::Statement(statement) => rewrite_statement(statement),
            LogItem::Expression(expr) => rewrite_expression(expr),
            LogItem::Nested(nested) => rewrite_log_block(nested),
        }
    }
}

fn rewrite_argument(argument: &mut Argument) {
    match argument {
        Argument::Positional(expr) => rewrite_expression(expr),
        Argument::Named { value, .. } => rewrite_expression(value),
    }
}

fn rewrite_json_value(value: &mut JsonValue) {
    match value {
        JsonValue::Object { entries, .. } => {
            for entry in entries {
                rewrite_json_value(&mut entry.value);
            }
        }
        JsonValue::Array { elements, .. } => {
            for element in elements {
                rewrite_json_value(element);
            }
        }
        JsonValue::String { .. }
        | JsonValue::Number { .. }
        | JsonValue::Boolean { .. }
        | JsonValue::Null { .. } => {}
    }
}

fn rewrite_pattern(pattern: &mut Pattern) {
    match pattern {
        Pattern::Literal(_, _) | Pattern::Identifier(_, _) | Pattern::Wildcard(_) => {}
        Pattern::Constructor { patterns, .. } => {
            for nested in patterns {
                rewrite_pattern(nested);
            }
        }
        Pattern::Range { start, end, .. } => {
            rewrite_expression(start.as_mut());
            rewrite_expression(end.as_mut());
        }
        Pattern::Guard {
            pattern: inner,
            condition,
            ..
        } => {
            rewrite_pattern(inner.as_mut());
            rewrite_expression(condition);
        }
    }
}

impl StdlibUsage {
    pub fn from_resolved_imports(
        resolved_imports: &[ResolvedImport],
        catalog: &StdlibCatalog,
    ) -> Self {
        let mut usage = StdlibUsage::default();
        for import in resolved_imports {
            match &import.kind {
                ResolvedImportKind::Type { fqcn } => usage.record_type_reference(catalog, fqcn),
                ResolvedImportKind::Package { name } => {
                    usage.record_package_reference(catalog, name)
                }
                ResolvedImportKind::StaticMember { owner, .. } => {
                    usage.record_type_reference(catalog, owner)
                }
                ResolvedImportKind::Module { .. } => {}
            }

            if let Some(module_dependency) = import.module_dependency.as_deref() {
                usage.record_reference(catalog, module_dependency);
            }
        }
        usage
    }

    pub fn extend_with_java_imports<'a, I>(&mut self, imports: I, catalog: &StdlibCatalog)
    where
        I: IntoIterator<Item = &'a str>,
    {
        for import in imports {
            let trimmed = import.trim();
            let reference = trimmed.strip_prefix("static ").unwrap_or(trimmed);
            self.record_reference(catalog, reference);
        }
    }

    pub fn scan_java_source(&mut self, source: &str, catalog: &StdlibCatalog) {
        for token in source.split(|c: char| !(c.is_alphanumeric() || c == '.' || c == '_')) {
            if token.is_empty() {
                continue;
            }

            // Consider the full token as well as each suffix separated by '.' so that both
            // fully-qualified references and simple type names are recognised.
            for candidate in std::iter::once(token).chain(token.rsplit('.')) {
                if candidate.is_empty() {
                    continue;
                }
<<<<<<< HEAD
                for package in catalog.packages_for_reference(candidate) {
                    self.packages.insert(package);
=======
                if let Some((prefix, suffix)) = current.rsplit_once('.') {
                    for package in catalog.packages_for_reference(suffix) {
                        self.packages.insert(package);
                    }
                    current = prefix;
                } else {
                    break;
>>>>>>> eae12a0b
                }
            }
        }
    }

    pub fn record_program_usage(&mut self, program: &Program, catalog: &StdlibCatalog) {
        let mut detector = ProgramUsageDetector {
            usage: self,
            catalog,
        };
        detector.visit_program(program);
    }

    pub fn is_empty(&self) -> bool {
        self.packages.is_empty()
    }

    pub fn package_set(&self) -> &BTreeSet<String> {
        &self.packages
    }

    fn record_type_reference(&mut self, catalog: &StdlibCatalog, fqcn: &str) {
        let packages = catalog.packages_for_type_reference(fqcn);
        if packages.is_empty() {
            if let Some(package) = package_of(fqcn) {
                self.record_package_reference(catalog, package);
            }
            return;
        }
        self.packages.extend(packages);
    }

    fn record_package_reference(&mut self, catalog: &StdlibCatalog, package: &str) {
        if catalog.has_package(package) {
            self.packages.insert(package.to_string());
        }
    }

    fn record_reference(&mut self, catalog: &StdlibCatalog, reference: &str) {
        if reference.is_empty() {
            return;
        }

        let mut matched = false;
        for package in catalog.packages_for_reference(reference) {
            matched = true;
            self.packages.insert(package);
        }

        if matched {
            return;
        }

        if let Some(package) = package_of(reference) {
            self.record_package_reference(catalog, package);
        }
    }
}

struct ProgramUsageDetector<'a, 'b> {
    usage: &'a mut StdlibUsage,
    catalog: &'b StdlibCatalog,
}

impl<'a, 'b> ProgramUsageDetector<'a, 'b> {
    fn visit_program(&mut self, program: &Program) {
        for statement in &program.statements {
            self.visit_statement(statement);
        }
    }

    fn visit_statement(&mut self, statement: &Statement) {
        match statement {
            Statement::FunctionDeclaration { body, .. } => self.visit_expression(body),
            Statement::ClassDeclaration { methods, .. } => {
                for method in methods {
                    self.visit_statement(method);
                }
            }
            Statement::InterfaceDeclaration { methods, .. } => {
                for method in methods {
                    self.visit_statement(method);
                }
            }
            Statement::ExtensionFunction(extension) => {
                self.visit_statement(extension.function.as_ref());
            }
            Statement::Expression { expr, .. } => self.visit_expression(expr),
            Statement::Return { value, .. } => {
                if let Some(expr) = value {
                    self.visit_expression(expr);
                }
            }
            Statement::Throw { expr, .. } => {
                self.visit_expression(expr);
            }
            Statement::Assignment { target, value, .. } => {
                self.visit_expression(target);
                self.visit_expression(value);
            }
            Statement::ValDeclaration { initializer, .. } => self.visit_expression(initializer),
            Statement::VarDeclaration { initializer, .. } => {
                if let Some(expr) = initializer {
                    self.visit_expression(expr);
                }
            }
            Statement::ForIn(statement) => {
                self.visit_expression(&statement.iterable);
                self.visit_expression(&statement.body);
            }
            Statement::Concurrency(construct) => self.visit_concurrency(construct),
            Statement::ResourceManagement(resource) => self.visit_resource_management(resource),
            Statement::DataClassDeclaration { .. }
            | Statement::Import { .. }
            | Statement::Package { .. }
            | Statement::Break(_)
            | Statement::Continue(_)
            | Statement::Comment(_) => {}
        }
    }

    fn visit_concurrency(&mut self, construct: &jv_ast::ConcurrencyConstruct) {
        match construct {
            jv_ast::ConcurrencyConstruct::Spawn { body, .. }
            | jv_ast::ConcurrencyConstruct::Async { body, .. } => self.visit_expression(body),
            jv_ast::ConcurrencyConstruct::Await { expr, .. } => self.visit_expression(expr),
        }
    }

    fn visit_resource_management(&mut self, resource: &jv_ast::ResourceManagement) {
        match resource {
            jv_ast::ResourceManagement::Use { resource, body, .. } => {
                self.visit_expression(resource);
                self.visit_expression(body);
            }
            jv_ast::ResourceManagement::Defer { body, .. } => self.visit_expression(body),
        }
    }

    fn visit_log_block(&mut self, block: &LogBlock) {
        for item in &block.items {
            match item {
                LogItem::Statement(statement) => self.visit_statement(statement),
                LogItem::Expression(expr) => self.visit_expression(expr),
                LogItem::Nested(nested) => self.visit_log_block(nested),
            }
        }
    }

    fn visit_argument(&mut self, argument: &Argument) {
        match argument {
            Argument::Positional(expr) => self.visit_expression(expr),
            Argument::Named { value, .. } => self.visit_expression(value),
        }
    }

    fn visit_expression(&mut self, expression: &Expression) {
        match expression {
            Expression::Identifier(name, _) => {
                for package in self.catalog.packages_for_function_name(name) {
                    self.usage.packages.insert(package);
                }
            }
            Expression::Call { function, args, .. } => {
                self.visit_expression(function);
                for arg in args {
                    self.visit_argument(arg);
                }
                if let Expression::MemberAccess { property, .. }
                | Expression::NullSafeMemberAccess { property, .. } = function.as_ref()
                {
                    for package in self.catalog.packages_for_extension_method(property) {
                        self.usage.packages.insert(package);
                    }
                }
            }
            Expression::MemberAccess {
                object, property, ..
            }
            | Expression::NullSafeMemberAccess {
                object, property, ..
            } => {
                self.visit_expression(object);
                for package in self.catalog.packages_for_extension_method(property) {
                    self.usage.packages.insert(package);
                }
                for package in self.catalog.packages_for_type_name(property) {
                    self.usage.packages.insert(package);
                }
            }
            Expression::Binary { left, right, .. } => {
                self.visit_expression(left);
                self.visit_expression(right);
            }
            Expression::Unary { operand, .. } => self.visit_expression(operand),
            Expression::IndexAccess { object, index, .. }
            | Expression::NullSafeIndexAccess { object, index, .. } => {
                self.visit_expression(object);
                self.visit_expression(index);
            }
            Expression::TypeCast { expr, .. } => self.visit_expression(expr),
            Expression::StringInterpolation { parts, .. } => {
                for part in parts {
                    if let StringPart::Expression(expr) = part {
                        self.visit_expression(expr);
                    }
                }
            }
            Expression::When {
                expr,
                arms,
                else_arm,
                ..
            } => {
                if let Some(expr) = expr {
                    self.visit_expression(expr);
                }
                for arm in arms {
                    if let Some(guard) = &arm.guard {
                        self.visit_expression(guard);
                    }
                    self.visit_expression(&arm.body);
                }
                if let Some(else_arm) = else_arm {
                    self.visit_expression(else_arm);
                }
            }
            Expression::If {
                condition,
                then_branch,
                else_branch,
                ..
            } => {
                self.visit_expression(condition);
                self.visit_expression(then_branch);
                if let Some(else_branch) = else_branch {
                    self.visit_expression(else_branch);
                }
            }
            Expression::Block { statements, .. } => {
                for statement in statements {
                    self.visit_statement(statement);
                }
            }
            Expression::Array { elements, .. } => {
                for element in elements {
                    self.visit_expression(element);
                }
            }
            Expression::Lambda {
                parameters, body, ..
            } => {
                for param in parameters {
                    if let Some(default) = &param.default_value {
                        self.visit_expression(default);
                    }
                }
                self.visit_expression(body);
            }
            Expression::Try {
                body,
                catch_clauses,
                finally_block,
                ..
            } => {
                self.visit_expression(body);
                for clause in catch_clauses {
                    if let Some(parameter) = &clause.parameter {
                        if let Some(default) = &parameter.default_value {
                            self.visit_expression(default);
                        }
                    }
                    self.visit_expression(&clause.body);
                }
                if let Some(finally_block) = finally_block {
                    self.visit_expression(finally_block);
                }
            }
            Expression::JsonLiteral(_)
            | Expression::MultilineString(_)
            | Expression::Literal(_, _)
            | Expression::RegexLiteral(_)
            | Expression::This(_)
            | Expression::Super(_) => {}
            Expression::LogBlock(block) => self.visit_log_block(block),
        }
    }
}

impl StdlibModuleMetadata {
    fn from_program(program: &Program) -> Self {
        let mut metadata = StdlibModuleMetadata::default();
        let mut collector = MetadataCollector {
            metadata: &mut metadata,
        };
        collector.visit_program(program);
        metadata
    }
}

struct MetadataCollector<'a> {
    metadata: &'a mut StdlibModuleMetadata,
}

impl<'a> MetadataCollector<'a> {
    fn visit_program(&mut self, program: &Program) {
        for statement in &program.statements {
            self.visit_statement(statement);
        }
    }

    fn visit_statement(&mut self, statement: &Statement) {
        match statement {
            Statement::FunctionDeclaration { name, .. } => {
                self.metadata.functions.insert(name.clone());
            }
            Statement::ExtensionFunction(extension) => {
                if let Statement::FunctionDeclaration { name, .. } = extension.function.as_ref() {
                    self.metadata.extension_methods.insert(name.clone());
                }
            }
            Statement::ClassDeclaration { name, methods, .. } => {
                self.metadata.type_names.insert(name.clone());
                for method in methods {
                    self.visit_statement(method);
                }
            }
            Statement::InterfaceDeclaration { name, methods, .. } => {
                self.metadata.type_names.insert(name.clone());
                for method in methods {
                    self.visit_statement(method);
                }
            }
            Statement::DataClassDeclaration { name, .. } => {
                self.metadata.type_names.insert(name.clone());
            }
            _ => {}
        }
    }
}
impl StdlibCatalog {
    fn register_module(&mut self, package: &str, metadata: &StdlibModuleMetadata) {
        self.packages.insert(package.to_string());
        for name in &metadata.functions {
            self.functions
                .entry(name.clone())
                .or_default()
                .insert(package.to_string());
            self.functions_fq
                .entry(format!("{package}.{name}"))
                .or_default()
                .insert(package.to_string());
        }
        for name in &metadata.extension_methods {
            self.extension_methods
                .entry(name.clone())
                .or_default()
                .insert(package.to_string());
        }
        for name in &metadata.type_names {
            self.types
                .entry(name.clone())
                .or_default()
                .insert(package.to_string());
            self.types_fq
                .entry(format!("{package}.{name}"))
                .or_default()
                .insert(package.to_string());
        }
    }

    pub fn fully_qualified_type_names(&self) -> impl Iterator<Item = &str> + '_ {
        self.types_fq.keys().map(String::as_str)
    }

    fn has_package(&self, package: &str) -> bool {
        self.packages.contains(package)
    }

    fn packages_for_function_name(&self, name: &str) -> BTreeSet<String> {
        self.functions.get(name).cloned().unwrap_or_default()
    }

    fn packages_for_extension_method(&self, name: &str) -> BTreeSet<String> {
        self.extension_methods
            .get(name)
            .cloned()
            .unwrap_or_default()
    }

    fn packages_for_type_name(&self, name: &str) -> BTreeSet<String> {
        self.types.get(name).cloned().unwrap_or_default()
    }

    fn packages_for_type_reference(&self, reference: &str) -> BTreeSet<String> {
        self.types_fq
            .get(reference)
            .cloned()
            .unwrap_or_else(|| self.types.get(reference).cloned().unwrap_or_default())
    }

    fn packages_for_reference(&self, reference: &str) -> BTreeSet<String> {
        if self.packages.contains(reference) {
            return [reference.to_string()].into_iter().collect();
        }
        if let Some(packages) = self.functions_fq.get(reference) {
            return packages.clone();
        }
        if let Some(packages) = self.types_fq.get(reference) {
            return packages.clone();
        }
        if let Some(packages) = self.functions.get(reference) {
            return packages.clone();
        }
        if let Some(packages) = self.extension_methods.get(reference) {
            return packages.clone();
        }
        if let Some(packages) = self.types.get(reference) {
            return packages.clone();
        }

        if let Some((package, _)) = reference.rsplit_once('.') {
            if self.packages.contains(package) {
                return [package.to_string()].into_iter().collect();
            }
        }

        BTreeSet::new()
    }
}

#[derive(Debug, Serialize)]
struct GenericManifest {
    module: String,
    package: Option<String>,
    declarations: Vec<GenericManifestEntry>,
}

#[derive(Debug, Serialize)]
struct GenericManifestEntry {
    qualified_name: String,
    type_parameters: Vec<ManifestTypeParameter>,
    const_parameters: BTreeMap<String, IrTypeLevelValue>,
    type_level_bindings: BTreeMap<String, IrTypeLevelValue>,
}

#[derive(Debug, Serialize)]
struct ManifestTypeParameter {
    name: String,
    variance: IrVariance,
    bounds: Vec<String>,
    permits: Vec<String>,
    kind: Option<Kind>,
}

#[derive(Debug, Default)]
pub struct StdlibCompilationArtifacts {
    pub java_files: Vec<PathBuf>,
    pub metadata_files: Vec<PathBuf>,
}

#[derive(Debug, Default)]
struct StdlibModuleArtifacts {
    java_files: Vec<PathBuf>,
    metadata_files: Vec<PathBuf>,
}

pub fn compile_stdlib_modules(
    output_dir: &Path,
    target: JavaTarget,
    format: bool,
    parallel_config: ParallelInferenceConfig,
    usage: &StdlibUsage,
    symbol_index: Arc<SymbolIndex>,
) -> Result<StdlibCompilationArtifacts> {
    let inventory = stdlib_inventory()?;
    let modules = &inventory.modules;
    if usage.is_empty() {
        return Ok(StdlibCompilationArtifacts::default());
    }

    let required_indices = resolve_required_modules(modules, usage);
    if required_indices.is_empty() {
        return Ok(StdlibCompilationArtifacts::default());
    }

    let mut compilation_artifacts = StdlibCompilationArtifacts::default();

    for (index, module) in modules.iter().enumerate() {
        if !required_indices.contains(&index) || !module.emit_java {
            continue;
        }

        let module_artifacts = compile_module(
            module,
            output_dir,
            target,
            format,
            parallel_config,
            &symbol_index,
        )?;
        compilation_artifacts
            .java_files
            .extend(module_artifacts.java_files);
        compilation_artifacts
            .metadata_files
            .extend(module_artifacts.metadata_files);
    }

    Ok(compilation_artifacts)
}

fn collect_stdlib_inventory() -> Result<StdlibInventory> {
    let mut modules = Vec::new();
    let mut catalog = StdlibCatalog::default();
    visit_embedded_stdlib(&mut modules, &mut catalog)?;
    Ok(StdlibInventory { modules, catalog })
}

fn visit_embedded_stdlib(
    modules: &mut Vec<StdlibModule>,
    catalog: &mut StdlibCatalog,
) -> Result<()> {
    let pipeline = RowanPipeline::default();
    #[cfg(feature = "dump-sequence-ast")]
    let debug_root = Path::new(env!("CARGO_MANIFEST_DIR")).join("../../stdlib");
    let cursor = Cursor::new(bundled_stdlib::STDLIB_ZIP);
    let mut archive = zip::ZipArchive::new(cursor)?;
    let mut entries = Vec::new();

    for index in 0..archive.len() {
        let mut file = archive.by_index(index)?;

        if file.is_dir() {
            continue;
        }

        if !file.name().ends_with(".jv") {
            continue;
        }

        if file
            .name()
            .split('/')
            .any(|segment| segment.eq_ignore_ascii_case("tests"))
        {
            continue;
        }

        let mut source = String::new();
        file.read_to_string(&mut source)?;
        let relative_path = PathBuf::from(file.name());
        entries.push((relative_path, source));
    }

    entries.sort_by(|(left, _), (right, _)| left.cmp(right));

    for (relative_path, source) in entries {
        let virtual_path = Path::new(EMBEDDED_STDLIB_ROOT).join(&relative_path);
        let frontend_output = pipeline.parse(&source).map_err(|error| {
            anyhow!(
                "Failed to parse embedded stdlib module {}: {:?}",
                virtual_path.display(),
                error
            )
        })?;
        let frontend_diagnostics =
            from_frontend_diagnostics(frontend_output.diagnostics().final_diagnostics());
        if let Some(error_diag) = frontend_diagnostics
            .iter()
            .find(|diag| diag.severity == DiagnosticSeverity::Error)
        {
            let rendered = error_diag
                .clone()
                .with_strategy(DiagnosticStrategy::Deferred);
            return Err(anyhow!(
                "{}",
                crate::format_tooling_diagnostic(&virtual_path, &rendered)
            ));
        }
        for diagnostic in frontend_diagnostics {
            let rendered = diagnostic
                .clone()
                .with_strategy(DiagnosticStrategy::Deferred);
            warn!(
                target: "jv::stdlib",
                "{}", crate::format_tooling_diagnostic(&virtual_path, &rendered)
            );
        }
        let mut program = frontend_output.into_program();
        promote_stdlib_visibility(&mut program);
        #[cfg(feature = "dump-sequence-ast")]
        if relative_path.ends_with("sequence.jv") {
            let dump_path = debug_root.join("../debug-sequence-ast.json");
            if let Ok(json) = serde_json::to_string_pretty(&program) {
                let _ = fs::write(&dump_path, json);
            }
        }
        let package = program.package.clone();
        let script_main_class = derive_script_name(&virtual_path, package.as_deref());
        let mut metadata = StdlibModuleMetadata::from_program(&program);
        if !metadata.type_names.contains(&script_main_class) {
            metadata.type_names.insert(script_main_class.clone());
        }
        let dependencies = extract_stdlib_dependencies(&program);
        let module = StdlibModule {
            path: virtual_path,
            source,
            script_main_class,
            package,
            dependencies,
            metadata,
            emit_java: true,
        };

        if let Some(pkg) = module.package.as_deref() {
            catalog.register_module(pkg, &module.metadata);
        }

        modules.push(module);
    }

    Ok(())
}

fn resolve_required_modules(modules: &[StdlibModule], usage: &StdlibUsage) -> BTreeSet<usize> {
    let mut required = usage.package_set().clone();
    if required.is_empty() {
        return BTreeSet::new();
    }

    let mut selected = BTreeSet::new();
    let mut changed = true;

    while changed {
        changed = false;

        for (index, module) in modules.iter().enumerate() {
            if selected.contains(&index) {
                continue;
            }

            let package = match module.package.as_deref() {
                Some(pkg) => pkg,
                None => continue,
            };

            if !required.contains(package) {
                continue;
            }

            selected.insert(index);
            changed = true;

            for dependency in &module.dependencies {
                if required.insert(dependency.clone()) {
                    changed = true;
                }
            }
        }
    }

    selected
}

fn extract_stdlib_dependencies(program: &Program) -> Vec<String> {
    let mut dependencies = BTreeSet::new();

    for statement in &program.imports {
        if let Statement::Import { path, .. } = statement {
            if let Some(package) = stdlib_dependency_from_path(path) {
                dependencies.insert(package);
            }
        }
    }

    dependencies.into_iter().collect()
}

fn stdlib_dependency_from_path(path: &str) -> Option<String> {
    if !path.starts_with("jv.") {
        return None;
    }

    if let Some(package) = package_of(path) {
        if package.starts_with("jv.") {
            return Some(package.to_string());
        }
    }

    Some(path.to_string())
}

fn package_of(name: &str) -> Option<&str> {
    name.rsplit_once('.').map(|(package, _)| package)
}

fn derive_script_name(path: &Path, package: Option<&str>) -> String {
    if let Some(stem) = path.file_stem().and_then(|value| value.to_str()) {
        let mut name = String::new();
        for segment in stem.split(|c: char| !c.is_alphanumeric()) {
            if segment.is_empty() {
                continue;
            }
            name.push_str(&capitalize(segment));
        }
        if !name.is_empty() {
            return name;
        }
    }

    if let Some(package) = package {
        // Fallback: use the last non-empty package segment when file name is not informative.
        if let Some(segment) = package
            .split('.')
            .rev()
            .find(|segment| !segment.is_empty() && !segment.eq_ignore_ascii_case("jv"))
        {
            return capitalize(segment);
        }
    }

    "StdlibModule".to_string()
}

fn capitalize(input: &str) -> String {
    let mut chars = input.chars();
    let mut result = String::new();
    if let Some(first) = chars.next() {
        result.extend(first.to_uppercase());
    }
    result.extend(chars.flat_map(|ch| ch.to_lowercase()));
    result
}

fn compile_module(
    module: &StdlibModule,
    output_dir: &Path,
    target: JavaTarget,
    format: bool,
    parallel_config: ParallelInferenceConfig,
    symbol_index: &Arc<SymbolIndex>,
) -> Result<StdlibModuleArtifacts> {
    let pipeline = RowanPipeline::default();
    let frontend_output = match pipeline.parse(&module.source) {
        Ok(output) => output,
        Err(error) => {
            if let Some(diagnostic) = from_parse_error(&error) {
                return Err(tooling_failure(
                    module.path.as_path(),
                    diagnostic.with_strategy(DiagnosticStrategy::Deferred),
                ));
            }
            return Err(anyhow!("Parser error: {:?}", error));
        }
    };
    let frontend_diagnostics =
        from_frontend_diagnostics(frontend_output.diagnostics().final_diagnostics());
    if let Some(error_diag) = frontend_diagnostics
        .iter()
        .find(|diag| diag.severity == DiagnosticSeverity::Error)
    {
        let rendered = error_diag
            .clone()
            .with_strategy(DiagnosticStrategy::Deferred);
        return Err(tooling_failure(module.path.as_path(), rendered));
    }
    for diagnostic in frontend_diagnostics {
        let rendered = diagnostic
            .clone()
            .with_strategy(DiagnosticStrategy::Deferred);
        warn!(
            target: "jv::stdlib",
            "{}", crate::format_tooling_diagnostic(&module.path, &rendered)
        );
    }
    let mut program = frontend_output.into_program();

    promote_stdlib_visibility(&mut program);
    let mut type_checker = TypeChecker::with_parallel_config(parallel_config);
    type_checker.set_imports(Arc::clone(symbol_index), Vec::new());
    let inference_snapshot = match type_checker.check_program(&program) {
        Ok(()) => type_checker.take_inference_snapshot(),
        Err(errors) => {
            if let Some(diagnostic) = errors.iter().find_map(from_check_error) {
                return Err(tooling_failure(
                    module.path.as_path(),
                    diagnostic.with_strategy(DiagnosticStrategy::Deferred),
                ));
            }
            let details = errors
                .iter()
                .map(|error| error.to_string())
                .collect::<Vec<_>>()
                .join("; ");
            return Err(anyhow!("Type checking failed: {}", details));
        }
    };

    let normalized = type_checker.take_normalized_program().unwrap_or(program);

    let mut context = TransformContext::new();
    let mut ir_program = match transform_program_with_context(normalized, &mut context) {
        Ok(ir) => ir,
        Err(error) => {
            if let Some(diagnostic) = from_transform_error(&error) {
                return Err(tooling_failure(
                    module.path.as_path(),
                    diagnostic.with_strategy(DiagnosticStrategy::Deferred),
                ));
            }
            return Err(anyhow!("IR transformation error: {:?}", error));
        }
    };

    if let Some(snapshot) = inference_snapshot.as_ref() {
        apply_type_facts(&mut ir_program, snapshot.type_facts());
    }

    let mut codegen_config = JavaCodeGenConfig::for_target(target);
    codegen_config.script_main_class = module.script_main_class.clone();

    let mut generator = JavaCodeGenerator::with_config(codegen_config);
    generator.set_symbol_index(Some(Arc::clone(symbol_index)));
    let java_unit = generator
        .generate_compilation_unit(&ir_program)
        .map_err(|error| anyhow!("Code generation error: {:?}", error))?;

    #[cfg(debug_assertions)]
    if module.path.file_name().and_then(|name| name.to_str()) == Some("sequence.jv") {
        eprintln!(
            "[debug] stdlib module {:?} emitted {} type declarations",
            module.path,
            java_unit.type_declarations.len()
        );
    }

    let formatter = JavaFormatter::default();
    let package_path = java_unit
        .package_declaration
        .as_ref()
        .map(|package| package.replace('.', "/"));

    let mut java_files = Vec::new();
    let mut metadata_files = Vec::new();

    for (index, type_decl) in java_unit.type_declarations.iter().enumerate() {
        let file_name = derive_type_name(type_decl)
            .unwrap_or_else(|| format!("StdlibModule{}{}", module.script_main_class, index));

        let mut directory = PathBuf::from(output_dir);
        if let Some(package_dir) = package_path.as_ref() {
            directory.push(package_dir);
        }
        fs::create_dir_all(&directory).map_err(|error| {
            anyhow!(
                "Failed to create directory {}: {}",
                directory.display(),
                error
            )
        })?;

        let java_path = directory.join(format!("{}.java", file_name));
        let mut java_content = String::new();

        if let Some(package) = &java_unit.package_declaration {
            java_content.push_str("package ");
            java_content.push_str(package);
            java_content.push_str(";\n\n");
        }

        if !java_unit.imports.is_empty() {
            for import in &java_unit.imports {
                java_content.push_str("import ");
                java_content.push_str(import);
                java_content.push_str(";\n");
            }
            java_content.push('\n');
        } else if java_unit.package_declaration.is_some() {
            java_content.push('\n');
        }

        java_content.push_str(type_decl);

        let java_content = if format {
            formatter
                .format_compilation_unit(&java_content)
                .unwrap_or(java_content)
        } else {
            java_content
        };

        fs::write(&java_path, java_content)
            .map_err(|error| anyhow!("Failed to write {}: {}", java_path.display(), error))?;
        java_files.push(java_path);
    }

    let manifest = GenericManifest {
        module: module.script_main_class.clone(),
        package: ir_program.package.clone(),
        declarations: collect_generic_manifest(&ir_program),
    };

    if !manifest.declarations.is_empty() {
        let manifest_json = serde_json::to_string_pretty(&manifest).map_err(|error| {
            anyhow!(
                "Failed to serialize generic manifest for {}: {}",
                module.path.display(),
                error
            )
        })?;
        let manifest_path = output_dir.join(format!("{}-generics.json", module.script_main_class));
        fs::write(&manifest_path, manifest_json)
            .map_err(|error| anyhow!("Failed to write {}: {}", manifest_path.display(), error))?;
        metadata_files.push(manifest_path);
    }

    Ok(StdlibModuleArtifacts {
        java_files,
        metadata_files,
    })
}

fn collect_generic_manifest(program: &IrProgram) -> Vec<GenericManifestEntry> {
    let mut entries = Vec::new();
    let package = program.package.as_deref();
    let mut path = Vec::new();
    for declaration in &program.type_declarations {
        collect_manifest_from_statement(
            declaration,
            package,
            &program.generic_metadata,
            &mut path,
            &mut entries,
        );
    }
    entries
}

fn collect_manifest_from_statement(
    statement: &IrStatement,
    package: Option<&str>,
    metadata_map: &BTreeMap<String, IrGenericMetadata>,
    path: &mut Vec<String>,
    entries: &mut Vec<GenericManifestEntry>,
) {
    match statement {
        IrStatement::ClassDeclaration {
            name,
            type_parameters,
            nested_classes,
            ..
        }
        | IrStatement::InterfaceDeclaration {
            name,
            type_parameters,
            nested_types: nested_classes,
            ..
        } => {
            path.push(name.clone());
            let key = manifest_key(package, path);
            let metadata_entry = metadata_map.get(&key);
            if should_emit_manifest_entry(type_parameters, metadata_entry) {
                entries.push(GenericManifestEntry {
                    qualified_name: key.clone(),
                    type_parameters: type_parameters
                        .iter()
                        .map(|param| manifest_type_parameter(param, metadata_entry))
                        .collect(),
                    const_parameters: metadata_entry
                        .map(|entry| entry.const_parameter_values.clone())
                        .unwrap_or_default(),
                    type_level_bindings: metadata_entry
                        .map(|entry| entry.type_level_bindings.clone())
                        .unwrap_or_default(),
                });
            }
            for nested in nested_classes {
                collect_manifest_from_statement(nested, package, metadata_map, path, entries);
            }
            path.pop();
        }
        IrStatement::RecordDeclaration {
            name,
            type_parameters,
            ..
        } => {
            path.push(name.clone());
            let key = manifest_key(package, path);
            let metadata_entry = metadata_map.get(&key);
            if should_emit_manifest_entry(type_parameters, metadata_entry) {
                entries.push(GenericManifestEntry {
                    qualified_name: key,
                    type_parameters: type_parameters
                        .iter()
                        .map(|param| manifest_type_parameter(param, metadata_entry))
                        .collect(),
                    const_parameters: metadata_entry
                        .map(|entry| entry.const_parameter_values.clone())
                        .unwrap_or_default(),
                    type_level_bindings: metadata_entry
                        .map(|entry| entry.type_level_bindings.clone())
                        .unwrap_or_default(),
                });
            }
            path.pop();
        }
        _ => {}
    }
}

fn should_emit_manifest_entry(
    type_parameters: &[IrTypeParameter],
    metadata_entry: Option<&IrGenericMetadata>,
) -> bool {
    if !type_parameters.is_empty() {
        return true;
    }
    metadata_entry.map(manifest_has_metadata).unwrap_or(false)
}

fn manifest_has_metadata(entry: &IrGenericMetadata) -> bool {
    !(entry.type_parameter_kinds.is_empty()
        && entry.const_parameter_values.is_empty()
        && entry.type_level_bindings.is_empty())
}

fn manifest_type_parameter(
    param: &IrTypeParameter,
    metadata_entry: Option<&IrGenericMetadata>,
) -> ManifestTypeParameter {
    let kind = param.kind.clone().or_else(|| {
        metadata_entry.and_then(|entry| entry.type_parameter_kinds.get(&param.name).cloned())
    });
    ManifestTypeParameter {
        name: param.name.clone(),
        variance: param.variance,
        bounds: param.bounds.iter().map(render_java_type).collect(),
        permits: param.permits.clone(),
        kind,
    }
}

fn manifest_key(package: Option<&str>, path: &[String]) -> String {
    let mut segments: Vec<String> = Vec::new();
    if let Some(pkg) = package {
        if !pkg.is_empty() {
            segments.extend(pkg.split('.').map(|segment| segment.to_string()));
        }
    }
    segments.extend(path.iter().cloned());
    segments.join("::")
}

fn render_java_type(java_type: &JavaType) -> String {
    match java_type {
        JavaType::Primitive(name) => name.clone(),
        JavaType::Reference { name, generic_args } => {
            if generic_args.is_empty() {
                name.clone()
            } else {
                let rendered: Vec<String> = generic_args.iter().map(render_java_type).collect();
                format!("{}<{}>", name, rendered.join(", "))
            }
        }
        JavaType::Array {
            element_type,
            dimensions,
        } => {
            let base = render_java_type(element_type);
            let suffix = "[]".repeat(*dimensions);
            format!("{}{}", base, suffix)
        }
        JavaType::Functional { interface_name, .. } => interface_name.clone(),
        JavaType::Wildcard { kind, bound } => match kind {
            JavaWildcardKind::Unbounded => "?".to_string(),
            JavaWildcardKind::Extends => {
                let ty = bound
                    .as_ref()
                    .map(|inner| render_java_type(inner))
                    .unwrap_or_else(|| "Object".to_string());
                format!("? extends {}", ty)
            }
            JavaWildcardKind::Super => {
                let ty = bound
                    .as_ref()
                    .map(|inner| render_java_type(inner))
                    .unwrap_or_else(|| "Object".to_string());
                format!("? super {}", ty)
            }
        },
        JavaType::Void => "void".to_string(),
    }
}

#[cfg(test)]
mod tests {
    use super::*;
    use jv_ast::Span;
    use jv_checker::imports::resolution::{ResolvedImport, ResolvedImportKind};
    use jv_ir::{IrModifiers, IrStatement, LoggingMetadata};

    use std::{
        fs,
        path::PathBuf,
        time::{SystemTime, UNIX_EPOCH},
    };

    fn test_catalog() -> StdlibCatalog {
        let mut catalog = StdlibCatalog::default();
        let mut metadata = StdlibModuleMetadata::default();
        metadata.type_names.insert("Stream".to_string());
        metadata.type_names.insert("Sequence".to_string());
        metadata.extension_methods.insert("map".to_string());
        metadata.functions.insert("toStream".to_string());
        catalog.register_module("jv.collections", &metadata);
        catalog
    }

    #[test]
    fn stdlib_usage_collects_packages_from_resolved_imports() {
        let import = ResolvedImport {
            source_span: Span::dummy(),
            original_path: "java.util.stream.Stream".to_string(),
            alias: None,
            is_wildcard: false,
            kind: ResolvedImportKind::Type {
                fqcn: "java.util.stream.Stream".to_string(),
            },
            module_dependency: Some("jv.collections".to_string()),
        };

        let catalog = test_catalog();
        let usage = StdlibUsage::from_resolved_imports(&[import], &catalog);
        assert!(
            usage.package_set().contains("jv.collections"),
            "expected stdlib usage to include package"
        );
    }

    #[test]
    fn resolve_required_modules_includes_dependencies() {
        let primary = StdlibModule {
            path: PathBuf::from("collections.jv"),
            source: String::new(),
            script_main_class: "StdlibCollections".to_string(),
            package: Some("jv.collections".to_string()),
            dependencies: vec!["jv.internal".to_string()],
            metadata: StdlibModuleMetadata::default(),
            emit_java: true,
        };
        let dependency = StdlibModule {
            path: PathBuf::from("internal.jv"),
            source: String::new(),
            script_main_class: "StdlibInternal".to_string(),
            package: Some("jv.internal".to_string()),
            dependencies: Vec::new(),
            metadata: StdlibModuleMetadata::default(),
            emit_java: true,
        };

        let import = ResolvedImport {
            source_span: Span::dummy(),
            original_path: "java.util.stream.Stream".to_string(),
            alias: None,
            is_wildcard: false,
            kind: ResolvedImportKind::Type {
                fqcn: "java.util.stream.Stream".to_string(),
            },
            module_dependency: Some("jv.collections".to_string()),
        };
        let catalog = test_catalog();
        let usage = StdlibUsage::from_resolved_imports(&[import], &catalog);

        let selected = resolve_required_modules(&[primary, dependency], &usage);
        assert_eq!(
            selected.len(),
            2,
            "expected dependency closure to include both modules"
        );
    }

    #[test]
    fn scan_java_source_picks_up_fully_qualified_references() {
        let catalog = test_catalog();
        assert!(
            catalog
                .packages_for_reference("map")
                .iter()
                .any(|pkg| pkg == "jv.collections")
        );
        let mut usage = StdlibUsage::default();
        usage.scan_java_source("return java.util.stream.Stream.of(values);", &catalog);
        assert!(
            usage.package_set().contains("jv.collections"),
            "scan should detect stdlib package"
        );
    }

    #[test]
    fn compile_module_returns_error_on_parse_failure() {
        let timestamp = SystemTime::now()
            .duration_since(UNIX_EPOCH)
            .unwrap_or_default()
            .as_millis();
        let temp_root =
            std::env::temp_dir().join(format!("jv-embedded-stdlib-parse-{}", timestamp));
        let output_dir = temp_root.join("out");
        fs::create_dir_all(&output_dir).expect("create temp output directory");

        let module = StdlibModule {
            path: temp_root.join("broken_sequence.jv"),
            source: "fun this is not valid syntax".to_string(),
            script_main_class: "BrokenSequence".to_string(),
            package: None,
            dependencies: Vec::new(),
            metadata: StdlibModuleMetadata::default(),
            emit_java: true,
        };

        let result = compile_module(
            &module,
            &output_dir,
            JavaTarget::Java25,
            false,
            ParallelInferenceConfig::default(),
            &Arc::new(SymbolIndex::default()),
        );

        assert!(result.is_err(), "expected parse failure, got {result:?}");

        let _ = fs::remove_dir_all(&temp_root);
    }

    #[test]
    fn collect_manifest_includes_generic_metadata() {
        let span = Span::dummy();
        let mut type_param = IrTypeParameter::new("T", span.clone());
        type_param.kind = Some(Kind::Star);
        type_param.bounds.push(JavaType::Reference {
            name: "java.lang.Comparable".to_string(),
            generic_args: Vec::new(),
        });

        let class_decl = IrStatement::ClassDeclaration {
            name: "Vector".to_string(),
            type_parameters: vec![type_param],
            superclass: None,
            interfaces: Vec::new(),
            fields: Vec::new(),
            methods: Vec::new(),
            nested_classes: Vec::new(),
            modifiers: IrModifiers::default(),
            span: span.clone(),
        };

        let mut program = IrProgram {
            package: Some("demo".to_string()),
            imports: Vec::new(),
            type_declarations: vec![class_decl],
            generic_metadata: BTreeMap::new(),
            conversion_metadata: Vec::new(),
            logging: LoggingMetadata::default(),
            span,
        };

        let mut metadata_entry = IrGenericMetadata::default();
        metadata_entry
            .type_parameter_kinds
            .insert("T".to_string(), Kind::Star);
        metadata_entry
            .const_parameter_values
            .insert("SIZE".to_string(), IrTypeLevelValue::Int(3));
        metadata_entry.type_level_bindings.insert(
            "dimension".to_string(),
            IrTypeLevelValue::String("3D".to_string()),
        );

        program
            .generic_metadata
            .insert("demo::Vector".to_string(), metadata_entry);

        let entries = collect_generic_manifest(&program);
        assert_eq!(entries.len(), 1);
        let entry = &entries[0];
        assert_eq!(entry.qualified_name, "demo::Vector");
        assert_eq!(entry.type_parameters.len(), 1);
        let param_entry = &entry.type_parameters[0];
        assert_eq!(param_entry.name, "T");
        assert_eq!(param_entry.kind, Some(Kind::Star));
        assert!(matches!(
            entry.const_parameters.get("SIZE"),
            Some(IrTypeLevelValue::Int(3))
        ));
        assert!(matches!(
            entry.type_level_bindings.get("dimension"),
            Some(IrTypeLevelValue::String(value)) if value == "3D"
        ));
    }
}<|MERGE_RESOLUTION|>--- conflicted
+++ resolved
@@ -6,13 +6,8 @@
 
 use anyhow::{Result, anyhow};
 use jv_ast::{
-<<<<<<< HEAD
     Argument, CallArgumentMetadata, Expression, JsonLiteral, JsonValue, LogBlock, LogItem, Program,
     Statement, StringPart, Visibility,
-=======
-    Argument, CallArgumentMetadata, Expression, JsonLiteral, JsonValue, Program, Statement,
-    StringPart, Visibility,
->>>>>>> eae12a0b
     types::{Kind, Pattern},
 };
 use jv_build::{JavaTarget, metadata::SymbolIndex};
@@ -498,14 +493,16 @@
 
             // Consider the full token as well as each suffix separated by '.' so that both
             // fully-qualified references and simple type names are recognised.
-            for candidate in std::iter::once(token).chain(token.rsplit('.')) {
-                if candidate.is_empty() {
-                    continue;
-                }
-<<<<<<< HEAD
-                for package in catalog.packages_for_reference(candidate) {
-                    self.packages.insert(package);
-=======
+            // Consider the full token as well as each suffix separated by '.' so that both
+            // fully-qualified references and simple type names are recognised.
+            let mut current = token;
+            loop {
+                if !current.is_empty() {
+                    for package in catalog.packages_for_reference(current) {
+                        self.packages.insert(package);
+                    }
+                }
+
                 if let Some((prefix, suffix)) = current.rsplit_once('.') {
                     for package in catalog.packages_for_reference(suffix) {
                         self.packages.insert(package);
@@ -513,7 +510,6 @@
                     current = prefix;
                 } else {
                     break;
->>>>>>> eae12a0b
                 }
             }
         }
