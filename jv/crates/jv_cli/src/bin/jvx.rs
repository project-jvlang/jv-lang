--- conflicted
+++ resolved
@@ -10,10 +10,7 @@
 };
 use jv_cli::pipeline::{BuildOptionsFactory, BuildPlan, CliOverrides, run_program};
 use jv_cli::tooling_failure;
-<<<<<<< HEAD
-=======
 use jv_pm::LoggingConfigLayer;
->>>>>>> 9b91dad3
 
 #[derive(Parser)]
 #[command(name = "jvx", about = "Quickly execute a jv file or snippet")]
@@ -185,11 +182,6 @@
         fs::write(root.join("jv.toml"), manifest).expect("write manifest");
 
         let plan = build_plan_for_input(&entrypoint).expect("plan");
-<<<<<<< HEAD
-
-        assert_eq!(plan.entrypoint(), entrypoint.as_path());
-        assert_eq!(plan.root.root_dir(), root);
-=======
         let actual_entrypoint =
             fs::canonicalize(plan.entrypoint()).expect("canonical plan entrypoint resolves");
         let expected_entrypoint =
@@ -200,6 +192,5 @@
 
         assert_eq!(actual_entrypoint, expected_entrypoint);
         assert_eq!(actual_root, expected_root);
->>>>>>> 9b91dad3
     }
 }