// jv CLI entry point
use anyhow::{Context, Result};
use clap::Parser;
use std::collections::HashMap;
use std::fs;
use std::io::{self, Write};
use std::path::{Path, PathBuf};

use jv_checker::diagnostics::{
    DiagnosticSeverity, DiagnosticStrategy, from_frontend_diagnostics, from_parse_error,
    from_transform_error,
};
use jv_fmt::JavaFormatter;
use jv_ir::transform_program;
use jv_parser_frontend::ParserPipeline;
use jv_parser_rowan::frontend::RowanPipeline;

use jv_cli::commands;
use jv_cli::pipeline::project::{
    layout::ProjectLayout,
    locator::{ProjectLocator, ProjectRoot},
    manifest::{ManifestLoader, OutputConfig, ProjectSettings, SourceConfig},
};
use jv_cli::pipeline::{
<<<<<<< HEAD
    BuildOptionsFactory, CliOverrides, OutputManager, compile, produce_binary, run_program,
=======
    BuildOptionsFactory, CliOverrides, OutputManager, compile, produce_binary,
    report::render_logging_overview, run_program,
>>>>>>> 9b91dad3
};
use jv_cli::tour::TourOrchestrator;
use jv_cli::{
    Cli, Commands, format_resolved_import, get_version, init_project as cli_init_project,
<<<<<<< HEAD
    resolved_imports_header, tooling_failure,
};
use jv_pm::{Manifest, PackageInfo, ProjectSection};
=======
    logging_overrides::{build_cli_logging_layer, read_env_logging_layer},
    resolved_imports_header, tooling_failure,
};
use jv_pm::{LoggingConfig, LoggingConfigLayer, Manifest, PackageInfo, ProjectSection};
>>>>>>> 9b91dad3

fn main() -> Result<()> {
    let cli = Cli::parse();

    match cli.command {
        Some(Commands::Init { name }) => {
            let project_name = cli_init_project(&name)?;
            let project_dir = if name == "." {
                std::env::current_dir()?
            } else {
                PathBuf::from(&name)
            };

            println!(
                "Created jv project '{}' in {}",
                project_name,
                project_dir.display()
            );
            println!("Next steps:");
            println!("  cd {}", if name == "." { "." } else { &name });
            println!("  jv build src/main.jv");
            println!("  jv run src/main.jv");
        }
        Some(Commands::Build {
            input,
            output,
            java_only,
            check,
            format,
            clean,
            perf,
            emit_types,
            emit_telemetry,
            verbose,
            parallel_inference,
            inference_workers,
            constraint_batch,
            log_level,
            log_framework,
            log_default_level,
            otel_enabled,
            otel_endpoint,
            otel_protocol,
            otel_trace_context,
            binary,
            bin_name,
            target,
            apt,
            processors,
            processorpath,
            apt_options,
        }) => {
            let cwd = std::env::current_dir()?;
            let start_path = input
                .as_ref()
                .map(|value| {
                    let candidate = PathBuf::from(value);
                    if candidate.is_absolute() {
                        candidate
                    } else {
                        cwd.join(candidate)
                    }
                })
                .unwrap_or_else(|| cwd.clone());

            let locator = ProjectLocator::new();
            let (project_root, settings, diagnostic_path) = match locator.locate(&start_path) {
                Ok(root) => {
                    let manifest_path = root.manifest_path().to_path_buf();
                    let settings = ManifestLoader::load(&manifest_path)
                        .map_err(|diagnostic| tooling_failure(&manifest_path, diagnostic))?;
                    (root, settings, manifest_path)
                }
                Err(diagnostic) => {
                    if let Some((root, settings)) = build_ephemeral_run_settings(&start_path) {
                        (root, settings, start_path.clone())
                    } else {
                        return Err(tooling_failure(&start_path, diagnostic));
                    }
                }
            };

            let entrypoint_override = resolve_cli_entrypoint_override(input.is_some(), &start_path);

            let layout = ProjectLayout::from_settings(&project_root, &settings)
                .map_err(|diagnostic| tooling_failure(&diagnostic_path, diagnostic))?;

            let mut check = check;
            if emit_types {
                check = true;
            }

<<<<<<< HEAD
=======
            let env_logging_layer = read_env_logging_layer()?;
            let cli_logging_layer = build_cli_logging_layer(
                log_framework.as_deref(),
                log_level.as_deref(),
                log_default_level.as_deref(),
                otel_enabled.as_deref(),
                otel_endpoint.as_deref(),
                otel_protocol.as_deref(),
                otel_trace_context.as_deref(),
            )?;

>>>>>>> 9b91dad3
            let overrides = CliOverrides {
                entrypoint: entrypoint_override,
                output: output.clone().map(PathBuf::from),
                java_only,
                check,
                format,
                target,
                clean,
                perf,
                emit_types,
                verbose,
                emit_telemetry,
                parallel_inference,
                inference_workers,
                constraint_batch,
                // APT
                apt_enabled: apt,
                apt_processors: processors.clone(),
                apt_processorpath: processorpath.clone(),
                apt_options: apt_options.clone(),
                logging_cli: cli_logging_layer,
                logging_env: env_logging_layer,
            };

            let plan = BuildOptionsFactory::compose(project_root, settings, layout, overrides)
                .map_err(|diagnostic| tooling_failure(&diagnostic_path, diagnostic))?;

            let manifest_path_for_output = diagnostic_path.clone();
            let mut prepared_output = OutputManager::prepare(plan)
                .map_err(|diagnostic| tooling_failure(&manifest_path_for_output, diagnostic))?;
            let plan = prepared_output.plan();

            println!(
                "出力ディレクトリ: {} (Java{})\nOutput directory: {}",
                prepared_output.target_dir().display(),
                plan.build_config.target,
                prepared_output.target_dir().display()
            );
            if prepared_output.clean_applied() {
                println!("クリーンビルド: 実行しました / Clean build: applied");
            }

            let artifacts = compile(plan)
                .with_context(|| format!("Failed to compile {}", plan.entrypoint().display()))?;

            for java_file in &artifacts.java_files {
                println!("Generated: {}", java_file.display());
            }

            if let Some(version) = &artifacts.javac_version {
                println!("Using javac: {}", version);
            }

            for diagnostic in &artifacts.compatibility_diagnostics {
                println!(
                    "{}",
                    jv_cli::format_tooling_diagnostic(plan.entrypoint(), diagnostic)
                );
            }

            for warning in &artifacts.warnings {
                println!("Warning: {}", warning);
            }

            if plan.options.verbose {
                let has_entries = !artifacts.resolved_imports.is_empty();
                println!("{}", resolved_imports_header(has_entries));
                if has_entries {
                    for import in &artifacts.resolved_imports {
                        println!("{}", format_resolved_import(import));
                    }
                }
            }

            let usage = &artifacts.binding_usage;
            println!(
                "バインディング統計 / Binding usage: explicit val={} implicit val={} implicit typed={} var={}",
                usage.explicit, usage.implicit, usage.implicit_typed, usage.vars
            );
            println!("{}", render_logging_overview(&plan.logging_config));

            if let Some(perf) = &artifacts.perf_capture {
                let summary = &perf.report.summary;
                let checks = &perf.report.checks;
                let reuse_display = if summary.warm_sessions == 0 {
                    "--".to_string()
                } else {
                    format!("{:.3}", summary.reuse_ratio)
                };
                println!(
                    "性能: total={:.2}ms lowering={:.2}ms reuse={} (sessions {}/{})",
                    summary.cold_total_ms,
                    summary.warm_average_ms,
                    reuse_display,
                    summary.warm_sessions,
                    summary.sessions
                );

                if !perf.report.pass {
                    println!(
                        "警告: AST→IR性能予算を超過しています (cold={}, warm={}, reuse={}, peak={:?})",
                        checks.cold_within_budget,
                        checks.warm_within_budget,
                        checks.reuse_ratio_ok,
                        checks.peak_rss_ok
                    );
                }

                println!("Perf report saved to {}", perf.report_path.display());
            }

            if !java_only {
                if artifacts.class_files.is_empty() {
                    println!("Java compilation skipped.");
                } else {
                    println!("Java compilation successful!");
                }
            }

            if let Some(kind) = binary {
                let artifact_path = produce_binary(
                    plan.output_dir(),
                    &bin_name,
                    &kind,
                    &artifacts.script_main_class,
                )?;
                println!("Produced {} artifact at {}", kind, artifact_path.display());
            }

            if let Some(compat) = &artifacts.compatibility {
                println!();
                println!("{}", compat.summary);
                println!("{}", compat.table);
                println!(
                    "互換性レポート出力先 / Compatibility report: {}",
                    compat.json_path.display()
                );
            }

            if plan.options.emit_types {
                if let Some(snapshot) = &artifacts.inference {
                    match snapshot.type_facts().to_pretty_json() {
                        Ok(json) => println!("{}", json),
                        Err(error) => eprintln!("Failed to serialize type facts: {}", error),
                    }
                } else {
                    eprintln!(
                        "Type facts unavailable: type checking did not produce an inference snapshot",
                    );
                }
            }

            prepared_output.mark_success();
        }
        Some(Commands::Run { input, args }) => {
            let cwd = std::env::current_dir()?;
            let start_path = {
                let candidate = PathBuf::from(&input);
                if candidate.is_absolute() {
                    candidate
                } else {
                    cwd.join(candidate)
                }
            };

            let locator = ProjectLocator::new();
            let (project_root, settings, error_path) = match locator.locate(&start_path) {
                Ok(root) => {
                    let manifest_path = root.manifest_path().to_path_buf();
                    let settings = ManifestLoader::load(&manifest_path)
                        .map_err(|diagnostic| tooling_failure(&manifest_path, diagnostic))?;
                    (root, settings, manifest_path)
                }
                Err(diagnostic) => {
                    if let Some((root, settings)) = build_ephemeral_run_settings(&start_path) {
                        (root, settings, start_path.clone())
                    } else {
                        return Err(tooling_failure(&start_path, diagnostic));
                    }
                }
            };

<<<<<<< HEAD
            let plan = BuildOptionsFactory::compose(project_root, settings, layout, overrides)
                .map_err(|diagnostic| tooling_failure(&diagnostic_path, diagnostic))?;

            let manifest_path_for_output = diagnostic_path.clone();
            let mut prepared_output = OutputManager::prepare(plan)
                .map_err(|diagnostic| tooling_failure(&manifest_path_for_output, diagnostic))?;
            let plan = prepared_output.plan();

            println!(
                "出力ディレクトリ: {} (Java{})\nOutput directory: {}",
                prepared_output.target_dir().display(),
                plan.build_config.target,
                prepared_output.target_dir().display()
            );
            if prepared_output.clean_applied() {
                println!("クリーンビルド: 実行しました / Clean build: applied");
            }

            let artifacts = compile(plan)
                .with_context(|| format!("Failed to compile {}", plan.entrypoint().display()))?;

            for java_file in &artifacts.java_files {
                println!("Generated: {}", java_file.display());
            }

            if let Some(version) = &artifacts.javac_version {
                println!("Using javac: {}", version);
            }

            for diagnostic in &artifacts.compatibility_diagnostics {
                println!(
                    "{}",
                    jv_cli::format_tooling_diagnostic(plan.entrypoint(), diagnostic)
                );
            }

            for warning in &artifacts.warnings {
                println!("Warning: {}", warning);
            }

            if plan.options.verbose {
                let has_entries = !artifacts.resolved_imports.is_empty();
                println!("{}", resolved_imports_header(has_entries));
                if has_entries {
                    for import in &artifacts.resolved_imports {
                        println!("{}", format_resolved_import(import));
                    }
                }
            }

            let usage = &artifacts.binding_usage;
            println!(
                "バインディング統計 / Binding usage: explicit val={} implicit val={} implicit typed={} var={}",
                usage.explicit, usage.implicit, usage.implicit_typed, usage.vars
            );

            if let Some(perf) = &artifacts.perf_capture {
                let summary = &perf.report.summary;
                let checks = &perf.report.checks;
                let reuse_display = if summary.warm_sessions == 0 {
                    "--".to_string()
                } else {
                    format!("{:.3}", summary.reuse_ratio)
                };
                println!(
                    "性能: total={:.2}ms lowering={:.2}ms reuse={} (sessions {}/{})",
                    summary.cold_total_ms,
                    summary.warm_average_ms,
                    reuse_display,
                    summary.warm_sessions,
                    summary.sessions
                );

                if !perf.report.pass {
                    println!(
                        "警告: AST→IR性能予算を超過しています (cold={}, warm={}, reuse={}, peak={:?})",
                        checks.cold_within_budget,
                        checks.warm_within_budget,
                        checks.reuse_ratio_ok,
                        checks.peak_rss_ok
                    );
                }

                println!("Perf report saved to {}", perf.report_path.display());
            }

            if !java_only {
                if artifacts.class_files.is_empty() {
                    println!("Java compilation skipped.");
                } else {
                    println!("Java compilation successful!");
                }
            }

            if let Some(kind) = binary {
                let artifact_path = produce_binary(
                    plan.output_dir(),
                    &bin_name,
                    &kind,
                    &artifacts.script_main_class,
                )?;
                println!("Produced {} artifact at {}", kind, artifact_path.display());
            }

            if let Some(compat) = &artifacts.compatibility {
                println!();
                println!("{}", compat.summary);
                println!("{}", compat.table);
                println!(
                    "互換性レポート出力先 / Compatibility report: {}",
                    compat.json_path.display()
                );
            }

            if plan.options.emit_types {
                if let Some(snapshot) = &artifacts.inference {
                    match snapshot.type_facts().to_pretty_json() {
                        Ok(json) => println!("{}", json),
                        Err(error) => eprintln!("Failed to serialize type facts: {}", error),
                    }
                } else {
                    eprintln!(
                        "Type facts unavailable: type checking did not produce an inference snapshot",
                    );
                }
            }

            prepared_output.mark_success();
        }
        Some(Commands::Run { input, args }) => {
            let cwd = std::env::current_dir()?;
            let start_path = {
                let candidate = PathBuf::from(&input);
                if candidate.is_absolute() {
                    candidate
                } else {
                    cwd.join(candidate)
                }
            };

            let locator = ProjectLocator::new();
            let (project_root, settings, error_path) = match locator.locate(&start_path) {
                Ok(root) => {
                    let manifest_path = root.manifest_path().to_path_buf();
                    let settings = ManifestLoader::load(&manifest_path)
                        .map_err(|diagnostic| tooling_failure(&manifest_path, diagnostic))?;
                    (root, settings, manifest_path)
                }
                Err(diagnostic) => {
                    if let Some((root, settings)) = build_ephemeral_run_settings(&start_path) {
                        (root, settings, start_path.clone())
                    } else {
                        return Err(tooling_failure(&start_path, diagnostic));
                    }
                }
            };

=======
>>>>>>> 9b91dad3
            let entrypoint_override = resolve_cli_entrypoint_override(true, &start_path);

            let layout = ProjectLayout::from_settings(&project_root, &settings)
                .map_err(|diagnostic| tooling_failure(&error_path, diagnostic))?;

<<<<<<< HEAD
=======
            let env_logging_layer = read_env_logging_layer()?;

>>>>>>> 9b91dad3
            let overrides = CliOverrides {
                entrypoint: entrypoint_override,
                output: None,
                java_only: false,
                check: false,
                format: false,
                target: None,
                clean: false,
                perf: false,
                emit_types: false,
                verbose: false,
                emit_telemetry: false,
                parallel_inference: false,
                inference_workers: None,
                constraint_batch: None,
                // APT defaults disabled
                apt_enabled: false,
                apt_processors: None,
                apt_processorpath: None,
                apt_options: Vec::new(),
                logging_cli: LoggingConfigLayer::default(),
                logging_env: env_logging_layer,
            };

            let plan = BuildOptionsFactory::compose(project_root, settings, layout, overrides)
                .map_err(|diagnostic| tooling_failure(&error_path, diagnostic))?;

            run_program(&plan, &args)
                .with_context(|| format!("Failed to run {}", plan.entrypoint().display()))?;
        }
        Some(Commands::Fmt { files }) => {
            format_jv_files(files)?;
        }
        Some(Commands::Check { input }) => {
            commands::check::run(&input)?;
        }
        Some(Commands::Tour) => {
            TourOrchestrator::default()
                .run()
                .context("Failed to launch jv language tour")?;
        }
        Some(Commands::Explain { code }) => {
            commands::explain::run(&code).context("Failed to render explanation")?;
        }
        Some(Commands::Version) => {
            println!("{}", get_version());
        }
<<<<<<< HEAD
=======
        Some(Commands::Otel(args)) => {
            commands::otel::run(args).context("OpenTelemetry コマンドの実行に失敗しました")?;
        }
>>>>>>> 9b91dad3
        Some(Commands::Debug(args)) => {
            commands::debug::run(args).context("Failed to run debug command")?;
        }
        Some(Commands::Repl) | None => {
            repl()?;
        }
    }

    Ok(())
}

fn repl() -> Result<()> {
    println!("jv REPL (type :help for help, :quit to exit)");
    let pipeline = RowanPipeline::default();

    let mut buffer = String::new();
    loop {
        buffer.clear();
        print!("jv> ");
        io::stdout().flush().ok();

        if io::stdin().read_line(&mut buffer)? == 0 {
            println!("\nBye");
            break;
        }
        let line = buffer.trim();
        if line.is_empty() {
            continue;
        }

        match line {
            ":q" | ":quit" | ":exit" => {
                println!("Bye");
                break;
            }
            ":h" | ":help" => {
                println!(
                    "Commands:\n  :help  Show help\n  :quit  Exit\n\nEnter jv statements or declarations (e.g., 'val x = 1')."
                );
                continue;
            }
            _ => {}
        }

        match pipeline.parse(line) {
            Ok(output) => {
                let stmt_count = output.program().statements().len();
                println!("Parsed ✓ (statements: {})", stmt_count);
            }
            Err(e) => {
                println!("Parse error: {}", e);
            }
        }
    }

    Ok(())
}

fn resolve_cli_entrypoint_override(explicit_input: bool, start_path: &Path) -> Option<PathBuf> {
    if !explicit_input {
        return None;
    }

    match fs::metadata(start_path) {
        Ok(metadata) => {
            if metadata.is_file() {
                Some(start_path.to_path_buf())
            } else {
                None
            }
        }
        Err(_) => Some(start_path.to_path_buf()),
    }
}

fn build_ephemeral_run_settings(start_path: &Path) -> Option<(ProjectRoot, ProjectSettings)> {
    let entrypoint_abs = fs::canonicalize(start_path).ok()?;
    if !entrypoint_abs.is_file() {
        return None;
    }

    let root_dir = entrypoint_abs.parent()?.to_path_buf();

    let relative = entrypoint_abs.strip_prefix(&root_dir).ok()?.to_path_buf();
    let rel_string = relative.to_string_lossy().to_string();

    let mut project_section = ProjectSection::default();
    project_section.sources.include = vec!["**/*.jv".to_string()];
    project_section.sources.exclude.clear();
    project_section.entrypoint = Some(rel_string.clone());

    let manifest = Manifest {
        package: PackageInfo {
            // Empty package name signals the script runner to derive the class from the entrypoint.
            name: String::new(),
            version: "0.0.0".to_string(),
            description: None,
            dependencies: HashMap::new(),
        },
        project: project_section,
        build: None,
<<<<<<< HEAD
=======
        logging: LoggingConfig::default(),
>>>>>>> 9b91dad3
    };

    let settings = ProjectSettings {
        manifest,
        sources: SourceConfig {
            include: vec!["**/*.jv".to_string()],
            exclude: Vec::new(),
        },
        output: OutputConfig {
            directory: PathBuf::from("target"),
            clean: false,
        },
        entrypoint: Some(relative),
    };

    let project_root = ProjectRoot::new(root_dir.clone(), root_dir.join("jv.toml"));
    Some((project_root, settings))
}

#[cfg(test)]
mod tests {
    use super::*;
    use std::path::{Path, PathBuf};
    use std::time::{SystemTime, UNIX_EPOCH};

    #[test]
    fn build_ephemeral_settings_detects_script_root() {
        let timestamp = SystemTime::now()
            .duration_since(UNIX_EPOCH)
            .unwrap_or_default()
            .as_millis();
        let base = std::env::temp_dir().join(format!("jv-ephemeral-run-{timestamp}"));
        fs::create_dir_all(&base).expect("create temp script dir");
        let script_path = base.join("script.jv");
        fs::write(&script_path, "fun main() {}\n").expect("write script");

        let (project_root, settings) =
            build_ephemeral_run_settings(&script_path).expect("ephemeral project to be created");

        let canonical_base = fs::canonicalize(&base).expect("canonicalise base dir");
        assert_eq!(project_root.root_dir(), canonical_base);
        assert_eq!(settings.entrypoint.as_deref(), Some(Path::new("script.jv")));
        assert!(
            settings.manifest.package.name.is_empty(),
            "ephemeral manifest package name should be empty"
        );
        assert_eq!(settings.output.directory, PathBuf::from("target"));

        fs::remove_dir_all(&base).expect("cleanup temp dir");
    }
}

fn format_jv_files(files: Vec<String>) -> Result<()> {
    println!("Formatting {} file(s)...", files.len());
    let pipeline = RowanPipeline::default();

    for file in &files {
        if !Path::new(file).exists() {
            println!("Warning: File '{}' not found", file);
            continue;
        }

        let source =
            fs::read_to_string(file).with_context(|| format!("Failed to read file: {}", file))?;

        if file.ends_with(".jv") {
            match pipeline.parse(&source) {
                Ok(frontend_output) => {
                    let frontend_diagnostics = from_frontend_diagnostics(
                        frontend_output.diagnostics().final_diagnostics(),
                    );
                    let mut should_skip = false;
                    for diagnostic in frontend_diagnostics {
                        let rendered = diagnostic
                            .clone()
                            .with_strategy(DiagnosticStrategy::Deferred);
                        println!(
                            "{}",
                            jv_cli::format_tooling_diagnostic(Path::new(file), &rendered)
                        );
                        if diagnostic.severity == DiagnosticSeverity::Error {
                            should_skip = true;
                        }
                    }
                    if should_skip {
                        continue;
                    }
                    if let Err(error) = transform_program(frontend_output.into_program()) {
                        if let Some(diagnostic) = from_transform_error(&error) {
                            println!(
                                "{}",
                                jv_cli::format_tooling_diagnostic(Path::new(file), &diagnostic)
                            );
                            continue;
                        }
                        println!("IR transformation error for {}: {:?}", file, error);
                        continue;
                    }
                }
                Err(error) => {
                    if let Some(diagnostic) = from_parse_error(&error) {
                        println!(
                            "{}",
                            jv_cli::format_tooling_diagnostic(Path::new(file), &diagnostic)
                        );
                        continue;
                    }
                    println!("Parser error for {}: {:?}", file, error);
                    continue;
                }
            }
        }

        let formatter = JavaFormatter::default();
        let formatted = formatter.format_compilation_unit(&source).unwrap_or(source);

        fs::write(file, formatted)
            .with_context(|| format!("Failed to write formatted file: {}", file))?;

        println!("Formatted: {}", file);
    }

    Ok(())
}<|MERGE_RESOLUTION|>--- conflicted
+++ resolved
@@ -22,26 +22,16 @@
     manifest::{ManifestLoader, OutputConfig, ProjectSettings, SourceConfig},
 };
 use jv_cli::pipeline::{
-<<<<<<< HEAD
-    BuildOptionsFactory, CliOverrides, OutputManager, compile, produce_binary, run_program,
-=======
     BuildOptionsFactory, CliOverrides, OutputManager, compile, produce_binary,
     report::render_logging_overview, run_program,
->>>>>>> 9b91dad3
 };
 use jv_cli::tour::TourOrchestrator;
 use jv_cli::{
     Cli, Commands, format_resolved_import, get_version, init_project as cli_init_project,
-<<<<<<< HEAD
-    resolved_imports_header, tooling_failure,
-};
-use jv_pm::{Manifest, PackageInfo, ProjectSection};
-=======
     logging_overrides::{build_cli_logging_layer, read_env_logging_layer},
     resolved_imports_header, tooling_failure,
 };
 use jv_pm::{LoggingConfig, LoggingConfigLayer, Manifest, PackageInfo, ProjectSection};
->>>>>>> 9b91dad3
 
 fn main() -> Result<()> {
     let cli = Cli::parse();
@@ -134,8 +124,6 @@
                 check = true;
             }
 
-<<<<<<< HEAD
-=======
             let env_logging_layer = read_env_logging_layer()?;
             let cli_logging_layer = build_cli_logging_layer(
                 log_framework.as_deref(),
@@ -147,7 +135,6 @@
                 otel_trace_context.as_deref(),
             )?;
 
->>>>>>> 9b91dad3
             let overrides = CliOverrides {
                 entrypoint: entrypoint_override,
                 output: output.clone().map(PathBuf::from),
@@ -330,176 +317,13 @@
                 }
             };
 
-<<<<<<< HEAD
-            let plan = BuildOptionsFactory::compose(project_root, settings, layout, overrides)
-                .map_err(|diagnostic| tooling_failure(&diagnostic_path, diagnostic))?;
-
-            let manifest_path_for_output = diagnostic_path.clone();
-            let mut prepared_output = OutputManager::prepare(plan)
-                .map_err(|diagnostic| tooling_failure(&manifest_path_for_output, diagnostic))?;
-            let plan = prepared_output.plan();
-
-            println!(
-                "出力ディレクトリ: {} (Java{})\nOutput directory: {}",
-                prepared_output.target_dir().display(),
-                plan.build_config.target,
-                prepared_output.target_dir().display()
-            );
-            if prepared_output.clean_applied() {
-                println!("クリーンビルド: 実行しました / Clean build: applied");
-            }
-
-            let artifacts = compile(plan)
-                .with_context(|| format!("Failed to compile {}", plan.entrypoint().display()))?;
-
-            for java_file in &artifacts.java_files {
-                println!("Generated: {}", java_file.display());
-            }
-
-            if let Some(version) = &artifacts.javac_version {
-                println!("Using javac: {}", version);
-            }
-
-            for diagnostic in &artifacts.compatibility_diagnostics {
-                println!(
-                    "{}",
-                    jv_cli::format_tooling_diagnostic(plan.entrypoint(), diagnostic)
-                );
-            }
-
-            for warning in &artifacts.warnings {
-                println!("Warning: {}", warning);
-            }
-
-            if plan.options.verbose {
-                let has_entries = !artifacts.resolved_imports.is_empty();
-                println!("{}", resolved_imports_header(has_entries));
-                if has_entries {
-                    for import in &artifacts.resolved_imports {
-                        println!("{}", format_resolved_import(import));
-                    }
-                }
-            }
-
-            let usage = &artifacts.binding_usage;
-            println!(
-                "バインディング統計 / Binding usage: explicit val={} implicit val={} implicit typed={} var={}",
-                usage.explicit, usage.implicit, usage.implicit_typed, usage.vars
-            );
-
-            if let Some(perf) = &artifacts.perf_capture {
-                let summary = &perf.report.summary;
-                let checks = &perf.report.checks;
-                let reuse_display = if summary.warm_sessions == 0 {
-                    "--".to_string()
-                } else {
-                    format!("{:.3}", summary.reuse_ratio)
-                };
-                println!(
-                    "性能: total={:.2}ms lowering={:.2}ms reuse={} (sessions {}/{})",
-                    summary.cold_total_ms,
-                    summary.warm_average_ms,
-                    reuse_display,
-                    summary.warm_sessions,
-                    summary.sessions
-                );
-
-                if !perf.report.pass {
-                    println!(
-                        "警告: AST→IR性能予算を超過しています (cold={}, warm={}, reuse={}, peak={:?})",
-                        checks.cold_within_budget,
-                        checks.warm_within_budget,
-                        checks.reuse_ratio_ok,
-                        checks.peak_rss_ok
-                    );
-                }
-
-                println!("Perf report saved to {}", perf.report_path.display());
-            }
-
-            if !java_only {
-                if artifacts.class_files.is_empty() {
-                    println!("Java compilation skipped.");
-                } else {
-                    println!("Java compilation successful!");
-                }
-            }
-
-            if let Some(kind) = binary {
-                let artifact_path = produce_binary(
-                    plan.output_dir(),
-                    &bin_name,
-                    &kind,
-                    &artifacts.script_main_class,
-                )?;
-                println!("Produced {} artifact at {}", kind, artifact_path.display());
-            }
-
-            if let Some(compat) = &artifacts.compatibility {
-                println!();
-                println!("{}", compat.summary);
-                println!("{}", compat.table);
-                println!(
-                    "互換性レポート出力先 / Compatibility report: {}",
-                    compat.json_path.display()
-                );
-            }
-
-            if plan.options.emit_types {
-                if let Some(snapshot) = &artifacts.inference {
-                    match snapshot.type_facts().to_pretty_json() {
-                        Ok(json) => println!("{}", json),
-                        Err(error) => eprintln!("Failed to serialize type facts: {}", error),
-                    }
-                } else {
-                    eprintln!(
-                        "Type facts unavailable: type checking did not produce an inference snapshot",
-                    );
-                }
-            }
-
-            prepared_output.mark_success();
-        }
-        Some(Commands::Run { input, args }) => {
-            let cwd = std::env::current_dir()?;
-            let start_path = {
-                let candidate = PathBuf::from(&input);
-                if candidate.is_absolute() {
-                    candidate
-                } else {
-                    cwd.join(candidate)
-                }
-            };
-
-            let locator = ProjectLocator::new();
-            let (project_root, settings, error_path) = match locator.locate(&start_path) {
-                Ok(root) => {
-                    let manifest_path = root.manifest_path().to_path_buf();
-                    let settings = ManifestLoader::load(&manifest_path)
-                        .map_err(|diagnostic| tooling_failure(&manifest_path, diagnostic))?;
-                    (root, settings, manifest_path)
-                }
-                Err(diagnostic) => {
-                    if let Some((root, settings)) = build_ephemeral_run_settings(&start_path) {
-                        (root, settings, start_path.clone())
-                    } else {
-                        return Err(tooling_failure(&start_path, diagnostic));
-                    }
-                }
-            };
-
-=======
->>>>>>> 9b91dad3
             let entrypoint_override = resolve_cli_entrypoint_override(true, &start_path);
 
             let layout = ProjectLayout::from_settings(&project_root, &settings)
                 .map_err(|diagnostic| tooling_failure(&error_path, diagnostic))?;
 
-<<<<<<< HEAD
-=======
             let env_logging_layer = read_env_logging_layer()?;
 
->>>>>>> 9b91dad3
             let overrides = CliOverrides {
                 entrypoint: entrypoint_override,
                 output: None,
@@ -547,12 +371,9 @@
         Some(Commands::Version) => {
             println!("{}", get_version());
         }
-<<<<<<< HEAD
-=======
         Some(Commands::Otel(args)) => {
             commands::otel::run(args).context("OpenTelemetry コマンドの実行に失敗しました")?;
         }
->>>>>>> 9b91dad3
         Some(Commands::Debug(args)) => {
             commands::debug::run(args).context("Failed to run debug command")?;
         }
@@ -654,10 +475,7 @@
         },
         project: project_section,
         build: None,
-<<<<<<< HEAD
-=======
         logging: LoggingConfig::default(),
->>>>>>> 9b91dad3
     };
 
     let settings = ProjectSettings {
