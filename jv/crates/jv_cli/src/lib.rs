// jv_cli - CLI functionality (library interface for testing)
use anyhow::Result;
use clap::Parser;
use jv_ir::{
    sequence_pipeline,
    types::{IrImport, IrImportDetail},
};
use jv_support::i18n::{LocaleCode, catalog};
use std::collections::HashMap;
use std::fs;
use std::path::Path;

use jv_checker::diagnostics::{
    DiagnosticSeverity, DiagnosticStrategy, EnhancedDiagnostic, from_check_error,
    from_frontend_diagnostics, from_parse_error, from_transform_error,
};
use jv_pm::JavaTarget;

mod embedded_stdlib;
mod java_type_names;
mod sequence_warnings;

pub mod commands;
<<<<<<< HEAD
=======
pub mod logging_overrides;
>>>>>>> 9b91dad3
#[derive(Parser, Debug, Clone)]
#[command(name = "jv")]
#[command(
    about = "A Java Sugar Language compiler",
    long_about = r#"KotlinスタイルのコレクションAPIと遅延Sequenceパイプラインを備えたJavaシンタックスシュガーコンパイラです。

主なハイライト:
- Iterable/配列に対する map/filter/flatMap 呼び出しで暗黙Sequenceチェーンが開始され、終端操作 (toList/toSet/count/sum 等) まで遅延評価を維持します。
- Java 25 を優先ターゲットとしつつ、Collectors ベースの Java 21 フォールバックも自動生成します。AutoCloseable ソースは try-with-resources で保護されます。
- ラムダ式の引数は明示必須 ({ value -> ... } 形式)。暗黙の it パラメータは使用できません。
- Sequence から Java Stream へブリッジした後は再利用できないため、必要に応じて toList()/toSet() で具現化してください。

詳細は README と docs/stdlib/collections.md を参照してください。"#
)]
pub struct Cli {
    #[command(subcommand)]
    pub command: Option<Commands>,
}

#[derive(clap::Subcommand, Debug, Clone)]
pub enum Commands {
    /// Initialize a new jv project
    Init {
        /// Project name
        #[arg(default_value = ".")]
        name: String,
    },
    /// Build jv source to Java and compile with javac
    Build {
        /// Input .jv file (optional; defaults to manifest entrypoint)
        #[arg(value_name = "entrypoint")]
        input: Option<String>,
        /// Output directory for .java files
        #[arg(short, long)]
        output: Option<String>,
        /// Skip javac compilation
        #[arg(long)]
        java_only: bool,
        /// Enable type checking
        #[arg(long)]
        check: bool,
        /// Format output Java code
        #[arg(long)]
        format: bool,
        /// Clean output directory before building
        #[arg(long)]
        clean: bool,
        /// Capture AST→IR performance metrics and persist a report
        #[arg(long)]
        perf: bool,
        /// Emit type inference facts as JSON (implies --check)
        #[arg(long)]
        emit_types: bool,
        /// Emit inference telemetry summary to stdout
        #[arg(long)]
        emit_telemetry: bool,
        /// Print resolved imports and additional context
        #[arg(long)]
        verbose: bool,
        /// Enable module-level parallel type inference
        #[arg(long)]
        parallel_inference: bool,
        /// Override worker threads used for inference (requires --parallel-inference)
        #[arg(long, value_name = "threads")]
        inference_workers: Option<usize>,
        /// Override constraint batch size for inference
        #[arg(long, value_name = "batch")]
        constraint_batch: Option<usize>,
<<<<<<< HEAD
=======
        /// ログレベルを上書きする
        #[arg(long = "log-level", value_name = "level")]
        log_level: Option<String>,
        /// ロギングフレームワークを上書きする
        #[arg(long = "log-framework", value_name = "framework")]
        log_framework: Option<String>,
        /// 既定のログレベルを上書きする
        #[arg(long = "log-default-level", value_name = "level")]
        log_default_level: Option<String>,
        /// OpenTelemetry の有効・無効を上書きする
        #[arg(long = "otel-enabled", value_name = "bool")]
        otel_enabled: Option<String>,
        /// OpenTelemetry Collector のエンドポイントを指定する
        #[arg(long = "otel-endpoint", value_name = "url")]
        otel_endpoint: Option<String>,
        /// OpenTelemetry のプロトコルを指定する
        #[arg(long = "otel-protocol", value_name = "protocol")]
        otel_protocol: Option<String>,
        /// TraceContext ヘッダ注入の可否を指定する
        #[arg(long = "otel-trace-context", value_name = "bool")]
        otel_trace_context: Option<String>,
>>>>>>> 9b91dad3
        /// Produce a single-file binary artifact: 'jar' or 'native'
        #[arg(long, value_parser = ["jar", "native"])]
        binary: Option<String>,
        /// Output name (without extension) for --binary; default: 'app'
        #[arg(long, default_value = "app")]
        bin_name: String,
        /// Override the Java target (e.g., 21 or 25)
        #[arg(long, value_name = "java-target")]
        target: Option<JavaTarget>,
        /// Enable javac annotation processing (APT)
        #[arg(long, default_value_t = false)]
        apt: bool,
        /// Comma-separated annotation processors (e.g., org.example.Proc1,Proc2)
        #[arg(long, value_name = "list")]
        processors: Option<String>,
        /// Processor path entries (jar/dir). Use platform separator if multiple.
        #[arg(long, value_name = "path")]
        processorpath: Option<String>,
        /// Repeated processor option to pass as -A<k=v>
        #[arg(long = "apt-option", value_name = "k=v")]
        apt_options: Vec<String>,
    },
    /// Run a compiled jv program
    Run {
        /// Input .jv file to compile and run
        input: String,
        /// Arguments to pass to the program
        #[arg(trailing_var_arg = true)]
        args: Vec<String>,
    },
    /// Format jv source files
    Fmt {
        /// Input .jv files
        files: Vec<String>,
    },
    /// Check jv source for errors without compiling
    Check {
        /// Input .jv file
        input: String,
    },
    /// Provide an in-depth explanation for a diagnostic code
    Explain {
        /// Diagnostic code (e.g., JV2001)
        code: String,
    },
    /// Show version information  
    Version,
    /// Start interactive REPL
    Repl,
    /// Launch the interactive language tour experience
    Tour,
    /// Inspect compiler artifacts for debugging
    Debug(commands::debug::DebugArgs),
<<<<<<< HEAD
=======
    /// OpenTelemetry の設定検証と疎通確認を実行する
    Otel(commands::otel::OtelCommand),
>>>>>>> 9b91dad3
}

pub fn tooling_failure(path: &Path, diagnostic: EnhancedDiagnostic) -> anyhow::Error {
    anyhow::anyhow!(format_tooling_diagnostic(path, &diagnostic))
}

pub fn format_tooling_diagnostic(path: &Path, diagnostic: &EnhancedDiagnostic) -> String {
    let location = diagnostic
        .span
        .as_ref()
        .map(|span| {
            format!(
                " (L{}C{}-L{}C{})",
                span.start_line, span.start_column, span.end_line, span.end_column
            )
        })
        .unwrap_or_default();

    format!(
        "[{severity:?}] {code}: {title}{location}\n  戦略: {strategy:?}\n  ファイル: {file}\n  詳細: {detail}\n  対処: {help}{suggestions}{hint}",
        severity = diagnostic.severity,
        code = diagnostic.code,
        title = diagnostic.title,
        strategy = diagnostic.strategy,
        file = path.display(),
        detail = diagnostic.message,
        help = diagnostic.help,
        suggestions = format_suggestions(&diagnostic.suggestions),
        hint = format_learning_hint(diagnostic.learning_hints.as_deref()),
    )
}

fn format_suggestions(suggestions: &[String]) -> String {
    if suggestions.is_empty() {
        return String::new();
    }

    let joined = suggestions
        .iter()
        .map(|suggestion| format!("\n  提案: {suggestion}"))
        .collect::<String>();
    joined
}

fn format_learning_hint(hint: Option<&str>) -> String {
    match hint {
        Some(value) => format!("\n  学習ヒント: {value}"),
        None => String::new(),
    }
}

pub fn resolved_imports_header(has_entries: bool) -> String {
    let key = if has_entries {
        "imports.plan.header"
    } else {
        "imports.plan.header_none"
    };
    let args = HashMap::new();
    let fallback = if has_entries {
        (
            "解決済み import 一覧".to_string(),
            "Resolved import list".to_string(),
        )
    } else {
        (
            "解決済み import はありません".to_string(),
            "No resolved imports found".to_string(),
        )
    };
    bilingual_line_or(key, &args, fallback)
}

pub fn format_resolved_import(import: &IrImport) -> String {
    let statement = render_import_statement(import);
    let summary = match &import.detail {
        IrImportDetail::Type { fqcn } => {
            let mut args = HashMap::new();
            args.insert("fqcn", fqcn.clone());
            bilingual_line_or(
                "imports.plan.type.summary",
                &args,
                (format!("型 import: {fqcn}"), format!("Type import: {fqcn}")),
            )
        }
        IrImportDetail::Package { name } => {
            let mut args = HashMap::new();
            args.insert("name", name.clone());
            bilingual_line_or(
                "imports.plan.package.summary",
                &args,
                (
                    format!("パッケージ import: {name}.*"),
                    format!("Package import: {name}.*"),
                ),
            )
        }
        IrImportDetail::Static { owner, member } => {
            let mut args = HashMap::new();
            args.insert("owner", owner.clone());
            args.insert("member", member.clone());
            bilingual_line_or(
                "imports.plan.static.summary",
                &args,
                (
                    format!("静的 import: {owner}.{member}"),
                    format!("Static import: {owner}.{member}"),
                ),
            )
        }
        IrImportDetail::Module { name } => {
            let mut args = HashMap::new();
            args.insert("name", name.clone());
            bilingual_line_or(
                "imports.plan.module.summary",
                &args,
                (
                    format!("モジュール import: {name}"),
                    format!("Module import: {name}"),
                ),
            )
        }
    };

    let extras = import_extras(import);
    format!("  - {statement} → {summary}{extras}")
}

fn import_extras(import: &IrImport) -> String {
    let mut entries = Vec::new();

    if let Some(alias) = import.alias.as_ref() {
        let mut args = HashMap::new();
        args.insert("alias", alias.clone());
        entries.push(bilingual_line_or(
            "imports.plan.alias.summary",
            &args,
            (format!("別名: {alias}"), format!("Alias: {alias}")),
        ));
    }

    if let Some(module) = import.module_dependency.as_ref() {
        let mut args = HashMap::new();
        args.insert("module", module.clone());
        entries.push(bilingual_line_or(
            "imports.plan.module_dependency.summary",
            &args,
            (
                format!("モジュール依存: {module}"),
                format!("Module dependency: {module}"),
            ),
        ));
    }

    if entries.is_empty() {
        String::new()
    } else {
        format!(" ({})", entries.join("; "))
    }
}

fn render_import_statement(import: &IrImport) -> String {
    match &import.detail {
        IrImportDetail::Type { fqcn } => format!("import {fqcn}"),
        IrImportDetail::Package { name } => format!("import {name}.*"),
        IrImportDetail::Static { owner, member } => {
            format!("import static {owner}.{member}")
        }
        IrImportDetail::Module { name } => format!("import module {name}"),
    }
}

fn bilingual_line_or(
    key: &str,
    args: &HashMap<&str, String>,
    fallback: (String, String),
) -> String {
    let (ja, en) = render_bilingual(key, args).unwrap_or(fallback);
    format!("{ja} / {en}")
}

fn render_bilingual(key: &str, args: &HashMap<&str, String>) -> Option<(String, String)> {
    let ja = catalog(LocaleCode::Ja).render(key, args)?;
    let en = catalog(LocaleCode::En).render(key, args)?;
    Some((ja, en))
}

pub fn init_project(name: &str) -> Result<String> {
    let project_dir = if name == "." {
        std::env::current_dir()?
    } else {
        let dir = Path::new(name);
        fs::create_dir_all(dir)?;
        dir.to_path_buf()
    };

    let project_name = project_dir
        .file_name()
        .unwrap_or_default()
        .to_string_lossy()
        .to_string();

    // Create jv.toml
    let default_target = JavaTarget::default();
    let jv_toml = format!(
        r#"[package]
name = "{}"
version = "0.1.0"

[build]
java_version = "{}"
"#,
        project_name, default_target
    );

    fs::write(project_dir.join("jv.toml"), jv_toml)?;

    // Create src directory and example file
    let src_dir = project_dir.join("src");
    fs::create_dir_all(&src_dir)?;

    let main_jv = r#"fun main() {
    greeting = "Hello, jv!"
    numbers = [1 2 3]
    println(greeting)
    println(numbers)
}
"#;
    fs::write(src_dir.join("main.jv"), main_jv)?;

    Ok(project_name)
}

pub fn validate_file_exists(path: &str) -> Result<()> {
    if !Path::new(path).exists() {
        anyhow::bail!("File '{}' not found", path);
    }
    Ok(())
}

/// Retrieve the CLI version string.
///
/// ```
/// let banner = jv_cli::get_version();
/// assert!(banner.starts_with("jv "));
/// ```
pub fn get_version() -> String {
    format!(
        "jv {} - Java Sugar Language compiler",
        env!("CARGO_PKG_VERSION")
    )
}

pub mod tour;

pub mod pipeline {
    pub mod compat {
        include!("pipeline/compat.rs");
    }

    pub mod report {
        include!("pipeline/report.rs");
    }

    pub mod perf {
        include!("pipeline/perf.rs");
    }

    pub mod generics {
        include!("pipeline/generics.rs");
    }

    pub mod type_facts_bridge {
        include!("pipeline/type_facts_bridge.rs");
    }

    pub mod project {
        pub mod locator {
            include!("pipeline/project/locator.rs");
        }

        pub mod manifest {
            include!("pipeline/project/manifest.rs");
        }

        pub mod layout {
            include!("pipeline/project/layout.rs");
        }

        pub mod output {
            include!("pipeline/project/output.rs");
        }
    }

    pub mod build_plan {
        include!("pipeline/build_plan.rs");
    }

    pub use build_plan::{BuildOptions, BuildOptionsFactory, BuildPlan, CliOverrides};
    pub use perf::{PerfCapture, persist_single_run_report};
    pub use project::output::{OutputManager, PreparedOutput};

    use super::*;
    use anyhow::{Context, anyhow, bail};
    use generics::apply_type_facts;
    use jv_ast::{Argument, CallArgumentMetadata, Expression, Literal, Span, Statement};
    use jv_build::BuildSystem;
    use jv_build::metadata::{
        BuildContext as SymbolBuildContext, SymbolIndexBuilder, SymbolIndexCache,
    };
    use jv_checker::binding::BindingUsageSummary;
    use jv_checker::compat::diagnostics as compat_diagnostics;
    use jv_checker::imports::{
        ImportResolutionService, ResolvedImport, ResolvedImportKind,
        diagnostics as import_diagnostics,
    };
    use jv_checker::inference::{AppliedConversion, HelperSpec, NullableGuardReason};
    use jv_checker::{InferenceSnapshot, InferenceTelemetry, TypeChecker, TypeKind};
    use jv_codegen_java::{JavaCodeGenConfig, JavaCodeGenerator};
    use jv_fmt::JavaFormatter;
    use jv_inference::types::TypeVariant;
    use jv_ir::TransformContext;
    use jv_ir::context::WhenStrategyRecord;
<<<<<<< HEAD
    use jv_ir::types::{IrImport, IrImportDetail};
=======
    use jv_ir::types::{IrImport, IrImportDetail, LogLevel as IrLogLevel, LoggingFrameworkKind};
>>>>>>> 9b91dad3
    use jv_ir::{
        TransformPools, TransformProfiler, transform_program_with_context,
        transform_program_with_context_profiled,
    };
    use jv_parser_frontend::ParserPipeline;
    use jv_parser_rowan::frontend::RowanPipeline;
<<<<<<< HEAD
=======
    use jv_pm::{LogLevel, LoggingConfig, LoggingFramework};
>>>>>>> 9b91dad3
    use serde_json::json;
    use std::collections::{BTreeMap, HashSet};
    use std::ffi::OsStr;
    use std::path::{Path, PathBuf};
    use std::process::Command;
    use std::sync::Arc;
    use std::time::Instant;
    use tracing::debug;
    use type_facts_bridge::preload_type_facts_into_context;

    /// Resulting artifacts and diagnostics from the build pipeline.
    #[derive(Debug, Default, Clone)]
    pub struct BuildArtifacts {
        pub java_files: Vec<PathBuf>,
        pub metadata_files: Vec<PathBuf>,
        pub class_files: Vec<PathBuf>,
        pub javac_version: Option<String>,
        pub warnings: Vec<String>,
        pub compatibility: Option<report::RenderedCompatibilityReport>,
        pub compatibility_diagnostics: Vec<EnhancedDiagnostic>,
        pub inference: Option<InferenceSnapshot>,
        pub perf_capture: Option<PerfCapture>,
        pub when_strategies: Vec<StrategySummary>,
        pub script_main_class: String,
        pub binding_usage: BindingUsageSummary,
        pub resolved_imports: Vec<IrImport>,
    }

    /// Aggregated summary of lowering strategies selected for `when` expressions.
    #[derive(Debug, Default, Clone, PartialEq, Eq)]
    pub struct StrategySummary {
        pub description: String,
        pub count: usize,
    }

    /// Compute the Java class name used to wrap script statements for execution.
    pub fn compute_script_main_class(package_name: &str, entrypoint: &Path) -> String {
        let mut base = to_pascal_case(package_name.trim());
        let mut derived_from_package = !base.is_empty();

        if base.is_empty() {
            if let Some(stem) = entrypoint.file_stem().and_then(|s| s.to_str()) {
                base = to_pascal_case(stem);
            }
            derived_from_package = false;
        }

        if base.is_empty() {
            base = "Generated".to_string();
        }

        if let Some(first) = base.chars().next() {
            if !first.is_ascii_alphabetic() && first != '_' {
                base = format!("J{base}");
            }
        } else {
            base = "Generated".to_string();
        }

        if derived_from_package && !base.to_ascii_lowercase().ends_with("main") {
            base.push_str("Main");
        }

        base
    }

    fn script_main_class(plan: &BuildPlan) -> String {
        compute_script_main_class(&plan.settings.manifest.package.name, plan.entrypoint())
    }

<<<<<<< HEAD
=======
    fn apply_logging_config_to_context(context: &mut TransformContext, config: &LoggingConfig) {
        context.set_logging_framework(map_framework(&config.framework));
        {
            let options = context.logging_options_mut();
            options.active_level = map_log_level(config.log_level);
            options.default_level = map_log_level(config.default_level);
        }
        let trace_enabled = config.opentelemetry.enabled && config.opentelemetry.trace_context;
        context.set_trace_context_enabled(trace_enabled);
    }

    fn map_log_level(level: LogLevel) -> IrLogLevel {
        match level {
            LogLevel::Trace => IrLogLevel::Trace,
            LogLevel::Debug => IrLogLevel::Debug,
            LogLevel::Info => IrLogLevel::Info,
            LogLevel::Warn => IrLogLevel::Warn,
            LogLevel::Error => IrLogLevel::Error,
        }
    }

    fn map_framework(framework: &LoggingFramework) -> LoggingFrameworkKind {
        match framework {
            LoggingFramework::Slf4j => LoggingFrameworkKind::Slf4j,
            LoggingFramework::Log4j2 => LoggingFrameworkKind::Log4j2,
            LoggingFramework::JbossLogging => LoggingFrameworkKind::JbossLogging,
            LoggingFramework::CommonsLogging => LoggingFrameworkKind::CommonsLogging,
            LoggingFramework::Jul => LoggingFrameworkKind::Jul,
            LoggingFramework::Custom(custom) => LoggingFrameworkKind::Custom {
                identifier: custom.identifier.clone(),
            },
        }
    }

>>>>>>> 9b91dad3
    fn to_pascal_case(input: &str) -> String {
        let mut result = String::new();
        let mut capitalize_next = true;
        let mut digit_buffer = String::new();

        for ch in input.chars() {
            if ch.is_ascii_digit() {
                digit_buffer.push(ch);
                capitalize_next = true;
                continue;
            }

            if !digit_buffer.is_empty() {
                append_digit_words(&mut result, &digit_buffer);
                digit_buffer.clear();
            }

            if ch.is_ascii_alphanumeric() {
                if capitalize_next {
                    for upper in ch.to_uppercase() {
                        result.push(upper);
                    }
                    capitalize_next = false;
                } else {
                    for lower in ch.to_lowercase() {
                        result.push(lower);
                    }
                }
            } else {
                capitalize_next = true;
            }
        }

        if !digit_buffer.is_empty() {
            append_digit_words(&mut result, &digit_buffer);
        }

        result
    }

    fn append_digit_words(target: &mut String, digits: &str) {
        for digit in digits.chars() {
            target.push_str(digit_to_word(digit));
        }
    }

    fn digit_to_word(digit: char) -> &'static str {
        match digit {
            '0' => "Zero",
            '1' => "One",
            '2' => "Two",
            '3' => "Three",
            '4' => "Four",
            '5' => "Five",
            '6' => "Six",
            '7' => "Seven",
            '8' => "Eight",
            '9' => "Nine",
            _ => "",
        }
    }

    /// Compile a `.jv` file end-to-end into Java (and optionally `.class`) outputs.
    pub fn compile(plan: &BuildPlan) -> Result<BuildArtifacts> {
        let options = &plan.options;
        let entrypoint = options.entrypoint.as_path();

        if !entrypoint.exists() {
            bail!("Input file '{}' not found", entrypoint.display());
        }

        let mut warnings = Vec::new();
        let mut build_config = plan.build_config.clone();
        build_config.output_dir = options.output_dir.to_string_lossy().into_owned();

        let compatibility_report =
            compat::preflight(&BuildSystem::new(build_config.clone()), entrypoint)?;
        let target_label = format!("Java{}", compatibility_report.target);
        let compatibility_diagnostics = compatibility_report
            .warnings
            .iter()
            .map(|warning| compat_diagnostics::fallback_applied(&target_label, warning))
            .collect::<Vec<_>>();

        let source = fs::read_to_string(entrypoint)
            .with_context(|| format!("Failed to read file: {}", entrypoint.display()))?;

        let parse_start = Instant::now();
        let frontend_output = match RowanPipeline::default().parse(&source) {
            Ok(output) => output,
            Err(error) => {
                if let Some(diagnostic) = from_parse_error(&error) {
                    return Err(tooling_failure(
                        entrypoint,
                        diagnostic.with_strategy(DiagnosticStrategy::Deferred),
                    ));
                }
                return Err(anyhow!("Parser error: {:?}", error));
            }
        };
        let frontend_diagnostics =
            from_frontend_diagnostics(frontend_output.diagnostics().final_diagnostics());
        if !frontend_diagnostics.is_empty() {
            for diagnostic in &frontend_diagnostics {
                let rendered = diagnostic
                    .clone()
                    .with_strategy(DiagnosticStrategy::Deferred);
                warnings.push(format_tooling_diagnostic(entrypoint, &rendered));
            }
            if let Some(error_diag) = frontend_diagnostics
                .iter()
                .find(|diag| diag.severity == DiagnosticSeverity::Error)
            {
                return Err(tooling_failure(
                    entrypoint,
                    error_diag
                        .clone()
                        .with_strategy(DiagnosticStrategy::Deferred),
                ));
            }
        }
        let mut program = frontend_output.into_program();

        embedded_stdlib::rewrite_collection_property_access(&mut program);
        let parse_duration = parse_start.elapsed();

        warnings.extend(sequence_warnings::collect_sequence_warnings(&program));

        let import_cache_dir = plan
            .root
            .root_dir()
            .join("target")
            .join("jv")
            .join("symbol-index");
        let index_cache = SymbolIndexCache::new(import_cache_dir);
        let build_context = SymbolBuildContext::from_config(&plan.build_config);
        let builder = SymbolIndexBuilder::new(&build_context);
        let mut symbol_index = builder
            .build_with_cache(&index_cache)
            .map_err(|error| anyhow!("failed to build symbol index: {error}"))?;

        // Populate stdlib types into symbol index before import resolution
        let stdlib_catalog = embedded_stdlib::stdlib_catalog()?;
        for fqcn in stdlib_catalog.fully_qualified_type_names() {
            if symbol_index.lookup_type(fqcn).is_some() {
                continue;
            }
            if let Some((package, _type_name)) = fqcn.rsplit_once('.') {
                use jv_build::metadata::TypeEntry;
                let entry = TypeEntry::new(fqcn.to_string(), package.to_string(), None);
                symbol_index.add_type(entry);
            }
        }

        let symbol_index = Arc::new(symbol_index);

        let import_service =
            ImportResolutionService::new(Arc::clone(&symbol_index), plan.build_config.target);
        let mut resolved_imports = Vec::new();
        for import_stmt in &program.imports {
            match import_service.resolve(import_stmt) {
                Ok(resolved) => resolved_imports.push(resolved),
                Err(error) => {
                    if let Some(diagnostic) = import_diagnostics::from_error(&error) {
                        return Err(tooling_failure(
                            entrypoint,
                            diagnostic.with_strategy(DiagnosticStrategy::Deferred),
                        ));
                    }
                    return Err(anyhow!("failed to resolve import: {error}"));
                }
            }
        }

        let mut stdlib_usage =
            embedded_stdlib::StdlibUsage::from_resolved_imports(&resolved_imports, stdlib_catalog);
        stdlib_usage.record_program_usage(&program, stdlib_catalog);
        let import_plan = lowered_import_plan(&resolved_imports);
        let module_count = import_plan
            .iter()
            .filter(|entry| matches!(entry.detail, IrImportDetail::Module { .. }))
            .count();
        debug!(
            target: "jv::imports",
            resolved_count = resolved_imports.len(),
            module_count,
            "resolved import plan for {}",
            entrypoint.display()
        );

        let mut type_checker = TypeChecker::with_parallel_config(options.parallel_config);
        type_checker.set_java_target(plan.build_config.target);
        if !resolved_imports.is_empty() {
            type_checker.set_imports(Arc::clone(&symbol_index), resolved_imports.clone());
        }
        let (inference_snapshot, type_facts_snapshot, telemetry_snapshot) = match type_checker
            .check_program(&program)
        {
            Ok(()) => {
                if options.check {
                    let null_warnings = if let Some(normalized) = type_checker.normalized_program()
                    {
                        let cloned = normalized.clone();
                        type_checker.check_null_safety(&cloned, None)
                    } else {
                        type_checker.check_null_safety(&program, None)
                    };
                    warnings.extend(null_warnings.into_iter().map(|warning| warning.to_string()));
                }
                let telemetry = type_checker.telemetry().clone();
                let snapshot = type_checker.take_inference_snapshot();
                let facts_snapshot = snapshot.as_ref().map(|snap| snap.type_facts().clone());
                (snapshot, facts_snapshot, Some(telemetry))
            }
            Err(errors) => {
                if let Some(diagnostic) = errors.iter().find_map(from_check_error) {
                    if options.check {
                        return Err(tooling_failure(
                            entrypoint,
                            diagnostic.with_strategy(DiagnosticStrategy::Deferred),
                        ));
                    }
                }
                if options.check {
                    let details = errors
                        .iter()
                        .map(|err| err.to_string())
                        .collect::<Vec<_>>()
                        .join(
                            "
- ",
                        );
                    bail!(
                        "Type checking failed:
- {}",
                        details
                    );
                } else {
                    let details = errors
                        .iter()
                        .map(|err| err.to_string())
                        .collect::<Vec<_>>()
                        .join("; ");
                    warnings.push(format!(
                        "Type checking skipped due to unresolved inference: {}",
                        details
                    ));
                    let snapshot = type_checker.take_inference_snapshot();
                    let facts_snapshot = snapshot
                        .as_ref()
                        .map(|snap| snap.type_facts().clone())
                        .or_else(|| type_checker.type_facts().cloned());
                    (snapshot, facts_snapshot, None)
                }
            }
        };

        let binding_usage = type_checker.binding_usage().clone();

        let mut type_facts_snapshot = type_facts_snapshot;
        let requires_probe = type_facts_snapshot
            .as_ref()
            .and_then(|facts| facts.function_signature("render"))
            .map(|signature| match signature.body.variant() {
                TypeVariant::Function(params, _) => params
                    .iter()
                    .any(|param| matches!(param.variant(), TypeVariant::Variable(_))),
                _ => false,
            })
            .unwrap_or(true);
        if requires_probe {
            let mut trimmed_program = program.clone();
            let original_len = trimmed_program.statements.len();
            trimmed_program.statements.retain(|statement| {
                !matches!(
                    statement,
                    Statement::FunctionDeclaration { name, .. } if name == "main"
                )
            });
            if trimmed_program.statements.len() < original_len {
                let probe_span = Span::dummy();
                let module_call = Expression::Call {
                    function: Box::new(Expression::Identifier(
                        "Module".to_string(),
                        probe_span.clone(),
                    )),
                    args: vec![
                        Argument::Positional(Expression::Literal(
                            Literal::String("probe".to_string()),
                            probe_span.clone(),
                        )),
                        Argument::Positional(Expression::Literal(
                            Literal::Boolean(true),
                            probe_span.clone(),
                        )),
                    ],
                    type_arguments: Vec::new(),
                    argument_metadata: CallArgumentMetadata::default(),
                    span: probe_span.clone(),
                };
                let render_probe = Expression::Call {
                    function: Box::new(Expression::Identifier(
                        "render".to_string(),
                        probe_span.clone(),
                    )),
                    args: vec![Argument::Positional(module_call)],
                    type_arguments: Vec::new(),
                    argument_metadata: CallArgumentMetadata::default(),
                    span: probe_span.clone(),
                };
                trimmed_program.statements.push(Statement::Expression {
                    expr: render_probe,
                    span: probe_span.clone(),
                });

                let mut fallback_checker =
                    TypeChecker::with_parallel_config(options.parallel_config);
                fallback_checker.set_java_target(plan.build_config.target);
                if !resolved_imports.is_empty() {
                    fallback_checker
                        .set_imports(Arc::clone(&symbol_index), resolved_imports.clone());
                }
                if fallback_checker.check_program(&trimmed_program).is_ok() {
                    let snapshot = fallback_checker.take_inference_snapshot();
                    type_facts_snapshot = snapshot
                        .as_ref()
                        .map(|snap| snap.type_facts().clone())
                        .or_else(|| fallback_checker.type_facts().cloned());
                }
            }
        }

        let mut perf_capture: Option<PerfCapture> = None;
        let when_strategy_records: Vec<WhenStrategyRecord>;
        let mut program_holder = Some(type_checker.take_normalized_program().unwrap_or(program));
        let mut ir_program = if options.perf {
            let pools = TransformPools::with_chunk_capacity(256 * 1024);
            let mut context = TransformContext::with_pools(pools);
<<<<<<< HEAD
=======
            apply_logging_config_to_context(&mut context, &plan.logging_config);
>>>>>>> 9b91dad3
            if let Some(facts) = type_facts_snapshot.as_ref() {
                preload_type_facts_into_context(&mut context, facts);
            }
            if !import_plan.is_empty() {
                context.set_resolved_imports(import_plan.clone());
            }
            let mut profiler = TransformProfiler::new();
            let lowering_result = transform_program_with_context_profiled(
                program_holder
                    .take()
                    .expect("program should be available for perf lowering"),
                &mut context,
                &mut profiler,
            );

            match lowering_result {
                Ok((ir, metrics)) => {
                    let capture = persist_single_run_report(
                        plan.root.root_dir(),
                        entrypoint,
                        parse_duration,
                        &metrics,
                    )?;
                    perf_capture = Some(capture);
                    when_strategy_records = context.take_when_strategies();
                    ir
                }
                Err(error) => {
                    if let Some(diagnostic) = from_transform_error(&error) {
                        return Err(tooling_failure(
                            entrypoint,
                            diagnostic.with_strategy(DiagnosticStrategy::Deferred),
                        ));
                    }
                    return Err(anyhow!("IR transformation error: {:?}", error));
                }
            }
        } else {
            let mut context = TransformContext::new();
<<<<<<< HEAD
=======
            apply_logging_config_to_context(&mut context, &plan.logging_config);
>>>>>>> 9b91dad3
            if let Some(facts) = type_facts_snapshot.as_ref() {
                preload_type_facts_into_context(&mut context, facts);
            }
            if !import_plan.is_empty() {
                context.set_resolved_imports(import_plan.clone());
            }
            let lowering_result = transform_program_with_context(
                program_holder
                    .take()
                    .expect("program should be available for lowering"),
                &mut context,
            );

            match lowering_result {
                Ok(ir) => {
                    when_strategy_records = context.take_when_strategies();
                    ir
                }
                Err(error) => {
                    if let Some(diagnostic) = from_transform_error(&error) {
                        return Err(tooling_failure(
                            entrypoint,
                            diagnostic.with_strategy(DiagnosticStrategy::Deferred),
                        ));
                    }
                    return Err(anyhow!("IR transformation error: {:?}", error));
                }
            }
        };

        if let Some(facts) = type_facts_snapshot.as_ref() {
            apply_type_facts(&mut ir_program, facts);
        }

        sequence_pipeline::enforce_list_terminals(&mut ir_program);

        let when_strategy_summary = summarize_when_strategies(&when_strategy_records);

        let script_main_class = script_main_class(plan);

        let mut codegen_config = JavaCodeGenConfig::for_target(build_config.target);
        codegen_config.script_main_class = script_main_class.clone();

        let mut code_generator = JavaCodeGenerator::with_config(codegen_config);
        code_generator.set_symbol_index(Some(Arc::clone(&symbol_index)));
        let java_unit = code_generator
            .generate_compilation_unit(&ir_program)
            .map_err(|e| anyhow!("Code generation error: {:?}", e))?;
        stdlib_usage
            .extend_with_java_imports(java_unit.imports.iter().map(|s| s.as_str()), stdlib_catalog);

        fs::create_dir_all(&options.output_dir).with_context(|| {
            format!(
                "Failed to create output directory: {}",
                options.output_dir.display()
            )
        })?;

        let mut java_files = Vec::new();
        let mut emitted_java_filenames = HashSet::new();
        for (index, type_decl) in java_unit.type_declarations.iter().enumerate() {
            let preferred_name = if index == 0 {
                script_main_class.clone()
            } else {
                crate::java_type_names::derive_type_name(type_decl)
                    .unwrap_or_else(|| format!("{}{}", script_main_class, index))
            };

            let mut java_filename = format!("{}.java", preferred_name);
            if !emitted_java_filenames.insert(java_filename.clone()) {
                let mut suffix = 1usize;
                loop {
                    let candidate = format!("{}_{suffix}.java", preferred_name);
                    if emitted_java_filenames.insert(candidate.clone()) {
                        java_filename = candidate;
                        break;
                    }
                    suffix += 1;
                }
            }

            let java_path = options.output_dir.join(&java_filename);

            let mut java_content = String::new();
            if let Some(package) = &java_unit.package_declaration {
                java_content.push_str(&format!("package {};\n\n", package));
            }
            for import in &java_unit.imports {
                java_content.push_str(&format!("import {};\n", import));
            }
            java_content.push('\n');
            java_content.push_str(type_decl);
            stdlib_usage.scan_java_source(type_decl, stdlib_catalog);

            if options.format {
                let formatter = JavaFormatter::default();
                java_content = formatter
                    .format_compilation_unit(&java_content)
                    .unwrap_or(java_content);
            }

            fs::write(&java_path, java_content)
                .with_context(|| format!("Failed to write Java file: {}", java_path.display()))?;

            java_files.push(java_path);
        }

        let embedded_stdlib::StdlibCompilationArtifacts {
            java_files: stdlib_java_files,
            metadata_files: stdlib_metadata_files,
        } = embedded_stdlib::compile_stdlib_modules(
            &options.output_dir,
            plan.build_config.target,
            options.format,
            options.parallel_config,
            &stdlib_usage,
            Arc::clone(&symbol_index),
        )?;
        java_files.extend(stdlib_java_files);

        if options.emit_telemetry {
            if let Some(telemetry) = telemetry_snapshot.as_ref() {
                print_inference_telemetry(
                    entrypoint,
                    telemetry,
                    &when_strategy_summary,
                    &binding_usage,
                );
            } else {
                print_strategy_telemetry(entrypoint, &when_strategy_summary, &binding_usage);
            }
        }

        let mut artifacts = BuildArtifacts {
            java_files,
            class_files: Vec::new(),
            javac_version: None,
            warnings,
            compatibility: None,
            compatibility_diagnostics,
            inference: inference_snapshot,
            perf_capture,
            when_strategies: when_strategy_summary,
            script_main_class,
            binding_usage,
            resolved_imports: import_plan.clone(),
            metadata_files: stdlib_metadata_files,
        };

        if !options.java_only {
            let build_system = BuildSystem::new(build_config.clone());

            let javac_version = build_system
                .check_javac_availability()
                .map_err(|err| anyhow!("JDK not available: {}", err))?;
            artifacts.javac_version = Some(javac_version);

            let java_paths: Vec<&Path> = artifacts.java_files.iter().map(|p| p.as_path()).collect();
            if !java_paths.is_empty() {
                build_system
                    .compile_java_files(java_paths)
                    .map_err(|e| anyhow!("Java compilation failed: {}", e))?;

<<<<<<< HEAD
                let entries = fs::read_dir(&options.output_dir).with_context(|| {
                    format!(
                        "Failed to enumerate output directory: {}",
                        options.output_dir.display()
                    )
                })?;

                let mut class_files = Vec::new();
                for entry in entries {
                    let path = entry?.path();
                    if path.extension().and_then(OsStr::to_str) == Some("class") {
                        class_files.push(path);
                    }
                }
=======
                let mut pending = vec![options.output_dir.clone()];
                let mut class_files = Vec::new();
                while let Some(dir) = pending.pop() {
                    let entries = fs::read_dir(&dir).with_context(|| {
                        format!("Failed to enumerate output directory: {}", dir.display())
                    })?;
                    for entry in entries {
                        let path = entry?.path();
                        if path.is_dir() {
                            pending.push(path);
                        } else if path.extension().and_then(OsStr::to_str) == Some("class") {
                            class_files.push(path);
                        }
                    }
                }
                class_files.sort();
>>>>>>> 9b91dad3
                artifacts.class_files = class_files;
            }
        }

        let rendered_report = report::render(&compatibility_report, &options.output_dir)
            .with_context(|| {
                format!(
                    "Failed to render compatibility report into {}",
                    options.output_dir.display()
                )
            })?;
        artifacts.compatibility = Some(rendered_report);

        Ok(artifacts)
    }

    fn lowered_import_plan(resolved_imports: &[ResolvedImport]) -> Vec<IrImport> {
        let mut imports = Vec::new();
        let mut module_sources: BTreeMap<String, Span> = BTreeMap::new();
        let mut explicit_modules = HashSet::new();

        for resolved in resolved_imports {
            let detail = match &resolved.kind {
                ResolvedImportKind::Type { fqcn } => IrImportDetail::Type { fqcn: fqcn.clone() },
                ResolvedImportKind::Package { name } => {
                    IrImportDetail::Package { name: name.clone() }
                }
                ResolvedImportKind::StaticMember { owner, member } => IrImportDetail::Static {
                    owner: owner.clone(),
                    member: member.clone(),
                },
                ResolvedImportKind::Module { name } => {
                    explicit_modules.insert(name.clone());
                    IrImportDetail::Module { name: name.clone() }
                }
            };

            if let Some(module) = &resolved.module_dependency {
                module_sources
                    .entry(module.clone())
                    .or_insert_with(|| resolved.source_span.clone());
            }

            imports.push(IrImport {
                original: resolved.original_path.clone(),
                alias: resolved.alias.clone(),
                detail,
                module_dependency: resolved.module_dependency.clone(),
                span: resolved.source_span.clone(),
            });
        }

        for (module, span) in module_sources {
            if explicit_modules.contains(&module) {
                continue;
            }
            imports.push(IrImport {
                original: module.clone(),
                alias: None,
                detail: IrImportDetail::Module { name: module },
                module_dependency: None,
                span,
            });
        }

        imports
    }

    fn print_inference_telemetry(
        entrypoint: &Path,
        telemetry: &InferenceTelemetry,
        strategies: &[StrategySummary],
        binding_usage: &BindingUsageSummary,
    ) {
        println!(
            "Telemetry ({}):\n  constraints_emitted: {}\n  bindings_resolved: {}\n  inference_duration_ms: {:.3}\n  preserved_constraints: {}\n  cache_hit_rate: {}\n  invalidation_cascade_depth: {}\n  pattern_cache_hits: {}\n  pattern_cache_misses: {}\n  pattern_bridge_ms: {:.3}\n  generic_constraints_emitted: {}\n  bound_checks: {}\n  variance_conflicts: {}\n  sealed_hierarchy_checks: {}\n  generic_solver_ms: {:.3}\n  variance_analysis_ms: {:.3}\n  kind_checks_count: {}\n  kind_cache_hit_rate: {}\n  const_evaluations: {}\n  type_level_cache_size: {}",
            entrypoint.display(),
            telemetry.constraints_emitted,
            telemetry.bindings_resolved,
            telemetry.inference_duration_ms,
            telemetry.preserved_constraints,
            telemetry
                .cache_hit_rate
                .map(|rate| format!("{:.2}%", rate * 100.0))
                .unwrap_or_else(|| "n/a".to_string()),
            telemetry.invalidation_cascade_depth,
            telemetry.pattern_cache_hits,
            telemetry.pattern_cache_misses,
            telemetry.pattern_bridge_ms,
            telemetry.generic_constraints_emitted,
            telemetry.bound_checks,
            telemetry.variance_conflicts,
            telemetry.sealed_hierarchy_checks,
            telemetry.generic_solver_ms,
            telemetry.variance_analysis_ms,
            telemetry.kind_checks_count,
            telemetry
                .kind_cache_hit_rate
                .map(|rate| format!("{:.2}%", rate * 100.0))
                .unwrap_or_else(|| "n/a".to_string()),
            telemetry.const_evaluations,
            telemetry.type_level_cache_size
        );

        println!(
            "  binding_usage: explicit_val={} implicit_val={} implicit_typed={} var={}",
            binding_usage.explicit,
            binding_usage.implicit,
            binding_usage.implicit_typed,
            binding_usage.vars
        );

        print_conversion_events(telemetry);
        print_nullable_guards(telemetry);
        print_catalog_hits(telemetry);

        if strategies.is_empty() {
            println!(
                "  when_strategies: (none recorded)\n  pattern_diagnostic_hint: JV3199 surfaces when destructuring depth exceeds supported limits or when guards require Phase 5 features. Use --explain JV3199 for guidance."
            );
        } else {
            println!("  when_strategies:");
            for summary in strategies {
                println!(
                    "    - {} ({} occurrence{})",
                    summary.description,
                    summary.count,
                    if summary.count == 1 { "" } else { "s" }
                );
            }
            println!(
                "  pattern_diagnostic_hint: Deep destructuring (depth ≥ 11) and complex guards yield JV3199. Run --explain JV3199 to review mitigation paths."
            );
        }

        emit_binding_usage_json(entrypoint, Some(telemetry), strategies, binding_usage);
    }

    fn print_conversion_events(telemetry: &InferenceTelemetry) {
        if telemetry.conversion_events.is_empty() {
            println!("  conversion_events: (none recorded)");
            return;
        }

        println!("  conversion_events:");
        for event in &telemetry.conversion_events {
            println!("    - {}", format_conversion_event(event));
        }
    }

    fn print_nullable_guards(telemetry: &InferenceTelemetry) {
        if telemetry.nullable_guards.is_empty() {
            println!("  nullable_guards: (none recorded)");
            return;
        }

        println!("  nullable_guards:");
        for guard in &telemetry.nullable_guards {
            println!("    - {}", format_nullable_guard_reason(guard.reason));
        }
    }

    fn print_catalog_hits(telemetry: &InferenceTelemetry) {
        if telemetry.catalog_hits.is_empty() {
            println!("  catalog_hits: (none recorded)");
            return;
        }

        println!("  catalog_hits:");
        for helper in &telemetry.catalog_hits {
            println!("    - {}", format_helper_spec(helper));
        }
    }

    fn print_strategy_telemetry(
        entrypoint: &Path,
        strategies: &[StrategySummary],
        binding_usage: &BindingUsageSummary,
    ) {
        println!("Telemetry ({})", entrypoint.display());
        println!("  pattern_cache_hits: n/a");
        println!("  pattern_cache_misses: n/a");
        println!("  pattern_bridge_ms: n/a");
        if strategies.is_empty() {
            println!("  when_strategies: (none recorded)");
        } else {
            println!("  when_strategies:");
            for summary in strategies {
                println!(
                    "    - {} ({} occurrence{})",
                    summary.description,
                    summary.count,
                    if summary.count == 1 { "" } else { "s" }
                );
            }
        }
        println!(
            "  pattern_diagnostic_hint: Deep destructuring beyond depth 10 or hybrid guards will surface JV3199. Use --explain JV3199 for remediation."
        );
        println!(
            "  binding_usage: explicit_val={} implicit_val={} implicit_typed={} var={}",
            binding_usage.explicit,
            binding_usage.implicit,
            binding_usage.implicit_typed,
            binding_usage.vars
        );

        emit_binding_usage_json(entrypoint, None, strategies, binding_usage);
    }

    fn summarize_when_strategies(records: &[WhenStrategyRecord]) -> Vec<StrategySummary> {
        use std::collections::BTreeMap;

        let mut counts: BTreeMap<String, usize> = BTreeMap::new();
        for record in records {
            let key = record.description.trim().to_string();
            *counts.entry(key).or_insert(0) += 1;
        }

        counts
            .into_iter()
            .map(|(description, count)| StrategySummary { description, count })
            .collect()
    }

    fn format_conversion_event(event: &AppliedConversion) -> String {
        let mut details = format!(
            "{} -> {} [{}]",
            format_type_kind(&event.from_type),
            format_type_kind(&event.to_type),
            event.kind.label()
        );

        if let Some(helper) = event.helper_method.as_ref() {
            details.push_str(&format!(" via {}", format_helper_spec(helper)));
        }

        if event.warned {
            details.push_str(" (warn)");
        }

        if let Some(span) = event.source_span.as_ref() {
            details.push_str(&format!(" @{}", format_span(span)));
        }

        if let Some(hint) = event.java_span_hint.as_ref() {
            details.push_str(&format!(" -> {}", hint));
        }

        details
    }

    fn format_helper_spec(helper: &HelperSpec) -> String {
        let qualifier = if helper.is_static { "static " } else { "" };
        format!("{qualifier}{}::{}", helper.owner, helper.method)
    }

    fn format_nullable_guard_reason(reason: NullableGuardReason) -> &'static str {
        match reason {
            NullableGuardReason::OptionalLift => "optional-lift",
            NullableGuardReason::Unboxing => "unboxing",
        }
    }

    fn format_span(span: &Span) -> String {
        format!(
            "L{}C{}-L{}C{}",
            span.start_line, span.start_column, span.end_line, span.end_column
        )
    }

    fn format_type_kind(kind: &TypeKind) -> String {
        match kind {
            TypeKind::Primitive(primitive) => primitive.java_name().to_string(),
            TypeKind::Boxed(primitive) => primitive.boxed_fqcn().to_string(),
            TypeKind::Reference(name) => name.clone(),
            TypeKind::Optional(inner) => format!("{}?", format_type_kind(inner)),
            TypeKind::Variable(id) => format!("t{}", id.to_raw()),
            TypeKind::Function(params, result) => {
                let param_repr = params
                    .iter()
                    .map(format_type_kind)
                    .collect::<Vec<_>>()
                    .join(", ");
                format!("fn({}) -> {}", param_repr, format_type_kind(result))
            }
            TypeKind::Unknown => "unknown".to_string(),
        }
    }

    fn emit_binding_usage_json(
        entrypoint: &Path,
        telemetry: Option<&InferenceTelemetry>,
        strategies: &[StrategySummary],
        binding_usage: &BindingUsageSummary,
    ) {
        let strategies_json = strategies
            .iter()
            .map(|summary| {
                json!({
                    "description": summary.description,
                    "count": summary.count,
                })
            })
            .collect::<Vec<_>>();

        let telemetry_json = telemetry.map(|telemetry| {
            json!({
                "constraints_emitted": telemetry.constraints_emitted,
                "bindings_resolved": telemetry.bindings_resolved,
                "inference_duration_ms": telemetry.inference_duration_ms,
                "preserved_constraints": telemetry.preserved_constraints,
                "cache_hit_rate": telemetry.cache_hit_rate,
                "invalidation_cascade_depth": telemetry.invalidation_cascade_depth,
                "pattern_cache_hits": telemetry.pattern_cache_hits,
                "pattern_cache_misses": telemetry.pattern_cache_misses,
                "pattern_bridge_ms": telemetry.pattern_bridge_ms,
                "generic_constraints_emitted": telemetry.generic_constraints_emitted,
                "bound_checks": telemetry.bound_checks,
                "variance_conflicts": telemetry.variance_conflicts,
                "sealed_hierarchy_checks": telemetry.sealed_hierarchy_checks,
                "generic_solver_ms": telemetry.generic_solver_ms,
                "variance_analysis_ms": telemetry.variance_analysis_ms,
                "widening_conversions": telemetry.widening_conversions,
                "boxing_conversions": telemetry.boxing_conversions,
                "unboxing_conversions": telemetry.unboxing_conversions,
                "string_conversions": telemetry.string_conversions,
                "nullable_guards_generated": telemetry.nullable_guards_generated,
                "method_invocation_conversions": telemetry.method_invocation_conversions,
                "conversion_catalog_hits": telemetry.conversion_catalog_hits,
                "conversion_catalog_misses": telemetry.conversion_catalog_misses,
                "conversion_events": telemetry
                    .conversion_events
                    .iter()
                    .map(|event| {
                        json!({
                            "from": format_type_kind(&event.from_type),
                            "to": format_type_kind(&event.to_type),
                            "kind": event.kind.label(),
                            "helper": event
                                .helper_method
                                .as_ref()
                                .map(|helper| format_helper_spec(helper)),
                            "warned": event.warned,
                            "source_span": event
                                .source_span
                                .as_ref()
                                .map(|span| format_span(span)),
                            "java_span_hint": event.java_span_hint.clone(),
                            "nullable_guard": event
                                .nullable_guard
                                .map(|guard| format_nullable_guard_reason(guard.reason)),
                        })
                    })
                    .collect::<Vec<_>>(),
                "nullable_guards": telemetry
                    .nullable_guards
                    .iter()
                    .map(|guard| format_nullable_guard_reason(guard.reason))
                    .collect::<Vec<_>>(),
                "catalog_hits": telemetry
                    .catalog_hits
                    .iter()
                    .map(|helper| format_helper_spec(helper))
                    .collect::<Vec<_>>(),
            })
        });

        let payload = json!({
            "entrypoint": entrypoint.display().to_string(),
            "binding_usage": {
                "explicit_val": binding_usage.explicit,
                "implicit_val": binding_usage.implicit,
                "implicit_typed": binding_usage.implicit_typed,
                "vars": binding_usage.vars,
            },
            "when_strategies": strategies_json,
            "telemetry": telemetry_json,
        });

        match serde_json::to_string(&payload) {
            Ok(json_line) => println!("{}", json_line),
            Err(error) => eprintln!("Failed to serialize telemetry payload: {}", error),
        }
    }

    /// Compile and execute a `.jv` program using the Java runtime.
    pub fn run_program(plan: &BuildPlan, args: &[String]) -> Result<()> {
        let mut prepared_output = OutputManager::prepare(plan.clone())
            .map_err(|diagnostic| tooling_failure(plan.entrypoint(), diagnostic))?;

        let target_dir = prepared_output.target_dir().to_path_buf();
        println!(
            "出力ディレクトリ: {} (Java{})\nOutput directory: {}",
            target_dir.display(),
            prepared_output.plan().build_config.target,
            target_dir.display()
        );
        if prepared_output.clean_applied() {
            println!("クリーンビルド: 実行しました / Clean build: applied");
        }

        let compile_result = match compile(prepared_output.plan()) {
            Ok(result) => result,
            Err(err) => return Err(err),
        };

        if !compile_result.warnings.is_empty() {
            for warning in &compile_result.warnings {
                eprintln!("warning: {}", warning);
            }
        }

        if compile_result.class_files.is_empty() {
            if compile_result.javac_version.is_none() {
                bail!(
                    "Java コンパイラ (javac) が見つかりません。JDK をインストールして PATH に追加してください。"
                );
            }
            bail!("Java compilation step did not produce class files; cannot execute program");
        }

        let generated_main = target_dir.join(format!("{}.class", compile_result.script_main_class));
        if !generated_main.exists() {
            bail!(
                "No compiled .class file found at {}. Make sure javac is available for execution.",
                generated_main.display()
            );
        }

        let classpath = target_dir.to_string_lossy().to_string();
        let mut cmd = Command::new("java");
        cmd.arg("-cp");
        cmd.arg(&classpath);
        cmd.arg(&compile_result.script_main_class);
        for arg in args {
            cmd.arg(arg);
        }

        let status = cmd
            .status()
            .with_context(|| "Failed to run java - is it installed?")?;

        if !status.success() {
            bail!("Program execution failed");
        }

        prepared_output.mark_success();
        Ok(())
    }

    /// Package generated outputs into a JAR or native binary.
    pub fn produce_binary(
        output_dir: &Path,
        bin_name: &str,
        kind: &str,
        main_class: &str,
    ) -> Result<PathBuf> {
        match kind {
            "jar" => {
                let jar_path = output_dir.join(format!("{}.jar", bin_name));
                let status = Command::new("jar")
                    .args([
                        "--create",
                        "--file",
                        jar_path
                            .to_str()
                            .ok_or_else(|| anyhow!("Non-UTF8 path encountered for jar output"))?,
                        "--main-class",
                        main_class,
                        "-C",
                        output_dir
                            .to_str()
                            .ok_or_else(|| anyhow!("Non-UTF8 output directory"))?,
                        ".",
                    ])
                    .status();

                match status {
                    Ok(code) if code.success() => Ok(jar_path),
                    Ok(code) => bail!("jar failed with status: {}", code),
                    Err(err) => bail!("'jar' tool not found or failed: {}", err),
                }
            }
            "native" => {
                let jar_artifact = produce_binary(output_dir, bin_name, "jar", main_class)?;
                let native_out = output_dir.join(bin_name);
                let status = Command::new("native-image")
                    .arg("-jar")
                    .arg(&jar_artifact)
                    .arg(&native_out)
                    .status();

                match status {
                    Ok(code) if code.success() => Ok(native_out),
                    Ok(_) => {
                        bail!("native-image failed. Ensure GraalVM native-image is installed.")
                    }
                    Err(_) => bail!(
                        "native-image not found. Install GraalVM native-image or use --binary jar"
                    ),
                }
            }
            other => bail!("Unsupported binary target '{}'.", other),
        }
    }
}

#[cfg(test)]
mod tests;<|MERGE_RESOLUTION|>--- conflicted
+++ resolved
@@ -21,10 +21,7 @@
 mod sequence_warnings;
 
 pub mod commands;
-<<<<<<< HEAD
-=======
 pub mod logging_overrides;
->>>>>>> 9b91dad3
 #[derive(Parser, Debug, Clone)]
 #[command(name = "jv")]
 #[command(
@@ -93,8 +90,6 @@
         /// Override constraint batch size for inference
         #[arg(long, value_name = "batch")]
         constraint_batch: Option<usize>,
-<<<<<<< HEAD
-=======
         /// ログレベルを上書きする
         #[arg(long = "log-level", value_name = "level")]
         log_level: Option<String>,
@@ -116,7 +111,6 @@
         /// TraceContext ヘッダ注入の可否を指定する
         #[arg(long = "otel-trace-context", value_name = "bool")]
         otel_trace_context: Option<String>,
->>>>>>> 9b91dad3
         /// Produce a single-file binary artifact: 'jar' or 'native'
         #[arg(long, value_parser = ["jar", "native"])]
         binary: Option<String>,
@@ -170,11 +164,8 @@
     Tour,
     /// Inspect compiler artifacts for debugging
     Debug(commands::debug::DebugArgs),
-<<<<<<< HEAD
-=======
     /// OpenTelemetry の設定検証と疎通確認を実行する
     Otel(commands::otel::OtelCommand),
->>>>>>> 9b91dad3
 }
 
 pub fn tooling_failure(path: &Path, diagnostic: EnhancedDiagnostic) -> anyhow::Error {
@@ -497,21 +488,14 @@
     use jv_inference::types::TypeVariant;
     use jv_ir::TransformContext;
     use jv_ir::context::WhenStrategyRecord;
-<<<<<<< HEAD
-    use jv_ir::types::{IrImport, IrImportDetail};
-=======
     use jv_ir::types::{IrImport, IrImportDetail, LogLevel as IrLogLevel, LoggingFrameworkKind};
->>>>>>> 9b91dad3
     use jv_ir::{
         TransformPools, TransformProfiler, transform_program_with_context,
         transform_program_with_context_profiled,
     };
     use jv_parser_frontend::ParserPipeline;
     use jv_parser_rowan::frontend::RowanPipeline;
-<<<<<<< HEAD
-=======
     use jv_pm::{LogLevel, LoggingConfig, LoggingFramework};
->>>>>>> 9b91dad3
     use serde_json::json;
     use std::collections::{BTreeMap, HashSet};
     use std::ffi::OsStr;
@@ -582,8 +566,6 @@
         compute_script_main_class(&plan.settings.manifest.package.name, plan.entrypoint())
     }
 
-<<<<<<< HEAD
-=======
     fn apply_logging_config_to_context(context: &mut TransformContext, config: &LoggingConfig) {
         context.set_logging_framework(map_framework(&config.framework));
         {
@@ -618,7 +600,6 @@
         }
     }
 
->>>>>>> 9b91dad3
     fn to_pascal_case(input: &str) -> String {
         let mut result = String::new();
         let mut capitalize_next = true;
@@ -957,10 +938,7 @@
         let mut ir_program = if options.perf {
             let pools = TransformPools::with_chunk_capacity(256 * 1024);
             let mut context = TransformContext::with_pools(pools);
-<<<<<<< HEAD
-=======
             apply_logging_config_to_context(&mut context, &plan.logging_config);
->>>>>>> 9b91dad3
             if let Some(facts) = type_facts_snapshot.as_ref() {
                 preload_type_facts_into_context(&mut context, facts);
             }
@@ -1000,10 +978,7 @@
             }
         } else {
             let mut context = TransformContext::new();
-<<<<<<< HEAD
-=======
             apply_logging_config_to_context(&mut context, &plan.logging_config);
->>>>>>> 9b91dad3
             if let Some(facts) = type_facts_snapshot.as_ref() {
                 preload_type_facts_into_context(&mut context, facts);
             }
@@ -1167,22 +1142,6 @@
                     .compile_java_files(java_paths)
                     .map_err(|e| anyhow!("Java compilation failed: {}", e))?;
 
-<<<<<<< HEAD
-                let entries = fs::read_dir(&options.output_dir).with_context(|| {
-                    format!(
-                        "Failed to enumerate output directory: {}",
-                        options.output_dir.display()
-                    )
-                })?;
-
-                let mut class_files = Vec::new();
-                for entry in entries {
-                    let path = entry?.path();
-                    if path.extension().and_then(OsStr::to_str) == Some("class") {
-                        class_files.push(path);
-                    }
-                }
-=======
                 let mut pending = vec![options.output_dir.clone()];
                 let mut class_files = Vec::new();
                 while let Some(dir) = pending.pop() {
@@ -1199,7 +1158,6 @@
                     }
                 }
                 class_files.sort();
->>>>>>> 9b91dad3
                 artifacts.class_files = class_files;
             }
         }
