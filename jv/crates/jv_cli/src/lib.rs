// jv_cli - CLI functionality (library interface for testing)
use anyhow::Result;
use clap::Parser;
<<<<<<< HEAD
use jv_ir::TransformContext;
=======
use jv_ast::Span;
>>>>>>> f057c6d9
use jv_ir::{
    sequence_pipeline,
    types::{IrImport, IrImportDetail, LogLevel as IrLogLevel, LoggingFrameworkKind},
};
use jv_support::i18n::{LocaleCode, catalog};
use std::collections::HashMap;
use std::env;
use std::fs;
use std::io::IsTerminal;
use std::path::Path;
#[cfg(test)]
use std::sync::Mutex;

use jv_checker::binding::normalize_import_aliases;
use jv_checker::diagnostics::{
    DiagnosticSeverity, DiagnosticStrategy, EnhancedDiagnostic, from_check_error,
    from_frontend_diagnostics, from_parse_error, from_transform_error,
};
<<<<<<< HEAD
use jv_pm::{JavaTarget, LogLevel, LoggingConfig, LoggingFramework};
=======
use jv_checker::symbol_index::java::ensure_fallback_types;
use jv_pm::JavaTarget;
>>>>>>> f057c6d9

mod embedded_stdlib;
mod java_type_names;
mod sequence_warnings;

pub mod commands;
<<<<<<< HEAD
pub mod logging_overrides;
=======

#[cfg(test)]
static COLOR_OVERRIDE: Mutex<Option<bool>> = Mutex::new(None);
>>>>>>> f057c6d9
#[derive(Parser, Debug, Clone)]
#[command(name = "jv")]
#[command(
    about = "A Java Sugar Language compiler",
    long_about = r#"KotlinスタイルのコレクションAPIと遅延Sequenceパイプラインを備えたJavaシンタックスシュガーコンパイラです。

主なハイライト:
- Iterable/配列に対する map/filter/flatMap 呼び出しで暗黙Sequenceチェーンが開始され、終端操作 (toList/toSet/count/sum 等) まで遅延評価を維持します。
- Java 25 を優先ターゲットとしつつ、Collectors ベースの Java 21 フォールバックも自動生成します。AutoCloseable ソースは try-with-resources で保護されます。
- ラムダ式の引数は明示必須 ({ value -> ... } 形式)。暗黙の it パラメータは使用できません。
- Sequence から Java Stream へブリッジした後は再利用できないため、必要に応じて toList()/toSet() で具現化してください。

詳細は README と docs/stdlib/collections.md を参照してください。"#
)]
#[command(disable_help_subcommand = true)]
pub struct Cli {
    #[command(subcommand)]
    pub command: Option<Commands>,
}

#[derive(clap::Subcommand, Debug, Clone)]
pub enum Commands {
    /// Initialize a new jv project
    Init {
        /// Project name
        #[arg(default_value = ".")]
        name: String,
    },
    /// Build jv source to Java and compile with javac
    Build {
        /// Input .jv file (optional; defaults to manifest entrypoint)
        #[arg(value_name = "entrypoint")]
        input: Option<String>,
        /// Output directory for .java files
        #[arg(short, long)]
        output: Option<String>,
        /// Skip javac compilation
        #[arg(long)]
        java_only: bool,
        /// Enable type checking
        #[arg(long)]
        check: bool,
        /// Format output Java code
        #[arg(long)]
        format: bool,
        /// Clean output directory before building
        #[arg(long)]
        clean: bool,
        /// Capture AST→IR performance metrics and persist a report
        #[arg(long)]
        perf: bool,
        /// Emit type inference facts as JSON (implies --check)
        #[arg(long)]
        emit_types: bool,
        /// Emit inference telemetry summary to stdout
        #[arg(long)]
        emit_telemetry: bool,
        /// Print resolved imports and additional context
        #[arg(long)]
        verbose: bool,
        /// Enable module-level parallel type inference
        #[arg(long)]
        parallel_inference: bool,
        /// Override worker threads used for inference (requires --parallel-inference)
        #[arg(long, value_name = "threads")]
        inference_workers: Option<usize>,
        /// Override constraint batch size for inference
        #[arg(long, value_name = "batch")]
        constraint_batch: Option<usize>,
        /// ログレベルを上書きする
        #[arg(long = "log-level", value_name = "level")]
        log_level: Option<String>,
        /// ロギングフレームワークを上書きする
        #[arg(long = "log-framework", value_name = "framework")]
        log_framework: Option<String>,
        /// 既定のログレベルを上書きする
        #[arg(long = "log-default-level", value_name = "level")]
        log_default_level: Option<String>,
        /// OpenTelemetry の有効・無効を上書きする
        #[arg(long = "otel-enabled", value_name = "bool")]
        otel_enabled: Option<String>,
        /// OpenTelemetry Collector のエンドポイントを指定する
        #[arg(long = "otel-endpoint", value_name = "url")]
        otel_endpoint: Option<String>,
        /// OpenTelemetry のプロトコルを指定する
        #[arg(long = "otel-protocol", value_name = "protocol")]
        otel_protocol: Option<String>,
        /// TraceContext ヘッダ注入の可否を指定する
        #[arg(long = "otel-trace-context", value_name = "bool")]
        otel_trace_context: Option<String>,
        /// Produce a single-file binary artifact: 'jar' or 'native'
        #[arg(long, value_parser = ["jar", "native"])]
        binary: Option<String>,
        /// Output name (without extension) for --binary; default: 'app'
        #[arg(long, default_value = "app")]
        bin_name: String,
        /// Override the Java target (e.g., 21 or 25)
        #[arg(long, value_name = "java-target")]
        target: Option<JavaTarget>,
        /// Enable javac annotation processing (APT)
        #[arg(long, default_value_t = false)]
        apt: bool,
        /// Comma-separated annotation processors (e.g., org.example.Proc1,Proc2)
        #[arg(long, value_name = "list")]
        processors: Option<String>,
        /// Processor path entries (jar/dir). Use platform separator if multiple.
        #[arg(long, value_name = "path")]
        processorpath: Option<String>,
        /// Repeated processor option to pass as -A<k=v>
        #[arg(long = "apt-option", value_name = "k=v")]
        apt_options: Vec<String>,
    },
    /// Run a compiled jv program
    Run {
        /// Input .jv file to compile and run
        input: String,
        /// Arguments to pass to the program
        #[arg(trailing_var_arg = true)]
        args: Vec<String>,
    },
    /// Format jv source files
    Fmt {
        /// Input .jv files
        files: Vec<String>,
    },
    /// Check jv source for errors without compiling
    Check {
        /// Input .jv file
        input: String,
    },
    /// Provide an in-depth explanation for a diagnostic code
    Explain {
        /// Diagnostic code (e.g., JV2001)
        code: String,
    },
    /// パッケージマネージャ関連の詳細ヘルプを表示
    Help(commands::help::HelpArgs),
    /// Add dependencies via the package manager
    Add(commands::add::AddArgs),
    /// Remove dependencies managed by the package manager
    Remove(commands::remove::RemoveArgs),
    /// Inspect resolver strategies and metadata
    Resolver(commands::resolver::ResolverArgs),
    /// Manage repository configuration and mirrors
    Repo(commands::repo::RepoArgs),
    /// Show version information  
    Version,
    /// Start interactive REPL
    Repl,
    /// Launch the interactive language tour experience
    Tour,
    /// Inspect compiler artifacts for debugging
    Debug(commands::debug::DebugArgs),
    /// OpenTelemetry の設定検証と疎通確認を実行する
    Otel(commands::otel::OtelCommand),
}

pub fn tooling_failure(path: &Path, diagnostic: EnhancedDiagnostic) -> anyhow::Error {
    anyhow::anyhow!(format_tooling_diagnostic(path, &diagnostic))
}

pub fn format_tooling_diagnostic(path: &Path, diagnostic: &EnhancedDiagnostic) -> String {
    let use_color = color_enabled();
    let (prefix, suffix) = if use_color {
        severity_color_codes(diagnostic.severity)
    } else {
        ("", "")
    };
    let severity = severity_label(diagnostic.severity);
    let mut lines = Vec::new();

    lines.push(format!(
        "{prefix}[{severity}] {code}: {title}{suffix}",
        code = diagnostic.code,
        title = diagnostic.title,
    ));

    if let Some(span) = diagnostic.span.as_ref() {
        lines.push(format!(
            "  --> {}:L{}C{}-L{}C{}",
            path.display(),
            span.start_line,
            span.start_column,
            span.end_line,
            span.end_column
        ));

        match render_source_snippet(path, span) {
            Ok(snippet_lines) if !snippet_lines.is_empty() => {
                lines.push("  ソース:".to_string());
                lines.extend(snippet_lines);
            }
            Ok(_) => {}
            Err(message) => lines.push(format!("  ソース: <{}>", message)),
        }
    } else {
        lines.push(format!("  ファイル: {}", path.display()));
        lines.push("  位置情報: 提供されません".to_string());
    }

    lines.push(format!("  詳細: {}", diagnostic.message));
    lines.push(format!("  対処: {}", diagnostic.help));
    lines.push(format!("  戦略: {:?}", diagnostic.strategy));

    if !diagnostic.categories.is_empty() {
        lines.push(format!("  カテゴリ: {}", diagnostic.categories.join(", ")));
    }

    for suggestion in &diagnostic.suggestions {
        lines.push(format!("  提案: {}", suggestion));
    }

    if let Some(hint) = diagnostic.learning_hints.as_deref() {
        lines.push(format!("  学習ヒント: {}", hint));
    }

    lines.join("\n")
}

fn color_enabled() -> bool {
    #[cfg(test)]
    {
        if let Some(value) = *COLOR_OVERRIDE
            .lock()
            .expect("color override mutex poisoned")
        {
            return value;
        }
    }

    match env::var("JV_CLI_COLOR") {
        Ok(value) if value.eq_ignore_ascii_case("always") => return true,
        Ok(value) if value.eq_ignore_ascii_case("never") => return false,
        _ => {}
    }

    if env::var_os("NO_COLOR").is_some() {
        return false;
    }

    std::io::stdout().is_terminal() || std::io::stderr().is_terminal()
}

fn severity_label(severity: DiagnosticSeverity) -> &'static str {
    match severity {
        DiagnosticSeverity::Error => "ERROR",
        DiagnosticSeverity::Warning => "WARNING",
        DiagnosticSeverity::Information => "INFO",
        DiagnosticSeverity::Hint => "HINT",
    }
}

fn severity_color_codes(severity: DiagnosticSeverity) -> (&'static str, &'static str) {
    match severity {
        DiagnosticSeverity::Error => ("\u{1b}[31m", "\u{1b}[0m"),
        DiagnosticSeverity::Warning => ("\u{1b}[33m", "\u{1b}[0m"),
        DiagnosticSeverity::Information => ("\u{1b}[36m", "\u{1b}[0m"),
        DiagnosticSeverity::Hint => ("\u{1b}[32m", "\u{1b}[0m"),
    }
}

fn render_source_snippet(path: &Path, span: &Span) -> Result<Vec<String>, String> {
    let source =
        fs::read_to_string(path).map_err(|err| format!("ファイルを読み込めません: {err}"))?;

    let mut raw_lines: Vec<&str> = source.lines().collect();
    if source.ends_with('\n') {
        raw_lines.push("");
    }

    if raw_lines.is_empty() {
        return Err("ソースコードが空です".to_string());
    }

    let start_line = span.start_line.max(1);
    if start_line > raw_lines.len() {
        return Err("スパンがファイル範囲外です".to_string());
    }

    let mut end_line = span.end_line.max(start_line);
    if end_line > raw_lines.len() {
        end_line = raw_lines.len();
    }

    let start_index = start_line - 1;
    let end_index = end_line - 1;
    let width = end_line.to_string().len();

    let mut snippet = Vec::new();
    snippet.push("  |".to_string());

    for index in start_index..=end_index {
        let line_number = index + 1;
        let text = raw_lines
            .get(index)
            .copied()
            .unwrap_or_default()
            .trim_end_matches('\r');
        snippet.push(format!("  {line_number:>width$} | {text}"));

        let caret = caret_line(text, span, index, start_index, end_index);
        if !caret.is_empty() {
            snippet.push(format!(
                "  {padding} | {caret}",
                padding = " ".repeat(width)
            ));
        }
    }

    snippet.push("  |".to_string());
    Ok(snippet)
}

fn caret_line(
    line: &str,
    span: &Span,
    current_index: usize,
    start_index: usize,
    end_index: usize,
) -> String {
    let chars: Vec<char> = line.chars().collect();
    let len = chars.len();
    let mut start_col = 0usize;
    let mut end_col = len;

    if current_index == start_index {
        start_col = span.start_column.saturating_sub(1).min(len);
    }
    if current_index == end_index {
        end_col = span.end_column.saturating_sub(1).min(len);
    }

    if current_index == start_index && current_index == end_index {
        if end_col <= start_col {
            end_col = (start_col + 1).min(len.max(start_col + 1));
        }
    } else if current_index == start_index {
        end_col = len;
    } else if current_index == end_index {
        if end_col <= start_col {
            end_col = start_col.saturating_add(1).min(len.max(start_col + 1));
        }
    } else {
        start_col = 0;
        end_col = len;
    }

    if len == 0 {
        return "^".to_string();
    }

    if end_col <= start_col {
        let highlight_end = (start_col + 1).min(len);
        return caret_from_cols(&chars, start_col.min(len), highlight_end);
    }

    caret_from_cols(&chars, start_col, end_col)
}

fn caret_from_cols(chars: &[char], start: usize, end: usize) -> String {
    let mut caret = String::new();
    for ch in chars.iter().take(start) {
        caret.push(if *ch == '\t' { '\t' } else { ' ' });
    }

    let highlight_len = end.saturating_sub(start).max(1);
    caret.extend(std::iter::repeat('^').take(highlight_len));
    caret
}

#[cfg(test)]
mod formatting_tests {
    use super::*;
    use jv_checker::diagnostics;
    use std::io::Write;
    use std::sync::{Mutex, MutexGuard, OnceLock};
    use tempfile::NamedTempFile;

    fn sample_diagnostic(span: Span) -> EnhancedDiagnostic {
        let descriptor = diagnostics::descriptor("JV_REGEX_E101").expect("descriptor exists");
        let mut diagnostic =
            EnhancedDiagnostic::new(descriptor, "未知のフラグです".to_string(), Some(span));
        diagnostic
            .suggestions
            .push("Quick Fix: regex.flag.remove -> remove unknown flag".to_string());
        diagnostic.learning_hints =
            Some("Java 公式ドキュメントでフラグ一覧を再確認してください".to_string());
        diagnostic.categories = vec!["regex.flag"];
        diagnostic
    }

    fn write_sample_file() -> NamedTempFile {
        let mut file = NamedTempFile::new().expect("create temp file");
        writeln!(file, "val subject = \"value123\"").unwrap();
        writeln!(file, "val matched = m/subject/\\d+/m").unwrap();
        file
    }

    #[test]
    fn formats_diagnostic_with_snippet_without_color() {
        let _guard = ColorOverrideGuard::set(Some(false));
        let file = write_sample_file();
        let span = Span::new(2, 14, 2, 27);
        let diagnostic = sample_diagnostic(span);

        assert!(
            !super::color_enabled(),
            "color override should disable coloring in tests"
        );

        let rendered = format_tooling_diagnostic(file.path(), &diagnostic);

        assert!(
            rendered.contains("[ERROR] JV_REGEX_E101"),
            "header should include severity and code: {rendered}"
        );
        assert!(
            rendered.contains("  -->"),
            "location arrow should be present: {rendered}"
        );
        assert!(
            rendered.contains("2 | val matched = m/subject/\\d+/m"),
            "source line should be rendered: {rendered}"
        );
        assert!(
            rendered.contains("^"),
            "caret indicators should be present: {rendered}"
        );
        assert!(
            rendered.contains("  提案: Quick Fix: regex.flag.remove"),
            "suggestions should be listed: {rendered}"
        );
        assert!(
            rendered.contains("  カテゴリ: regex.flag"),
            "categories should be printed: {rendered}"
        );
        assert!(
            !rendered.contains('\u{1b}'),
            "color codes should be absent by default: {rendered}"
        );
    }

    struct ColorOverrideGuard {
        _lock: MutexGuard<'static, ()>,
    }

    fn color_test_mutex() -> &'static Mutex<()> {
        static LOCK: OnceLock<Mutex<()>> = OnceLock::new();
        LOCK.get_or_init(|| Mutex::new(()))
    }

    impl ColorOverrideGuard {
        fn set(value: Option<bool>) -> Self {
            let lock = color_test_mutex()
                .lock()
                .expect("color test mutex poisoned");
            let mut guard = super::COLOR_OVERRIDE
                .lock()
                .expect("color override mutex poisoned");
            *guard = value;
            drop(guard);
            Self { _lock: lock }
        }
    }

    impl Drop for ColorOverrideGuard {
        fn drop(&mut self) {
            let mut guard = super::COLOR_OVERRIDE
                .lock()
                .expect("color override mutex poisoned");
            *guard = None;
        }
    }

    #[test]
    fn formats_with_color_when_forced() {
        let _guard = ColorOverrideGuard::set(Some(true));
        let file = write_sample_file();
        let span = Span::new(2, 14, 2, 27);
        let diagnostic = sample_diagnostic(span);

        let rendered = format_tooling_diagnostic(file.path(), &diagnostic);

        assert!(
            rendered.starts_with("\u{1b}[31m[ERROR]"),
            "forced color should prefix the header: {rendered}"
        );
    }
}

pub fn resolved_imports_header(has_entries: bool) -> String {
    let key = if has_entries {
        "imports.plan.header"
    } else {
        "imports.plan.header_none"
    };
    let args = HashMap::new();
    let fallback = if has_entries {
        (
            "解決済み import 一覧".to_string(),
            "Resolved import list".to_string(),
        )
    } else {
        (
            "解決済み import はありません".to_string(),
            "No resolved imports found".to_string(),
        )
    };
    bilingual_line_or(key, &args, fallback)
}

pub fn format_resolved_import(import: &IrImport) -> String {
    let statement = render_import_statement(import);
    let summary = match &import.detail {
        IrImportDetail::Type { fqcn } => {
            let mut args = HashMap::new();
            args.insert("fqcn", fqcn.clone());
            bilingual_line_or(
                "imports.plan.type.summary",
                &args,
                (format!("型 import: {fqcn}"), format!("Type import: {fqcn}")),
            )
        }
        IrImportDetail::Package { name } => {
            let mut args = HashMap::new();
            args.insert("name", name.clone());
            bilingual_line_or(
                "imports.plan.package.summary",
                &args,
                (
                    format!("パッケージ import: {name}.*"),
                    format!("Package import: {name}.*"),
                ),
            )
        }
        IrImportDetail::Static { owner, member } => {
            let mut args = HashMap::new();
            args.insert("owner", owner.clone());
            args.insert("member", member.clone());
            bilingual_line_or(
                "imports.plan.static.summary",
                &args,
                (
                    format!("静的 import: {owner}.{member}"),
                    format!("Static import: {owner}.{member}"),
                ),
            )
        }
        IrImportDetail::Module { name } => {
            let mut args = HashMap::new();
            args.insert("name", name.clone());
            bilingual_line_or(
                "imports.plan.module.summary",
                &args,
                (
                    format!("モジュール import: {name}"),
                    format!("Module import: {name}"),
                ),
            )
        }
    };

    let extras = import_extras(import);
    format!("  - {statement} → {summary}{extras}")
}

fn import_extras(import: &IrImport) -> String {
    let mut entries = Vec::new();

    if let Some(alias) = import.alias.as_ref() {
        let mut args = HashMap::new();
        args.insert("alias", alias.clone());
        entries.push(bilingual_line_or(
            "imports.plan.alias.summary",
            &args,
            (format!("別名: {alias}"), format!("Alias: {alias}")),
        ));
    }

    if let Some(module) = import.module_dependency.as_ref() {
        let mut args = HashMap::new();
        args.insert("module", module.clone());
        entries.push(bilingual_line_or(
            "imports.plan.module_dependency.summary",
            &args,
            (
                format!("モジュール依存: {module}"),
                format!("Module dependency: {module}"),
            ),
        ));
    }

    if entries.is_empty() {
        String::new()
    } else {
        format!(" ({})", entries.join("; "))
    }
}

fn render_import_statement(import: &IrImport) -> String {
    match &import.detail {
        IrImportDetail::Type { fqcn } => format!("import {fqcn}"),
        IrImportDetail::Package { name } => format!("import {name}.*"),
        IrImportDetail::Static { owner, member } => {
            format!("import static {owner}.{member}")
        }
        IrImportDetail::Module { name } => format!("import module {name}"),
    }
}

fn bilingual_line_or(
    key: &str,
    args: &HashMap<&str, String>,
    fallback: (String, String),
) -> String {
    let (ja, en) = render_bilingual(key, args).unwrap_or(fallback);
    format!("{ja} / {en}")
}

fn render_bilingual(key: &str, args: &HashMap<&str, String>) -> Option<(String, String)> {
    let ja = catalog(LocaleCode::Ja).render(key, args)?;
    let en = catalog(LocaleCode::En).render(key, args)?;
    Some((ja, en))
}

pub fn init_project(name: &str) -> Result<String> {
    let project_dir = if name == "." {
        std::env::current_dir()?
    } else {
        let dir = Path::new(name);
        fs::create_dir_all(dir)?;
        dir.to_path_buf()
    };

    let project_name = project_dir
        .file_name()
        .unwrap_or_default()
        .to_string_lossy()
        .to_string();

    // Create jv.toml
    let default_target = JavaTarget::default();
    let jv_toml = format!(
        r#"[package]
name = "{}"
version = "0.1.0"

[build]
java_version = "{}"
"#,
        project_name, default_target
    );

    fs::write(project_dir.join("jv.toml"), jv_toml)?;

    // Create src directory and example file
    let src_dir = project_dir.join("src");
    fs::create_dir_all(&src_dir)?;

    let main_jv = r#"fun main() {
    greeting = "Hello, jv!"
    numbers = [1 2 3]
    println(greeting)
    println(numbers)
}
"#;
    fs::write(src_dir.join("main.jv"), main_jv)?;

    Ok(project_name)
}

pub fn validate_file_exists(path: &str) -> Result<()> {
    if !Path::new(path).exists() {
        anyhow::bail!("File '{}' not found", path);
    }
    Ok(())
}

/// Retrieve the CLI version string.
///
/// ```
/// let banner = jv_cli::get_version();
/// assert!(banner.starts_with("jv "));
/// ```
pub fn get_version() -> String {
    format!(
        "jv {} - Java Sugar Language compiler",
        env!("CARGO_PKG_VERSION")
    )
}

pub mod tour;

pub mod pipeline {
    pub mod compat {
        include!("pipeline/compat.rs");
    }

    pub mod report {
        include!("pipeline/report.rs");
    }

    pub mod perf {
        include!("pipeline/perf.rs");
    }

    pub mod generics {
        include!("pipeline/generics.rs");
    }

    pub mod type_facts_bridge {
        include!("pipeline/type_facts_bridge.rs");
    }

    pub mod project {
        pub mod locator {
            include!("pipeline/project/locator.rs");
        }

        pub mod manifest {
            include!("pipeline/project/manifest.rs");
        }

        pub mod layout {
            include!("pipeline/project/layout.rs");
        }

        pub mod output {
            include!("pipeline/project/output.rs");
        }
    }

    pub mod build_plan {
        include!("pipeline/build_plan.rs");
    }

    pub use build_plan::{BuildOptions, BuildOptionsFactory, BuildPlan, CliOverrides};
    pub use perf::{PerfCapture, persist_single_run_report};
    pub use project::output::{OutputManager, PreparedOutput};

    use super::*;
    use anyhow::{Context, anyhow, bail};
    use generics::apply_type_facts;
<<<<<<< HEAD
    use jv_ast::{Argument, CallArgumentMetadata, Expression, Literal, Span, Statement};
=======
    use jv_ast::{
        Argument, CallArgumentMetadata, Expression, Literal, RegexCommandMode, Span, Statement,
    };
>>>>>>> f057c6d9
    use jv_build::BuildSystem;
    use jv_build::metadata::{
        BuildContext as SymbolBuildContext, SymbolIndexBuilder, SymbolIndexCache,
    };
    use jv_checker::binding::BindingUsageSummary;
    use jv_checker::compat::diagnostics as compat_diagnostics;
    use jv_checker::imports::{
        ImportResolutionService, ResolvedImport, ResolvedImportKind,
        diagnostics as import_diagnostics,
    };
    use jv_checker::inference::regex::RegexCommandTyping;
    use jv_checker::inference::{AppliedConversion, HelperSpec, NullableGuardReason};
    use jv_checker::{
        InferenceSnapshot, InferenceTelemetry, PatternConstTelemetry, RegexCommandTelemetry,
        TypeChecker, TypeKind,
    };
    use jv_codegen_java::{JavaCodeGenConfig, JavaCodeGenerator};
    use jv_fmt::JavaFormatter;
    use jv_inference::types::TypeVariant;
    use jv_ir::TransformContext;
<<<<<<< HEAD
    use jv_ir::context::WhenStrategyRecord;
    use jv_ir::types::{IrImport, IrImportDetail};
=======
    use jv_ir::context::{RegexCommandLoweringInfo, WhenStrategyRecord};
    use jv_ir::types::{IrImport, IrImportDetail, JavaType};
>>>>>>> f057c6d9
    use jv_ir::{
        TransformPools, TransformProfiler, transform_program_with_context,
        transform_program_with_context_profiled,
    };
    use jv_parser_frontend::ParserPipeline;
    use jv_parser_rowan::frontend::RowanPipeline;
    use serde_json::json;
    use std::collections::{BTreeMap, HashSet};
    use std::ffi::OsStr;
    use std::path::{Path, PathBuf};
    use std::process::Command;
    use std::sync::Arc;
    use std::time::Instant;
    use tracing::debug;
    use type_facts_bridge::preload_type_facts_into_context;

    /// Resulting artifacts and diagnostics from the build pipeline.
    #[derive(Debug, Default, Clone)]
    pub struct BuildArtifacts {
        pub java_files: Vec<PathBuf>,
        pub metadata_files: Vec<PathBuf>,
        pub class_files: Vec<PathBuf>,
        pub javac_version: Option<String>,
        pub warnings: Vec<String>,
        pub compatibility: Option<report::RenderedCompatibilityReport>,
        pub compatibility_diagnostics: Vec<EnhancedDiagnostic>,
        pub inference: Option<InferenceSnapshot>,
        pub perf_capture: Option<PerfCapture>,
        pub when_strategies: Vec<StrategySummary>,
        pub script_main_class: String,
        pub binding_usage: BindingUsageSummary,
        pub resolved_imports: Vec<IrImport>,
    }

    /// Aggregated summary of lowering strategies selected for `when` expressions.
    #[derive(Debug, Default, Clone, PartialEq, Eq)]
    pub struct StrategySummary {
        pub description: String,
        pub count: usize,
    }

    /// Compute the Java class name used to wrap script statements for execution.
    pub fn compute_script_main_class(package_name: &str, entrypoint: &Path) -> String {
        let mut base = to_pascal_case(package_name.trim());
        let mut derived_from_package = !base.is_empty();

        if base.is_empty() {
            if let Some(stem) = entrypoint.file_stem().and_then(|s| s.to_str()) {
                base = to_pascal_case(stem);
            }
            derived_from_package = false;
        }

        if base.is_empty() {
            base = "Generated".to_string();
        }

        if let Some(first) = base.chars().next() {
            if !first.is_ascii_alphabetic() && first != '_' {
                base = format!("J{base}");
            }
        } else {
            base = "Generated".to_string();
        }

        if derived_from_package && !base.to_ascii_lowercase().ends_with("main") {
            base.push_str("Main");
        }

        base
    }

    fn script_main_class(plan: &BuildPlan) -> String {
        compute_script_main_class(&plan.settings.manifest.package.name, plan.entrypoint())
    }

    fn apply_logging_config_to_context(context: &mut TransformContext, config: &LoggingConfig) {
        context.set_logging_framework(map_framework(&config.framework));
        {
            let options = context.logging_options_mut();
            options.active_level = map_log_level(config.log_level);
            options.default_level = map_log_level(config.default_level);
        }
        let trace_enabled = config.opentelemetry.enabled && config.opentelemetry.trace_context;
        context.set_trace_context_enabled(trace_enabled);
    }

    fn map_log_level(level: LogLevel) -> IrLogLevel {
        match level {
            LogLevel::Trace => IrLogLevel::Trace,
            LogLevel::Debug => IrLogLevel::Debug,
            LogLevel::Info => IrLogLevel::Info,
            LogLevel::Warn => IrLogLevel::Warn,
            LogLevel::Error => IrLogLevel::Error,
        }
    }

    fn map_framework(framework: &LoggingFramework) -> LoggingFrameworkKind {
        match framework {
            LoggingFramework::Slf4j => LoggingFrameworkKind::Slf4j,
            LoggingFramework::Log4j2 => LoggingFrameworkKind::Log4j2,
            LoggingFramework::JbossLogging => LoggingFrameworkKind::JbossLogging,
            LoggingFramework::CommonsLogging => LoggingFrameworkKind::CommonsLogging,
            LoggingFramework::Jul => LoggingFrameworkKind::Jul,
            LoggingFramework::Custom(custom) => LoggingFrameworkKind::Custom {
                identifier: custom.identifier.clone(),
            },
        }
    }

    fn to_pascal_case(input: &str) -> String {
        let mut result = String::new();
        let mut capitalize_next = true;
        let mut digit_buffer = String::new();

        for ch in input.chars() {
            if ch.is_ascii_digit() {
                digit_buffer.push(ch);
                capitalize_next = true;
                continue;
            }

            if !digit_buffer.is_empty() {
                append_digit_words(&mut result, &digit_buffer);
                digit_buffer.clear();
            }

            if ch.is_ascii_alphanumeric() {
                if capitalize_next {
                    for upper in ch.to_uppercase() {
                        result.push(upper);
                    }
                    capitalize_next = false;
                } else {
                    for lower in ch.to_lowercase() {
                        result.push(lower);
                    }
                }
            } else {
                capitalize_next = true;
            }
        }

        if !digit_buffer.is_empty() {
            append_digit_words(&mut result, &digit_buffer);
        }

        result
    }

    fn append_digit_words(target: &mut String, digits: &str) {
        for digit in digits.chars() {
            target.push_str(digit_to_word(digit));
        }
    }

    fn digit_to_word(digit: char) -> &'static str {
        match digit {
            '0' => "Zero",
            '1' => "One",
            '2' => "Two",
            '3' => "Three",
            '4' => "Four",
            '5' => "Five",
            '6' => "Six",
            '7' => "Seven",
            '8' => "Eight",
            '9' => "Nine",
            _ => "",
        }
    }

    /// Compile a `.jv` file end-to-end into Java (and optionally `.class`) outputs.
    pub fn compile(plan: &BuildPlan) -> Result<BuildArtifacts> {
        let options = &plan.options;
        let entrypoint = options.entrypoint.as_path();

        if !entrypoint.exists() {
            bail!("Input file '{}' not found", entrypoint.display());
        }

        let mut warnings = Vec::new();
        let mut build_config = plan.build_config.clone();
        build_config.output_dir = options.output_dir.to_string_lossy().into_owned();

        let compatibility_report =
            compat::preflight(&BuildSystem::new(build_config.clone()), entrypoint)?;
        let target_label = format!("Java{}", compatibility_report.target);
        let compatibility_diagnostics = compatibility_report
            .warnings
            .iter()
            .map(|warning| compat_diagnostics::fallback_applied(&target_label, warning))
            .collect::<Vec<_>>();

        let source = fs::read_to_string(entrypoint)
            .with_context(|| format!("Failed to read file: {}", entrypoint.display()))?;

        let parse_start = Instant::now();
        let frontend_output = match RowanPipeline::default().parse(&source) {
            Ok(output) => output,
            Err(error) => {
                if let Some(diagnostic) = from_parse_error(&error) {
                    return Err(tooling_failure(
                        entrypoint,
                        diagnostic.with_strategy(DiagnosticStrategy::Deferred),
                    ));
                }
                return Err(anyhow!("Parser error: {:?}", error));
            }
        };
        let frontend_diagnostics =
            from_frontend_diagnostics(frontend_output.diagnostics().final_diagnostics());
        if !frontend_diagnostics.is_empty() {
            for diagnostic in &frontend_diagnostics {
                let rendered = diagnostic
                    .clone()
                    .with_strategy(DiagnosticStrategy::Deferred);
                warnings.push(format_tooling_diagnostic(entrypoint, &rendered));
            }
            if let Some(error_diag) = frontend_diagnostics
                .iter()
                .find(|diag| diag.severity == DiagnosticSeverity::Error)
            {
                return Err(tooling_failure(
                    entrypoint,
                    error_diag
                        .clone()
                        .with_strategy(DiagnosticStrategy::Deferred),
                ));
            }
        }
        let mut program = frontend_output.into_program();
        normalize_import_aliases(&mut program);

        embedded_stdlib::rewrite_collection_property_access(&mut program);
        let parse_duration = parse_start.elapsed();

        warnings.extend(sequence_warnings::collect_sequence_warnings(&program));

        let import_cache_dir = plan
            .root
            .root_dir()
            .join("target")
            .join("jv")
            .join("symbol-index");
        let index_cache = SymbolIndexCache::new(import_cache_dir);
        let build_context = SymbolBuildContext::from_config(&plan.build_config);
        let builder = SymbolIndexBuilder::new(&build_context);
        let mut symbol_index = builder
            .build_with_cache(&index_cache)
            .map_err(|error| anyhow!("failed to build symbol index: {error}"))?;

        ensure_fallback_types(&mut symbol_index);

        // Populate stdlib types into symbol index before import resolution
        let stdlib_catalog = embedded_stdlib::stdlib_catalog()?;
        for fqcn in stdlib_catalog.fully_qualified_type_names() {
            if symbol_index.lookup_type(fqcn).is_some() {
                continue;
            }
            if let Some((package, _type_name)) = fqcn.rsplit_once('.') {
                use jv_build::metadata::TypeEntry;
                let entry = TypeEntry::new(fqcn.to_string(), package.to_string(), None);
                symbol_index.add_type(entry);
            }
        }

        let symbol_index = Arc::new(symbol_index);

        let import_service =
            ImportResolutionService::new(Arc::clone(&symbol_index), plan.build_config.target);
        let mut resolved_imports = Vec::new();
        for import_stmt in &program.imports {
            match import_service.resolve(import_stmt) {
                Ok(resolved) => resolved_imports.push(resolved),
                Err(error) => {
                    if let Some(diagnostic) = import_diagnostics::from_error(&error) {
                        return Err(tooling_failure(
                            entrypoint,
                            diagnostic.with_strategy(DiagnosticStrategy::Deferred),
                        ));
                    }
                    return Err(anyhow!("failed to resolve import: {error}"));
                }
            }
        }

        let mut stdlib_usage =
            embedded_stdlib::StdlibUsage::from_resolved_imports(&resolved_imports, stdlib_catalog);
        stdlib_usage.record_program_usage(&program, stdlib_catalog);
        let import_plan = lowered_import_plan(&resolved_imports);
        let module_count = import_plan
            .iter()
            .filter(|entry| matches!(entry.detail, IrImportDetail::Module { .. }))
            .count();
        debug!(
            target: "jv::imports",
            resolved_count = resolved_imports.len(),
            module_count,
            "resolved import plan for {}",
            entrypoint.display()
        );

        let mut type_checker = TypeChecker::with_parallel_config(options.parallel_config);
        type_checker.set_java_target(plan.build_config.target);
        if !resolved_imports.is_empty() {
            type_checker.set_imports(Arc::clone(&symbol_index), resolved_imports.clone());
        }
        let (inference_snapshot, type_facts_snapshot, telemetry_snapshot) = match type_checker
            .check_program(&program)
        {
            Ok(()) => {
                if options.check {
                    let null_warnings = if let Some(normalized) = type_checker.normalized_program()
                    {
                        let cloned = normalized.clone();
                        type_checker.check_null_safety(&cloned, None)
                    } else {
                        type_checker.check_null_safety(&program, None)
                    };
                    warnings.extend(null_warnings.into_iter().map(|warning| warning.to_string()));
                }
                let telemetry = type_checker.telemetry().clone();
                let snapshot = type_checker.take_inference_snapshot();
                let facts_snapshot = snapshot.as_ref().map(|snap| snap.type_facts().clone());
                (snapshot, facts_snapshot, Some(telemetry))
            }
            Err(errors) => {
                if let Some(diagnostic) = errors.iter().find_map(from_check_error) {
                    if options.check {
                        return Err(tooling_failure(
                            entrypoint,
                            diagnostic.with_strategy(DiagnosticStrategy::Deferred),
                        ));
                    }
                }
                if options.check {
                    let details = errors
                        .iter()
                        .map(|err| err.to_string())
                        .collect::<Vec<_>>()
                        .join(
                            "
- ",
                        );
                    bail!(
                        "Type checking failed:
- {}",
                        details
                    );
                } else {
                    let details = errors
                        .iter()
                        .map(|err| err.to_string())
                        .collect::<Vec<_>>()
                        .join("; ");
                    warnings.push(format!(
                        "Type checking skipped due to unresolved inference: {}",
                        details
                    ));
                    let snapshot = type_checker.take_inference_snapshot();
                    let facts_snapshot = snapshot
                        .as_ref()
                        .map(|snap| snap.type_facts().clone())
                        .or_else(|| type_checker.type_facts().cloned());
                    (snapshot, facts_snapshot, None)
                }
            }
        };

        let binding_usage = type_checker.binding_usage().clone();

        let mut type_facts_snapshot = type_facts_snapshot;
        let requires_probe = type_facts_snapshot
            .as_ref()
            .and_then(|facts| facts.function_signature("render"))
            .map(|signature| match signature.body.variant() {
                TypeVariant::Function(params, _) => params
                    .iter()
                    .any(|param| matches!(param.variant(), TypeVariant::Variable(_))),
                _ => false,
            })
            .unwrap_or(true);
        if requires_probe {
            let mut trimmed_program = program.clone();
            let original_len = trimmed_program.statements.len();
            trimmed_program.statements.retain(|statement| {
                !matches!(
                    statement,
                    Statement::FunctionDeclaration { name, .. } if name == "main"
                )
            });
            if trimmed_program.statements.len() < original_len {
                let probe_span = Span::dummy();
                let module_call = Expression::Call {
                    function: Box::new(Expression::Identifier(
                        "Module".to_string(),
                        probe_span.clone(),
                    )),
                    args: vec![
                        Argument::Positional(Expression::Literal(
                            Literal::String("probe".to_string()),
                            probe_span.clone(),
                        )),
                        Argument::Positional(Expression::Literal(
                            Literal::Boolean(true),
                            probe_span.clone(),
                        )),
                    ],
                    type_arguments: Vec::new(),
                    argument_metadata: CallArgumentMetadata::default(),
                    span: probe_span.clone(),
                };
                let render_probe = Expression::Call {
                    function: Box::new(Expression::Identifier(
                        "render".to_string(),
                        probe_span.clone(),
                    )),
                    args: vec![Argument::Positional(module_call)],
                    type_arguments: Vec::new(),
                    argument_metadata: CallArgumentMetadata::default(),
                    span: probe_span.clone(),
                };
                trimmed_program.statements.push(Statement::Expression {
                    expr: render_probe,
                    span: probe_span.clone(),
                });

                let mut fallback_checker =
                    TypeChecker::with_parallel_config(options.parallel_config);
                fallback_checker.set_java_target(plan.build_config.target);
                if !resolved_imports.is_empty() {
                    fallback_checker
                        .set_imports(Arc::clone(&symbol_index), resolved_imports.clone());
                }
                if fallback_checker.check_program(&trimmed_program).is_ok() {
                    let snapshot = fallback_checker.take_inference_snapshot();
                    type_facts_snapshot = snapshot
                        .as_ref()
                        .map(|snap| snap.type_facts().clone())
                        .or_else(|| fallback_checker.type_facts().cloned());
                }
            }
        }

        let mut perf_capture: Option<PerfCapture> = None;
        let when_strategy_records: Vec<WhenStrategyRecord>;
        let mut program_holder = Some(type_checker.take_normalized_program().unwrap_or(program));
        let mut ir_program = if options.perf {
            let pools = TransformPools::with_chunk_capacity(256 * 1024);
            let mut context = TransformContext::with_pools(pools);
            apply_logging_config_to_context(&mut context, &plan.logging_config);
            if let Some(facts) = type_facts_snapshot.as_ref() {
                preload_type_facts_into_context(&mut context, facts);
            }
            if let Some(snapshot) = inference_snapshot.as_ref() {
                preload_regex_command_typings(&mut context, snapshot.regex_command_typings());
            }
            if !import_plan.is_empty() {
                context.set_resolved_imports(import_plan.clone());
            }
            let mut profiler = TransformProfiler::new();
            let lowering_result = transform_program_with_context_profiled(
                program_holder
                    .take()
                    .expect("program should be available for perf lowering"),
                &mut context,
                &mut profiler,
            );

            match lowering_result {
                Ok((ir, metrics)) => {
                    let capture = persist_single_run_report(
                        plan.root.root_dir(),
                        entrypoint,
                        parse_duration,
                        &metrics,
                    )?;
                    perf_capture = Some(capture);
                    when_strategy_records = context.take_when_strategies();
                    ir
                }
                Err(error) => {
                    if let Some(diagnostic) = from_transform_error(&error) {
                        return Err(tooling_failure(
                            entrypoint,
                            diagnostic.with_strategy(DiagnosticStrategy::Deferred),
                        ));
                    }
                    return Err(anyhow!("IR transformation error: {:?}", error));
                }
            }
        } else {
            let mut context = TransformContext::new();
            apply_logging_config_to_context(&mut context, &plan.logging_config);
            if let Some(facts) = type_facts_snapshot.as_ref() {
                preload_type_facts_into_context(&mut context, facts);
            }
            if let Some(snapshot) = inference_snapshot.as_ref() {
                preload_regex_command_typings(&mut context, snapshot.regex_command_typings());
            }
            if !import_plan.is_empty() {
                context.set_resolved_imports(import_plan.clone());
            }
            let lowering_result = transform_program_with_context(
                program_holder
                    .take()
                    .expect("program should be available for lowering"),
                &mut context,
            );

            match lowering_result {
                Ok(ir) => {
                    when_strategy_records = context.take_when_strategies();
                    ir
                }
                Err(error) => {
                    if let Some(diagnostic) = from_transform_error(&error) {
                        return Err(tooling_failure(
                            entrypoint,
                            diagnostic.with_strategy(DiagnosticStrategy::Deferred),
                        ));
                    }
                    return Err(anyhow!("IR transformation error: {:?}", error));
                }
            }
        };

        if let Some(facts) = type_facts_snapshot.as_ref() {
            apply_type_facts(&mut ir_program, facts);
        }

        sequence_pipeline::enforce_list_terminals(&mut ir_program);

        let when_strategy_summary = summarize_when_strategies(&when_strategy_records);

        let script_main_class = script_main_class(plan);

        let mut codegen_config = JavaCodeGenConfig::for_target(build_config.target);
        codegen_config.script_main_class = script_main_class.clone();

        let mut code_generator = JavaCodeGenerator::with_config(codegen_config);
        code_generator.set_symbol_index(Some(Arc::clone(&symbol_index)));
        let java_unit = code_generator
            .generate_compilation_unit(&ir_program)
            .map_err(|e| anyhow!("Code generation error: {:?}", e))?;
        stdlib_usage
            .extend_with_java_imports(java_unit.imports.iter().map(|s| s.as_str()), stdlib_catalog);

        fs::create_dir_all(&options.output_dir).with_context(|| {
            format!(
                "Failed to create output directory: {}",
                options.output_dir.display()
            )
        })?;

        let mut java_files = Vec::new();
        let mut emitted_java_filenames = HashSet::new();
        for (index, type_decl) in java_unit.type_declarations.iter().enumerate() {
            let preferred_name = if index == 0 {
                script_main_class.clone()
            } else {
                crate::java_type_names::derive_type_name(type_decl)
                    .unwrap_or_else(|| format!("{}{}", script_main_class, index))
            };

            let mut java_filename = format!("{}.java", preferred_name);
            if !emitted_java_filenames.insert(java_filename.clone()) {
                let mut suffix = 1usize;
                loop {
                    let candidate = format!("{}_{suffix}.java", preferred_name);
                    if emitted_java_filenames.insert(candidate.clone()) {
                        java_filename = candidate;
                        break;
                    }
                    suffix += 1;
                }
            }

            let java_path = options.output_dir.join(&java_filename);

            let mut java_content = String::new();
            java_content.push_str(&format!(
                "// Generated by jv (ターゲット: Java {})\n",
                build_config.target.as_str()
            ));
            java_content
                .push_str("// 自動生成ファイル - このファイルへの手動変更は上書きされます。\n\n");
            if let Some(package) = &java_unit.package_declaration {
                java_content.push_str(&format!("package {};\n\n", package));
            }
            for import in &java_unit.imports {
                java_content.push_str(&format!("import {};\n", import));
            }
            java_content.push('\n');
            java_content.push_str(type_decl);
            stdlib_usage.scan_java_source(type_decl, stdlib_catalog);

            if options.format {
                let formatter = JavaFormatter::default();
                java_content = formatter
                    .format_compilation_unit(&java_content)
                    .unwrap_or(java_content);
            }

            fs::write(&java_path, java_content)
                .with_context(|| format!("Failed to write Java file: {}", java_path.display()))?;

            java_files.push(java_path);
        }

        let embedded_stdlib::StdlibCompilationArtifacts {
            java_files: stdlib_java_files,
            metadata_files: stdlib_metadata_files,
        } = embedded_stdlib::compile_stdlib_modules(
            &options.output_dir,
            plan.build_config.target,
            options.format,
            options.parallel_config,
            &stdlib_usage,
            Arc::clone(&symbol_index),
        )?;
        java_files.extend(stdlib_java_files);

        if options.emit_telemetry {
            if let Some(telemetry) = telemetry_snapshot.as_ref() {
                print_inference_telemetry(
                    entrypoint,
                    telemetry,
                    &when_strategy_summary,
                    &binding_usage,
                );
            } else {
                print_strategy_telemetry(entrypoint, &when_strategy_summary, &binding_usage);
            }
        }

        let mut artifacts = BuildArtifacts {
            java_files,
            class_files: Vec::new(),
            javac_version: None,
            warnings,
            compatibility: None,
            compatibility_diagnostics,
            inference: inference_snapshot,
            perf_capture,
            when_strategies: when_strategy_summary,
            script_main_class,
            binding_usage,
            resolved_imports: import_plan.clone(),
            metadata_files: stdlib_metadata_files,
        };

        if !options.java_only {
            let build_system = BuildSystem::new(build_config.clone());

            let javac_version = build_system
                .check_javac_availability()
                .map_err(|err| anyhow!("JDK not available: {}", err))?;
            artifacts.javac_version = Some(javac_version);

            let java_paths: Vec<&Path> = artifacts.java_files.iter().map(|p| p.as_path()).collect();
            if !java_paths.is_empty() {
                build_system
                    .compile_java_files(java_paths)
                    .map_err(|e| anyhow!("Java compilation failed: {}", e))?;

<<<<<<< HEAD
                let mut pending = vec![options.output_dir.clone()];
                let mut class_files = Vec::new();
                while let Some(dir) = pending.pop() {
                    let entries = fs::read_dir(&dir).with_context(|| {
                        format!("Failed to enumerate output directory: {}", dir.display())
                    })?;
                    for entry in entries {
=======
                let mut class_files = Vec::new();
                let mut pending = vec![options.output_dir.clone()];
                while let Some(dir) = pending.pop() {
                    for entry in fs::read_dir(&dir).with_context(|| {
                        format!("Failed to enumerate output directory: {}", dir.display())
                    })? {
>>>>>>> f057c6d9
                        let path = entry?.path();
                        if path.is_dir() {
                            pending.push(path);
                        } else if path.extension().and_then(OsStr::to_str) == Some("class") {
                            class_files.push(path);
                        }
                    }
                }
                class_files.sort();
                artifacts.class_files = class_files;
            }
        }

        let rendered_report = report::render(&compatibility_report, &options.output_dir)
            .with_context(|| {
                format!(
                    "Failed to render compatibility report into {}",
                    options.output_dir.display()
                )
            })?;
        artifacts.compatibility = Some(rendered_report);

        Ok(artifacts)
    }

    fn lowered_import_plan(resolved_imports: &[ResolvedImport]) -> Vec<IrImport> {
        let mut imports = Vec::new();
        let mut module_sources: BTreeMap<String, Span> = BTreeMap::new();
        let mut explicit_modules = HashSet::new();

        for resolved in resolved_imports {
            let detail = match &resolved.kind {
                ResolvedImportKind::Type { fqcn } => IrImportDetail::Type { fqcn: fqcn.clone() },
                ResolvedImportKind::Package { name } => {
                    IrImportDetail::Package { name: name.clone() }
                }
                ResolvedImportKind::StaticMember { owner, member } => IrImportDetail::Static {
                    owner: owner.clone(),
                    member: member.clone(),
                },
                ResolvedImportKind::Module { name } => {
                    explicit_modules.insert(name.clone());
                    IrImportDetail::Module { name: name.clone() }
                }
            };

            if let Some(module) = &resolved.module_dependency {
                module_sources
                    .entry(module.clone())
                    .or_insert_with(|| resolved.source_span.clone());
            }

            imports.push(IrImport {
                original: resolved.original_path.clone(),
                alias: resolved.alias.clone(),
                detail,
                module_dependency: resolved.module_dependency.clone(),
                span: resolved.source_span.clone(),
            });
        }

        for (module, span) in module_sources {
            if explicit_modules.contains(&module) {
                continue;
            }
            imports.push(IrImport {
                original: module.clone(),
                alias: None,
                detail: IrImportDetail::Module { name: module },
                module_dependency: None,
                span,
            });
        }

        imports
    }

    fn print_inference_telemetry(
        entrypoint: &Path,
        telemetry: &InferenceTelemetry,
        strategies: &[StrategySummary],
        binding_usage: &BindingUsageSummary,
    ) {
        println!(
            "Telemetry ({}):\n  constraints_emitted: {}\n  bindings_resolved: {}\n  inference_duration_ms: {:.3}\n  preserved_constraints: {}\n  cache_hit_rate: {}\n  invalidation_cascade_depth: {}\n  pattern_cache_hits: {}\n  pattern_cache_misses: {}\n  pattern_bridge_ms: {:.3}\n  generic_constraints_emitted: {}\n  bound_checks: {}\n  variance_conflicts: {}\n  sealed_hierarchy_checks: {}\n  generic_solver_ms: {:.3}\n  variance_analysis_ms: {:.3}\n  kind_checks_count: {}\n  kind_cache_hit_rate: {}\n  const_evaluations: {}\n  type_level_cache_size: {}",
            entrypoint.display(),
            telemetry.constraints_emitted,
            telemetry.bindings_resolved,
            telemetry.inference_duration_ms,
            telemetry.preserved_constraints,
            telemetry
                .cache_hit_rate
                .map(|rate| format!("{:.2}%", rate * 100.0))
                .unwrap_or_else(|| "n/a".to_string()),
            telemetry.invalidation_cascade_depth,
            telemetry.pattern_cache_hits,
            telemetry.pattern_cache_misses,
            telemetry.pattern_bridge_ms,
            telemetry.generic_constraints_emitted,
            telemetry.bound_checks,
            telemetry.variance_conflicts,
            telemetry.sealed_hierarchy_checks,
            telemetry.generic_solver_ms,
            telemetry.variance_analysis_ms,
            telemetry.kind_checks_count,
            telemetry
                .kind_cache_hit_rate
                .map(|rate| format!("{:.2}%", rate * 100.0))
                .unwrap_or_else(|| "n/a".to_string()),
            telemetry.const_evaluations,
            telemetry.type_level_cache_size
        );

        println!(
            "  binding_usage: explicit_val={} implicit_val={} implicit_typed={} var={}",
            binding_usage.explicit,
            binding_usage.implicit,
            binding_usage.implicit_typed,
            binding_usage.vars
        );

        print_conversion_events(telemetry);
        print_nullable_guards(telemetry);
        print_catalog_hits(telemetry);
        print_regex_command_metrics(&telemetry.regex_command);
        print_pattern_const_metrics(&telemetry.pattern_const);

        if strategies.is_empty() {
            println!(
                "  when_strategies: (none recorded)\n  pattern_diagnostic_hint: JV3199 surfaces when destructuring depth exceeds supported limits or when guards require Phase 5 features. Use --explain JV3199 for guidance."
            );
        } else {
            println!("  when_strategies:");
            for summary in strategies {
                println!(
                    "    - {} ({} occurrence{})",
                    summary.description,
                    summary.count,
                    if summary.count == 1 { "" } else { "s" }
                );
            }
            println!(
                "  pattern_diagnostic_hint: Deep destructuring (depth ≥ 11) and complex guards yield JV3199. Run --explain JV3199 to review mitigation paths."
            );
        }

        emit_binding_usage_json(entrypoint, Some(telemetry), strategies, binding_usage);
    }

    fn print_conversion_events(telemetry: &InferenceTelemetry) {
        if telemetry.conversion_events.is_empty() {
            println!("  conversion_events: (none recorded)");
            return;
        }

        println!("  conversion_events:");
        for event in &telemetry.conversion_events {
            println!("    - {}", format_conversion_event(event));
        }
    }

    fn print_nullable_guards(telemetry: &InferenceTelemetry) {
        if telemetry.nullable_guards.is_empty() {
            println!("  nullable_guards: (none recorded)");
            return;
        }

        println!("  nullable_guards:");
        for guard in &telemetry.nullable_guards {
            println!("    - {}", format_nullable_guard_reason(guard.reason));
        }
    }

    fn print_catalog_hits(telemetry: &InferenceTelemetry) {
        if telemetry.catalog_hits.is_empty() {
            println!("  catalog_hits: (none recorded)");
            return;
        }

        println!("  catalog_hits:");
        for helper in &telemetry.catalog_hits {
            println!("    - {}", format_helper_spec(helper));
        }
    }

    fn print_regex_command_metrics(metrics: &RegexCommandTelemetry) {
        if metrics.total == 0 {
            println!("  regex_command: (none recorded)");
            return;
        }

        println!("  regex_command.total: {}", metrics.total);

        if !metrics.modes.is_empty() {
            println!("  regex_command.modes:");
            for (mode, count) in &metrics.modes {
                println!("    - {}: {}", mode, count);
            }
        }

        if !metrics.return_types.is_empty() {
            println!("  regex_command.return_types:");
            for (ty, count) in &metrics.return_types {
                println!("    - {}: {}", ty, count);
            }
        }

        if !metrics.guard_strategies.is_empty() {
            println!("  regex_command.guard_strategies:");
            for (strategy, count) in &metrics.guard_strategies {
                println!("    - {}: {}", strategy, count);
            }
        }

        println!(
            "  regex_command.materialize_streams: {}",
            metrics.materialize_streams
        );

        if !metrics.diagnostics.is_empty() {
            println!("  regex_command.diagnostics:");
            for (code, count) in &metrics.diagnostics {
                println!("    - {}: {}", code, count);
            }
        }
    }

    fn print_pattern_const_metrics(metrics: &PatternConstTelemetry) {
        if metrics.total == 0 {
            println!("  pattern_const: (none recorded)");
            return;
        }

        let static_ratio = (metrics.static_count as f64 / metrics.total as f64) * 100.0;

        println!("  pattern_const.total: {}", metrics.total);
        println!("  pattern_const.static: {}", metrics.static_count);
        println!("  pattern_const.dynamic: {}", metrics.dynamic_count);
        println!("  pattern_const.static_ratio: {:.1}%", static_ratio);
        println!("  pattern_const.literal.static: {}", metrics.literal_static);
        println!(
            "  pattern_const.literal.dynamic: {}",
            metrics.literal_dynamic
        );
        println!("  pattern_const.command.static: {}", metrics.command_static);
        println!(
            "  pattern_const.command.dynamic: {}",
            metrics.command_dynamic
        );
    }

    fn print_strategy_telemetry(
        entrypoint: &Path,
        strategies: &[StrategySummary],
        binding_usage: &BindingUsageSummary,
    ) {
        println!("Telemetry ({})", entrypoint.display());
        println!("  pattern_cache_hits: n/a");
        println!("  pattern_cache_misses: n/a");
        println!("  pattern_bridge_ms: n/a");
        println!("  regex_command: n/a");
        if strategies.is_empty() {
            println!("  when_strategies: (none recorded)");
        } else {
            println!("  when_strategies:");
            for summary in strategies {
                println!(
                    "    - {} ({} occurrence{})",
                    summary.description,
                    summary.count,
                    if summary.count == 1 { "" } else { "s" }
                );
            }
        }
        println!(
            "  pattern_diagnostic_hint: Deep destructuring beyond depth 10 or hybrid guards will surface JV3199. Use --explain JV3199 for remediation."
        );
        println!(
            "  binding_usage: explicit_val={} implicit_val={} implicit_typed={} var={}",
            binding_usage.explicit,
            binding_usage.implicit,
            binding_usage.implicit_typed,
            binding_usage.vars
        );

        emit_binding_usage_json(entrypoint, None, strategies, binding_usage);
    }

    fn summarize_when_strategies(records: &[WhenStrategyRecord]) -> Vec<StrategySummary> {
        use std::collections::BTreeMap;

        let mut counts: BTreeMap<String, usize> = BTreeMap::new();
        for record in records {
            let key = record.description.trim().to_string();
            *counts.entry(key).or_insert(0) += 1;
        }

        counts
            .into_iter()
            .map(|(description, count)| StrategySummary { description, count })
            .collect()
    }

    fn format_conversion_event(event: &AppliedConversion) -> String {
        let mut details = format!(
            "{} -> {} [{}]",
            format_type_kind(&event.from_type),
            format_type_kind(&event.to_type),
            event.kind.label()
        );

        if let Some(helper) = event.helper_method.as_ref() {
            details.push_str(&format!(" via {}", format_helper_spec(helper)));
        }

        if event.warned {
            details.push_str(" (warn)");
        }

        if let Some(span) = event.source_span.as_ref() {
            details.push_str(&format!(" @{}", format_span(span)));
        }

        if let Some(hint) = event.java_span_hint.as_ref() {
            details.push_str(&format!(" -> {}", hint));
        }

        details
    }

    fn format_helper_spec(helper: &HelperSpec) -> String {
        let qualifier = if helper.is_static { "static " } else { "" };
        format!("{qualifier}{}::{}", helper.owner, helper.method)
    }

    fn format_nullable_guard_reason(reason: NullableGuardReason) -> &'static str {
        match reason {
            NullableGuardReason::OptionalLift => "optional-lift",
            NullableGuardReason::Unboxing => "unboxing",
        }
    }

    fn format_span(span: &Span) -> String {
        format!(
            "L{}C{}-L{}C{}",
            span.start_line, span.start_column, span.end_line, span.end_column
        )
    }

    fn format_type_kind(kind: &TypeKind) -> String {
        match kind {
            TypeKind::Primitive(primitive) => primitive.java_name().to_string(),
            TypeKind::Boxed(primitive) => primitive.boxed_fqcn().to_string(),
            TypeKind::Reference(name) => name.clone(),
            TypeKind::Optional(inner) => format!("{}?", format_type_kind(inner)),
            TypeKind::Variable(id) => format!("t{}", id.to_raw()),
            TypeKind::Function(params, result) => {
                let param_repr = params
                    .iter()
                    .map(format_type_kind)
                    .collect::<Vec<_>>()
                    .join(", ");
                format!("fn({}) -> {}", param_repr, format_type_kind(result))
            }
            TypeKind::Unknown => "unknown".to_string(),
        }
    }

    fn preload_regex_command_typings(
        context: &mut TransformContext,
        typings: &[RegexCommandTyping],
    ) {
        for typing in typings {
            let mut java_type = java_type_from_checker_kind(&typing.return_type);
            if matches!(typing.mode, RegexCommandMode::Iterate)
                && typing.requires_stream_materialization
            {
                java_type = JavaType::Reference {
                    name: "java.util.stream.Stream".to_string(),
                    generic_args: vec![JavaType::Reference {
                        name: "java.util.regex.MatchResult".to_string(),
                        generic_args: vec![],
                    }],
                };
            }

            let info = RegexCommandLoweringInfo {
                mode: typing.mode,
                guard_strategy: typing.guard_strategy.clone(),
                java_type,
                requires_stream_materialization: typing.requires_stream_materialization,
            };
            context.register_regex_command_typing(&typing.span, info);
        }
    }

    fn java_type_from_checker_kind(kind: &TypeKind) -> JavaType {
        match kind {
            TypeKind::Primitive(primitive) => {
                JavaType::Primitive(primitive.java_name().to_string())
            }
            TypeKind::Boxed(primitive) => JavaType::Reference {
                name: primitive.boxed_fqcn().to_string(),
                generic_args: vec![],
            },
            TypeKind::Reference(name) => reference_name_to_java_type(name),
            TypeKind::Optional(inner) => {
                let inner_type = java_type_from_checker_kind(inner);
                JavaType::Reference {
                    name: "java.util.Optional".to_string(),
                    generic_args: vec![boxed_java_type_for_optional(inner_type)],
                }
            }
            TypeKind::Function(_, _) => JavaType::Reference {
                name: "java.util.function.Function".to_string(),
                generic_args: vec![],
            },
            TypeKind::Variable(_) | TypeKind::Unknown => JavaType::object(),
        }
    }

    fn reference_name_to_java_type(name: &str) -> JavaType {
        let mut base = name.replace("::", ".");
        let mut dimensions = 0usize;

        while let Some(stripped) = base.strip_suffix("[]") {
            base = stripped.to_string();
            dimensions += 1;
        }

        let mut result = match base.as_str() {
            "String" | "java.lang.String" => JavaType::string(),
            "Boolean" | "java.lang.Boolean" => JavaType::Reference {
                name: "java.lang.Boolean".to_string(),
                generic_args: vec![],
            },
            other => JavaType::Reference {
                name: other.to_string(),
                generic_args: vec![],
            },
        };

        if dimensions > 0 {
            result = JavaType::Array {
                element_type: Box::new(result),
                dimensions,
            };
        }

        result
    }

    fn boxed_java_type_for_optional(java_type: JavaType) -> JavaType {
        match java_type {
            JavaType::Primitive(name) => {
                let boxed = match name.as_str() {
                    "int" => "java.lang.Integer",
                    "boolean" => "java.lang.Boolean",
                    "char" => "java.lang.Character",
                    "double" => "java.lang.Double",
                    "float" => "java.lang.Float",
                    "long" => "java.lang.Long",
                    "byte" => "java.lang.Byte",
                    "short" => "java.lang.Short",
                    other => other,
                };
                JavaType::Reference {
                    name: boxed.to_string(),
                    generic_args: vec![],
                }
            }
            JavaType::Array { .. }
            | JavaType::Reference { .. }
            | JavaType::Functional { .. }
            | JavaType::Void
            | JavaType::Wildcard { .. } => java_type,
        }
    }

    fn emit_binding_usage_json(
        entrypoint: &Path,
        telemetry: Option<&InferenceTelemetry>,
        strategies: &[StrategySummary],
        binding_usage: &BindingUsageSummary,
    ) {
        let strategies_json = strategies
            .iter()
            .map(|summary| {
                json!({
                    "description": summary.description,
                    "count": summary.count,
                })
            })
            .collect::<Vec<_>>();

        let telemetry_json = telemetry.map(|telemetry| {
            let pattern_const = &telemetry.pattern_const;
            let pattern_static_ratio = if pattern_const.total == 0 {
                0.0
            } else {
                pattern_const.static_count as f64 / pattern_const.total as f64
            };

            json!({
                "constraints_emitted": telemetry.constraints_emitted,
                "bindings_resolved": telemetry.bindings_resolved,
                "inference_duration_ms": telemetry.inference_duration_ms,
                "preserved_constraints": telemetry.preserved_constraints,
                "cache_hit_rate": telemetry.cache_hit_rate,
                "invalidation_cascade_depth": telemetry.invalidation_cascade_depth,
                "pattern_cache_hits": telemetry.pattern_cache_hits,
                "pattern_cache_misses": telemetry.pattern_cache_misses,
                "pattern_bridge_ms": telemetry.pattern_bridge_ms,
                "generic_constraints_emitted": telemetry.generic_constraints_emitted,
                "bound_checks": telemetry.bound_checks,
                "variance_conflicts": telemetry.variance_conflicts,
                "sealed_hierarchy_checks": telemetry.sealed_hierarchy_checks,
                "generic_solver_ms": telemetry.generic_solver_ms,
                "variance_analysis_ms": telemetry.variance_analysis_ms,
                "widening_conversions": telemetry.widening_conversions,
                "boxing_conversions": telemetry.boxing_conversions,
                "unboxing_conversions": telemetry.unboxing_conversions,
                "string_conversions": telemetry.string_conversions,
                "nullable_guards_generated": telemetry.nullable_guards_generated,
                "method_invocation_conversions": telemetry.method_invocation_conversions,
                "conversion_catalog_hits": telemetry.conversion_catalog_hits,
                "conversion_catalog_misses": telemetry.conversion_catalog_misses,
                "conversion_events": telemetry
                    .conversion_events
                    .iter()
                    .map(|event| {
                        json!({
                            "from": format_type_kind(&event.from_type),
                            "to": format_type_kind(&event.to_type),
                            "kind": event.kind.label(),
                            "helper": event
                                .helper_method
                                .as_ref()
                                .map(|helper| format_helper_spec(helper)),
                            "warned": event.warned,
                            "source_span": event
                                .source_span
                                .as_ref()
                                .map(|span| format_span(span)),
                            "java_span_hint": event.java_span_hint.clone(),
                            "nullable_guard": event
                                .nullable_guard
                                .map(|guard| format_nullable_guard_reason(guard.reason)),
                        })
                    })
                    .collect::<Vec<_>>(),
                "nullable_guards": telemetry
                    .nullable_guards
                    .iter()
                    .map(|guard| format_nullable_guard_reason(guard.reason))
                    .collect::<Vec<_>>(),
                "catalog_hits": telemetry
                    .catalog_hits
                    .iter()
                    .map(|helper| format_helper_spec(helper))
                    .collect::<Vec<_>>(),
                "regex_command": {
                    "total": telemetry.regex_command.total,
                    "modes": telemetry.regex_command.modes.clone(),
                    "return_types": telemetry.regex_command.return_types.clone(),
                    "guard_strategies": telemetry.regex_command.guard_strategies.clone(),
                    "materialize_streams": telemetry.regex_command.materialize_streams,
                    "diagnostics": telemetry.regex_command.diagnostics.clone(),
                },
                "pattern_const": {
                    "total": pattern_const.total,
                    "static": pattern_const.static_count,
                    "dynamic": pattern_const.dynamic_count,
                    "static_ratio": pattern_static_ratio,
                    "literal": {
                        "static": pattern_const.literal_static,
                        "dynamic": pattern_const.literal_dynamic,
                    },
                    "command": {
                        "static": pattern_const.command_static,
                        "dynamic": pattern_const.command_dynamic,
                    },
                },
            })
        });

        let payload = json!({
            "entrypoint": entrypoint.display().to_string(),
            "binding_usage": {
                "explicit_val": binding_usage.explicit,
                "implicit_val": binding_usage.implicit,
                "implicit_typed": binding_usage.implicit_typed,
                "vars": binding_usage.vars,
            },
            "when_strategies": strategies_json,
            "telemetry": telemetry_json,
        });

        match serde_json::to_string(&payload) {
            Ok(json_line) => println!("{}", json_line),
            Err(error) => eprintln!("Failed to serialize telemetry payload: {}", error),
        }
    }

    /// Compile and execute a `.jv` program using the Java runtime.
    pub fn run_program(plan: &BuildPlan, args: &[String]) -> Result<()> {
        let mut prepared_output = OutputManager::prepare(plan.clone())
            .map_err(|diagnostic| tooling_failure(plan.entrypoint(), diagnostic))?;

        let target_dir = prepared_output.target_dir().to_path_buf();
        println!(
            "出力ディレクトリ: {} (Java{})\nOutput directory: {}",
            target_dir.display(),
            prepared_output.plan().build_config.target,
            target_dir.display()
        );
        if prepared_output.clean_applied() {
            println!("クリーンビルド: 実行しました / Clean build: applied");
        }

        let compile_result = match compile(prepared_output.plan()) {
            Ok(result) => result,
            Err(err) => return Err(err),
        };

        if !compile_result.warnings.is_empty() {
            for warning in &compile_result.warnings {
                eprintln!("warning: {}", warning);
            }
        }

        if compile_result.class_files.is_empty() {
            if compile_result.javac_version.is_none() {
                bail!(
                    "Java コンパイラ (javac) が見つかりません。JDK をインストールして PATH に追加してください。"
                );
            }
            bail!("Java compilation step did not produce class files; cannot execute program");
        }

        let generated_main = target_dir.join(format!("{}.class", compile_result.script_main_class));
        if !generated_main.exists() {
            bail!(
                "No compiled .class file found at {}. Make sure javac is available for execution.",
                generated_main.display()
            );
        }

        let classpath = target_dir.to_string_lossy().to_string();
        let mut cmd = Command::new("java");
        cmd.arg("-cp");
        cmd.arg(&classpath);
        cmd.arg(&compile_result.script_main_class);
        for arg in args {
            cmd.arg(arg);
        }

        let status = cmd
            .status()
            .with_context(|| "Failed to run java - is it installed?")?;

        if !status.success() {
            bail!("Program execution failed");
        }

        prepared_output.mark_success();
        Ok(())
    }

    /// Package generated outputs into a JAR or native binary.
    pub fn produce_binary(
        output_dir: &Path,
        bin_name: &str,
        kind: &str,
        main_class: &str,
    ) -> Result<PathBuf> {
        match kind {
            "jar" => {
                let jar_path = output_dir.join(format!("{}.jar", bin_name));
                let status = Command::new("jar")
                    .args([
                        "--create",
                        "--file",
                        jar_path
                            .to_str()
                            .ok_or_else(|| anyhow!("Non-UTF8 path encountered for jar output"))?,
                        "--main-class",
                        main_class,
                        "-C",
                        output_dir
                            .to_str()
                            .ok_or_else(|| anyhow!("Non-UTF8 output directory"))?,
                        ".",
                    ])
                    .status();

                match status {
                    Ok(code) if code.success() => Ok(jar_path),
                    Ok(code) => bail!("jar failed with status: {}", code),
                    Err(err) => bail!("'jar' tool not found or failed: {}", err),
                }
            }
            "native" => {
                let jar_artifact = produce_binary(output_dir, bin_name, "jar", main_class)?;
                let native_out = output_dir.join(bin_name);
                let status = Command::new("native-image")
                    .arg("-jar")
                    .arg(&jar_artifact)
                    .arg(&native_out)
                    .status();

                match status {
                    Ok(code) if code.success() => Ok(native_out),
                    Ok(_) => {
                        bail!("native-image failed. Ensure GraalVM native-image is installed.")
                    }
                    Err(_) => bail!(
                        "native-image not found. Install GraalVM native-image or use --binary jar"
                    ),
                }
            }
            other => bail!("Unsupported binary target '{}'.", other),
        }
    }
}

#[cfg(test)]
mod tests;<|MERGE_RESOLUTION|>--- conflicted
+++ resolved
@@ -1,48 +1,27 @@
 // jv_cli - CLI functionality (library interface for testing)
 use anyhow::Result;
 use clap::Parser;
-<<<<<<< HEAD
-use jv_ir::TransformContext;
-=======
-use jv_ast::Span;
->>>>>>> f057c6d9
 use jv_ir::{
     sequence_pipeline,
     types::{IrImport, IrImportDetail, LogLevel as IrLogLevel, LoggingFrameworkKind},
 };
 use jv_support::i18n::{LocaleCode, catalog};
 use std::collections::HashMap;
-use std::env;
 use std::fs;
-use std::io::IsTerminal;
 use std::path::Path;
-#[cfg(test)]
-use std::sync::Mutex;
-
-use jv_checker::binding::normalize_import_aliases;
+
 use jv_checker::diagnostics::{
     DiagnosticSeverity, DiagnosticStrategy, EnhancedDiagnostic, from_check_error,
     from_frontend_diagnostics, from_parse_error, from_transform_error,
 };
-<<<<<<< HEAD
 use jv_pm::{JavaTarget, LogLevel, LoggingConfig, LoggingFramework};
-=======
-use jv_checker::symbol_index::java::ensure_fallback_types;
-use jv_pm::JavaTarget;
->>>>>>> f057c6d9
 
 mod embedded_stdlib;
 mod java_type_names;
 mod sequence_warnings;
 
 pub mod commands;
-<<<<<<< HEAD
 pub mod logging_overrides;
-=======
-
-#[cfg(test)]
-static COLOR_OVERRIDE: Mutex<Option<bool>> = Mutex::new(None);
->>>>>>> f057c6d9
 #[derive(Parser, Debug, Clone)]
 #[command(name = "jv")]
 #[command(
@@ -205,331 +184,47 @@
 }
 
 pub fn format_tooling_diagnostic(path: &Path, diagnostic: &EnhancedDiagnostic) -> String {
-    let use_color = color_enabled();
-    let (prefix, suffix) = if use_color {
-        severity_color_codes(diagnostic.severity)
-    } else {
-        ("", "")
-    };
-    let severity = severity_label(diagnostic.severity);
-    let mut lines = Vec::new();
-
-    lines.push(format!(
-        "{prefix}[{severity}] {code}: {title}{suffix}",
+    let location = diagnostic
+        .span
+        .as_ref()
+        .map(|span| {
+            format!(
+                " (L{}C{}-L{}C{})",
+                span.start_line, span.start_column, span.end_line, span.end_column
+            )
+        })
+        .unwrap_or_default();
+
+    format!(
+        "[{severity:?}] {code}: {title}{location}\n  戦略: {strategy:?}\n  ファイル: {file}\n  詳細: {detail}\n  対処: {help}{suggestions}{hint}",
+        severity = diagnostic.severity,
         code = diagnostic.code,
         title = diagnostic.title,
-    ));
-
-    if let Some(span) = diagnostic.span.as_ref() {
-        lines.push(format!(
-            "  --> {}:L{}C{}-L{}C{}",
-            path.display(),
-            span.start_line,
-            span.start_column,
-            span.end_line,
-            span.end_column
-        ));
-
-        match render_source_snippet(path, span) {
-            Ok(snippet_lines) if !snippet_lines.is_empty() => {
-                lines.push("  ソース:".to_string());
-                lines.extend(snippet_lines);
-            }
-            Ok(_) => {}
-            Err(message) => lines.push(format!("  ソース: <{}>", message)),
-        }
-    } else {
-        lines.push(format!("  ファイル: {}", path.display()));
-        lines.push("  位置情報: 提供されません".to_string());
-    }
-
-    lines.push(format!("  詳細: {}", diagnostic.message));
-    lines.push(format!("  対処: {}", diagnostic.help));
-    lines.push(format!("  戦略: {:?}", diagnostic.strategy));
-
-    if !diagnostic.categories.is_empty() {
-        lines.push(format!("  カテゴリ: {}", diagnostic.categories.join(", ")));
-    }
-
-    for suggestion in &diagnostic.suggestions {
-        lines.push(format!("  提案: {}", suggestion));
-    }
-
-    if let Some(hint) = diagnostic.learning_hints.as_deref() {
-        lines.push(format!("  学習ヒント: {}", hint));
-    }
-
-    lines.join("\n")
+        strategy = diagnostic.strategy,
+        file = path.display(),
+        detail = diagnostic.message,
+        help = diagnostic.help,
+        suggestions = format_suggestions(&diagnostic.suggestions),
+        hint = format_learning_hint(diagnostic.learning_hints.as_deref()),
+    )
 }
 
-fn color_enabled() -> bool {
-    #[cfg(test)]
-    {
-        if let Some(value) = *COLOR_OVERRIDE
-            .lock()
-            .expect("color override mutex poisoned")
-        {
-            return value;
-        }
-    }
-
-    match env::var("JV_CLI_COLOR") {
-        Ok(value) if value.eq_ignore_ascii_case("always") => return true,
-        Ok(value) if value.eq_ignore_ascii_case("never") => return false,
-        _ => {}
-    }
-
-    if env::var_os("NO_COLOR").is_some() {
-        return false;
-    }
-
-    std::io::stdout().is_terminal() || std::io::stderr().is_terminal()
+fn format_suggestions(suggestions: &[String]) -> String {
+    if suggestions.is_empty() {
+        return String::new();
+    }
+
+    let joined = suggestions
+        .iter()
+        .map(|suggestion| format!("\n  提案: {suggestion}"))
+        .collect::<String>();
+    joined
 }
 
-fn severity_label(severity: DiagnosticSeverity) -> &'static str {
-    match severity {
-        DiagnosticSeverity::Error => "ERROR",
-        DiagnosticSeverity::Warning => "WARNING",
-        DiagnosticSeverity::Information => "INFO",
-        DiagnosticSeverity::Hint => "HINT",
-    }
-}
-
-fn severity_color_codes(severity: DiagnosticSeverity) -> (&'static str, &'static str) {
-    match severity {
-        DiagnosticSeverity::Error => ("\u{1b}[31m", "\u{1b}[0m"),
-        DiagnosticSeverity::Warning => ("\u{1b}[33m", "\u{1b}[0m"),
-        DiagnosticSeverity::Information => ("\u{1b}[36m", "\u{1b}[0m"),
-        DiagnosticSeverity::Hint => ("\u{1b}[32m", "\u{1b}[0m"),
-    }
-}
-
-fn render_source_snippet(path: &Path, span: &Span) -> Result<Vec<String>, String> {
-    let source =
-        fs::read_to_string(path).map_err(|err| format!("ファイルを読み込めません: {err}"))?;
-
-    let mut raw_lines: Vec<&str> = source.lines().collect();
-    if source.ends_with('\n') {
-        raw_lines.push("");
-    }
-
-    if raw_lines.is_empty() {
-        return Err("ソースコードが空です".to_string());
-    }
-
-    let start_line = span.start_line.max(1);
-    if start_line > raw_lines.len() {
-        return Err("スパンがファイル範囲外です".to_string());
-    }
-
-    let mut end_line = span.end_line.max(start_line);
-    if end_line > raw_lines.len() {
-        end_line = raw_lines.len();
-    }
-
-    let start_index = start_line - 1;
-    let end_index = end_line - 1;
-    let width = end_line.to_string().len();
-
-    let mut snippet = Vec::new();
-    snippet.push("  |".to_string());
-
-    for index in start_index..=end_index {
-        let line_number = index + 1;
-        let text = raw_lines
-            .get(index)
-            .copied()
-            .unwrap_or_default()
-            .trim_end_matches('\r');
-        snippet.push(format!("  {line_number:>width$} | {text}"));
-
-        let caret = caret_line(text, span, index, start_index, end_index);
-        if !caret.is_empty() {
-            snippet.push(format!(
-                "  {padding} | {caret}",
-                padding = " ".repeat(width)
-            ));
-        }
-    }
-
-    snippet.push("  |".to_string());
-    Ok(snippet)
-}
-
-fn caret_line(
-    line: &str,
-    span: &Span,
-    current_index: usize,
-    start_index: usize,
-    end_index: usize,
-) -> String {
-    let chars: Vec<char> = line.chars().collect();
-    let len = chars.len();
-    let mut start_col = 0usize;
-    let mut end_col = len;
-
-    if current_index == start_index {
-        start_col = span.start_column.saturating_sub(1).min(len);
-    }
-    if current_index == end_index {
-        end_col = span.end_column.saturating_sub(1).min(len);
-    }
-
-    if current_index == start_index && current_index == end_index {
-        if end_col <= start_col {
-            end_col = (start_col + 1).min(len.max(start_col + 1));
-        }
-    } else if current_index == start_index {
-        end_col = len;
-    } else if current_index == end_index {
-        if end_col <= start_col {
-            end_col = start_col.saturating_add(1).min(len.max(start_col + 1));
-        }
-    } else {
-        start_col = 0;
-        end_col = len;
-    }
-
-    if len == 0 {
-        return "^".to_string();
-    }
-
-    if end_col <= start_col {
-        let highlight_end = (start_col + 1).min(len);
-        return caret_from_cols(&chars, start_col.min(len), highlight_end);
-    }
-
-    caret_from_cols(&chars, start_col, end_col)
-}
-
-fn caret_from_cols(chars: &[char], start: usize, end: usize) -> String {
-    let mut caret = String::new();
-    for ch in chars.iter().take(start) {
-        caret.push(if *ch == '\t' { '\t' } else { ' ' });
-    }
-
-    let highlight_len = end.saturating_sub(start).max(1);
-    caret.extend(std::iter::repeat('^').take(highlight_len));
-    caret
-}
-
-#[cfg(test)]
-mod formatting_tests {
-    use super::*;
-    use jv_checker::diagnostics;
-    use std::io::Write;
-    use std::sync::{Mutex, MutexGuard, OnceLock};
-    use tempfile::NamedTempFile;
-
-    fn sample_diagnostic(span: Span) -> EnhancedDiagnostic {
-        let descriptor = diagnostics::descriptor("JV_REGEX_E101").expect("descriptor exists");
-        let mut diagnostic =
-            EnhancedDiagnostic::new(descriptor, "未知のフラグです".to_string(), Some(span));
-        diagnostic
-            .suggestions
-            .push("Quick Fix: regex.flag.remove -> remove unknown flag".to_string());
-        diagnostic.learning_hints =
-            Some("Java 公式ドキュメントでフラグ一覧を再確認してください".to_string());
-        diagnostic.categories = vec!["regex.flag"];
-        diagnostic
-    }
-
-    fn write_sample_file() -> NamedTempFile {
-        let mut file = NamedTempFile::new().expect("create temp file");
-        writeln!(file, "val subject = \"value123\"").unwrap();
-        writeln!(file, "val matched = m/subject/\\d+/m").unwrap();
-        file
-    }
-
-    #[test]
-    fn formats_diagnostic_with_snippet_without_color() {
-        let _guard = ColorOverrideGuard::set(Some(false));
-        let file = write_sample_file();
-        let span = Span::new(2, 14, 2, 27);
-        let diagnostic = sample_diagnostic(span);
-
-        assert!(
-            !super::color_enabled(),
-            "color override should disable coloring in tests"
-        );
-
-        let rendered = format_tooling_diagnostic(file.path(), &diagnostic);
-
-        assert!(
-            rendered.contains("[ERROR] JV_REGEX_E101"),
-            "header should include severity and code: {rendered}"
-        );
-        assert!(
-            rendered.contains("  -->"),
-            "location arrow should be present: {rendered}"
-        );
-        assert!(
-            rendered.contains("2 | val matched = m/subject/\\d+/m"),
-            "source line should be rendered: {rendered}"
-        );
-        assert!(
-            rendered.contains("^"),
-            "caret indicators should be present: {rendered}"
-        );
-        assert!(
-            rendered.contains("  提案: Quick Fix: regex.flag.remove"),
-            "suggestions should be listed: {rendered}"
-        );
-        assert!(
-            rendered.contains("  カテゴリ: regex.flag"),
-            "categories should be printed: {rendered}"
-        );
-        assert!(
-            !rendered.contains('\u{1b}'),
-            "color codes should be absent by default: {rendered}"
-        );
-    }
-
-    struct ColorOverrideGuard {
-        _lock: MutexGuard<'static, ()>,
-    }
-
-    fn color_test_mutex() -> &'static Mutex<()> {
-        static LOCK: OnceLock<Mutex<()>> = OnceLock::new();
-        LOCK.get_or_init(|| Mutex::new(()))
-    }
-
-    impl ColorOverrideGuard {
-        fn set(value: Option<bool>) -> Self {
-            let lock = color_test_mutex()
-                .lock()
-                .expect("color test mutex poisoned");
-            let mut guard = super::COLOR_OVERRIDE
-                .lock()
-                .expect("color override mutex poisoned");
-            *guard = value;
-            drop(guard);
-            Self { _lock: lock }
-        }
-    }
-
-    impl Drop for ColorOverrideGuard {
-        fn drop(&mut self) {
-            let mut guard = super::COLOR_OVERRIDE
-                .lock()
-                .expect("color override mutex poisoned");
-            *guard = None;
-        }
-    }
-
-    #[test]
-    fn formats_with_color_when_forced() {
-        let _guard = ColorOverrideGuard::set(Some(true));
-        let file = write_sample_file();
-        let span = Span::new(2, 14, 2, 27);
-        let diagnostic = sample_diagnostic(span);
-
-        let rendered = format_tooling_diagnostic(file.path(), &diagnostic);
-
-        assert!(
-            rendered.starts_with("\u{1b}[31m[ERROR]"),
-            "forced color should prefix the header: {rendered}"
-        );
+fn format_learning_hint(hint: Option<&str>) -> String {
+    match hint {
+        Some(value) => format!("\n  学習ヒント: {value}"),
+        None => String::new(),
     }
 }
 
@@ -786,13 +481,7 @@
     use super::*;
     use anyhow::{Context, anyhow, bail};
     use generics::apply_type_facts;
-<<<<<<< HEAD
     use jv_ast::{Argument, CallArgumentMetadata, Expression, Literal, Span, Statement};
-=======
-    use jv_ast::{
-        Argument, CallArgumentMetadata, Expression, Literal, RegexCommandMode, Span, Statement,
-    };
->>>>>>> f057c6d9
     use jv_build::BuildSystem;
     use jv_build::metadata::{
         BuildContext as SymbolBuildContext, SymbolIndexBuilder, SymbolIndexCache,
@@ -803,23 +492,14 @@
         ImportResolutionService, ResolvedImport, ResolvedImportKind,
         diagnostics as import_diagnostics,
     };
-    use jv_checker::inference::regex::RegexCommandTyping;
     use jv_checker::inference::{AppliedConversion, HelperSpec, NullableGuardReason};
-    use jv_checker::{
-        InferenceSnapshot, InferenceTelemetry, PatternConstTelemetry, RegexCommandTelemetry,
-        TypeChecker, TypeKind,
-    };
+    use jv_checker::{InferenceSnapshot, InferenceTelemetry, TypeChecker, TypeKind};
     use jv_codegen_java::{JavaCodeGenConfig, JavaCodeGenerator};
     use jv_fmt::JavaFormatter;
     use jv_inference::types::TypeVariant;
     use jv_ir::TransformContext;
-<<<<<<< HEAD
     use jv_ir::context::WhenStrategyRecord;
     use jv_ir::types::{IrImport, IrImportDetail};
-=======
-    use jv_ir::context::{RegexCommandLoweringInfo, WhenStrategyRecord};
-    use jv_ir::types::{IrImport, IrImportDetail, JavaType};
->>>>>>> f057c6d9
     use jv_ir::{
         TransformPools, TransformProfiler, transform_program_with_context,
         transform_program_with_context_profiled,
@@ -1052,7 +732,6 @@
             }
         }
         let mut program = frontend_output.into_program();
-        normalize_import_aliases(&mut program);
 
         embedded_stdlib::rewrite_collection_property_access(&mut program);
         let parse_duration = parse_start.elapsed();
@@ -1071,8 +750,6 @@
         let mut symbol_index = builder
             .build_with_cache(&index_cache)
             .map_err(|error| anyhow!("failed to build symbol index: {error}"))?;
-
-        ensure_fallback_types(&mut symbol_index);
 
         // Populate stdlib types into symbol index before import resolution
         let stdlib_catalog = embedded_stdlib::stdlib_catalog()?;
@@ -1275,9 +952,6 @@
             if let Some(facts) = type_facts_snapshot.as_ref() {
                 preload_type_facts_into_context(&mut context, facts);
             }
-            if let Some(snapshot) = inference_snapshot.as_ref() {
-                preload_regex_command_typings(&mut context, snapshot.regex_command_typings());
-            }
             if !import_plan.is_empty() {
                 context.set_resolved_imports(import_plan.clone());
             }
@@ -1318,9 +992,6 @@
             if let Some(facts) = type_facts_snapshot.as_ref() {
                 preload_type_facts_into_context(&mut context, facts);
             }
-            if let Some(snapshot) = inference_snapshot.as_ref() {
-                preload_regex_command_typings(&mut context, snapshot.regex_command_typings());
-            }
             if !import_plan.is_empty() {
                 context.set_resolved_imports(import_plan.clone());
             }
@@ -1402,12 +1073,6 @@
             let java_path = options.output_dir.join(&java_filename);
 
             let mut java_content = String::new();
-            java_content.push_str(&format!(
-                "// Generated by jv (ターゲット: Java {})\n",
-                build_config.target.as_str()
-            ));
-            java_content
-                .push_str("// 自動生成ファイル - このファイルへの手動変更は上書きされます。\n\n");
             if let Some(package) = &java_unit.package_declaration {
                 java_content.push_str(&format!("package {};\n\n", package));
             }
@@ -1487,7 +1152,6 @@
                     .compile_java_files(java_paths)
                     .map_err(|e| anyhow!("Java compilation failed: {}", e))?;
 
-<<<<<<< HEAD
                 let mut pending = vec![options.output_dir.clone()];
                 let mut class_files = Vec::new();
                 while let Some(dir) = pending.pop() {
@@ -1495,14 +1159,6 @@
                         format!("Failed to enumerate output directory: {}", dir.display())
                     })?;
                     for entry in entries {
-=======
-                let mut class_files = Vec::new();
-                let mut pending = vec![options.output_dir.clone()];
-                while let Some(dir) = pending.pop() {
-                    for entry in fs::read_dir(&dir).with_context(|| {
-                        format!("Failed to enumerate output directory: {}", dir.display())
-                    })? {
->>>>>>> f057c6d9
                         let path = entry?.path();
                         if path.is_dir() {
                             pending.push(path);
@@ -1627,8 +1283,6 @@
         print_conversion_events(telemetry);
         print_nullable_guards(telemetry);
         print_catalog_hits(telemetry);
-        print_regex_command_metrics(&telemetry.regex_command);
-        print_pattern_const_metrics(&telemetry.pattern_const);
 
         if strategies.is_empty() {
             println!(
@@ -1688,72 +1342,6 @@
         }
     }
 
-    fn print_regex_command_metrics(metrics: &RegexCommandTelemetry) {
-        if metrics.total == 0 {
-            println!("  regex_command: (none recorded)");
-            return;
-        }
-
-        println!("  regex_command.total: {}", metrics.total);
-
-        if !metrics.modes.is_empty() {
-            println!("  regex_command.modes:");
-            for (mode, count) in &metrics.modes {
-                println!("    - {}: {}", mode, count);
-            }
-        }
-
-        if !metrics.return_types.is_empty() {
-            println!("  regex_command.return_types:");
-            for (ty, count) in &metrics.return_types {
-                println!("    - {}: {}", ty, count);
-            }
-        }
-
-        if !metrics.guard_strategies.is_empty() {
-            println!("  regex_command.guard_strategies:");
-            for (strategy, count) in &metrics.guard_strategies {
-                println!("    - {}: {}", strategy, count);
-            }
-        }
-
-        println!(
-            "  regex_command.materialize_streams: {}",
-            metrics.materialize_streams
-        );
-
-        if !metrics.diagnostics.is_empty() {
-            println!("  regex_command.diagnostics:");
-            for (code, count) in &metrics.diagnostics {
-                println!("    - {}: {}", code, count);
-            }
-        }
-    }
-
-    fn print_pattern_const_metrics(metrics: &PatternConstTelemetry) {
-        if metrics.total == 0 {
-            println!("  pattern_const: (none recorded)");
-            return;
-        }
-
-        let static_ratio = (metrics.static_count as f64 / metrics.total as f64) * 100.0;
-
-        println!("  pattern_const.total: {}", metrics.total);
-        println!("  pattern_const.static: {}", metrics.static_count);
-        println!("  pattern_const.dynamic: {}", metrics.dynamic_count);
-        println!("  pattern_const.static_ratio: {:.1}%", static_ratio);
-        println!("  pattern_const.literal.static: {}", metrics.literal_static);
-        println!(
-            "  pattern_const.literal.dynamic: {}",
-            metrics.literal_dynamic
-        );
-        println!("  pattern_const.command.static: {}", metrics.command_static);
-        println!(
-            "  pattern_const.command.dynamic: {}",
-            metrics.command_dynamic
-        );
-    }
-
     fn print_strategy_telemetry(
         entrypoint: &Path,
         strategies: &[StrategySummary],
@@ -1763,7 +1351,6 @@
         println!("  pattern_cache_hits: n/a");
         println!("  pattern_cache_misses: n/a");
         println!("  pattern_bridge_ms: n/a");
-        println!("  regex_command: n/a");
         if strategies.is_empty() {
             println!("  when_strategies: (none recorded)");
         } else {
@@ -1868,117 +1455,6 @@
                 format!("fn({}) -> {}", param_repr, format_type_kind(result))
             }
             TypeKind::Unknown => "unknown".to_string(),
-        }
-    }
-
-    fn preload_regex_command_typings(
-        context: &mut TransformContext,
-        typings: &[RegexCommandTyping],
-    ) {
-        for typing in typings {
-            let mut java_type = java_type_from_checker_kind(&typing.return_type);
-            if matches!(typing.mode, RegexCommandMode::Iterate)
-                && typing.requires_stream_materialization
-            {
-                java_type = JavaType::Reference {
-                    name: "java.util.stream.Stream".to_string(),
-                    generic_args: vec![JavaType::Reference {
-                        name: "java.util.regex.MatchResult".to_string(),
-                        generic_args: vec![],
-                    }],
-                };
-            }
-
-            let info = RegexCommandLoweringInfo {
-                mode: typing.mode,
-                guard_strategy: typing.guard_strategy.clone(),
-                java_type,
-                requires_stream_materialization: typing.requires_stream_materialization,
-            };
-            context.register_regex_command_typing(&typing.span, info);
-        }
-    }
-
-    fn java_type_from_checker_kind(kind: &TypeKind) -> JavaType {
-        match kind {
-            TypeKind::Primitive(primitive) => {
-                JavaType::Primitive(primitive.java_name().to_string())
-            }
-            TypeKind::Boxed(primitive) => JavaType::Reference {
-                name: primitive.boxed_fqcn().to_string(),
-                generic_args: vec![],
-            },
-            TypeKind::Reference(name) => reference_name_to_java_type(name),
-            TypeKind::Optional(inner) => {
-                let inner_type = java_type_from_checker_kind(inner);
-                JavaType::Reference {
-                    name: "java.util.Optional".to_string(),
-                    generic_args: vec![boxed_java_type_for_optional(inner_type)],
-                }
-            }
-            TypeKind::Function(_, _) => JavaType::Reference {
-                name: "java.util.function.Function".to_string(),
-                generic_args: vec![],
-            },
-            TypeKind::Variable(_) | TypeKind::Unknown => JavaType::object(),
-        }
-    }
-
-    fn reference_name_to_java_type(name: &str) -> JavaType {
-        let mut base = name.replace("::", ".");
-        let mut dimensions = 0usize;
-
-        while let Some(stripped) = base.strip_suffix("[]") {
-            base = stripped.to_string();
-            dimensions += 1;
-        }
-
-        let mut result = match base.as_str() {
-            "String" | "java.lang.String" => JavaType::string(),
-            "Boolean" | "java.lang.Boolean" => JavaType::Reference {
-                name: "java.lang.Boolean".to_string(),
-                generic_args: vec![],
-            },
-            other => JavaType::Reference {
-                name: other.to_string(),
-                generic_args: vec![],
-            },
-        };
-
-        if dimensions > 0 {
-            result = JavaType::Array {
-                element_type: Box::new(result),
-                dimensions,
-            };
-        }
-
-        result
-    }
-
-    fn boxed_java_type_for_optional(java_type: JavaType) -> JavaType {
-        match java_type {
-            JavaType::Primitive(name) => {
-                let boxed = match name.as_str() {
-                    "int" => "java.lang.Integer",
-                    "boolean" => "java.lang.Boolean",
-                    "char" => "java.lang.Character",
-                    "double" => "java.lang.Double",
-                    "float" => "java.lang.Float",
-                    "long" => "java.lang.Long",
-                    "byte" => "java.lang.Byte",
-                    "short" => "java.lang.Short",
-                    other => other,
-                };
-                JavaType::Reference {
-                    name: boxed.to_string(),
-                    generic_args: vec![],
-                }
-            }
-            JavaType::Array { .. }
-            | JavaType::Reference { .. }
-            | JavaType::Functional { .. }
-            | JavaType::Void
-            | JavaType::Wildcard { .. } => java_type,
         }
     }
 
@@ -1999,13 +1475,6 @@
             .collect::<Vec<_>>();
 
         let telemetry_json = telemetry.map(|telemetry| {
-            let pattern_const = &telemetry.pattern_const;
-            let pattern_static_ratio = if pattern_const.total == 0 {
-                0.0
-            } else {
-                pattern_const.static_count as f64 / pattern_const.total as f64
-            };
-
             json!({
                 "constraints_emitted": telemetry.constraints_emitted,
                 "bindings_resolved": telemetry.bindings_resolved,
@@ -2064,28 +1533,6 @@
                     .iter()
                     .map(|helper| format_helper_spec(helper))
                     .collect::<Vec<_>>(),
-                "regex_command": {
-                    "total": telemetry.regex_command.total,
-                    "modes": telemetry.regex_command.modes.clone(),
-                    "return_types": telemetry.regex_command.return_types.clone(),
-                    "guard_strategies": telemetry.regex_command.guard_strategies.clone(),
-                    "materialize_streams": telemetry.regex_command.materialize_streams,
-                    "diagnostics": telemetry.regex_command.diagnostics.clone(),
-                },
-                "pattern_const": {
-                    "total": pattern_const.total,
-                    "static": pattern_const.static_count,
-                    "dynamic": pattern_const.dynamic_count,
-                    "static_ratio": pattern_static_ratio,
-                    "literal": {
-                        "static": pattern_const.literal_static,
-                        "dynamic": pattern_const.literal_dynamic,
-                    },
-                    "command": {
-                        "static": pattern_const.command_static,
-                        "dynamic": pattern_const.command_dynamic,
-                    },
-                },
             })
         });
 
