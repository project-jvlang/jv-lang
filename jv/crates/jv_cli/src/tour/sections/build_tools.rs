--- conflicted
+++ resolved
@@ -3,11 +3,7 @@
 
 use anyhow::Result;
 use jv_build::{BuildConfig, JavaTarget, SampleConfig};
-<<<<<<< HEAD
-use jv_pm::{BuildInfo, LoggingConfig, Manifest, PackageInfo, PackageManager, ProjectSection};
-=======
-use jv_pm::{BuildInfo, Manifest, PackageInfo, PackageManager, ProjectSection, RepositorySection};
->>>>>>> eae12a0b
+use jv_pm::{BuildInfo, LoggingConfig, Manifest, PackageInfo, PackageManager, ProjectSection, RepositorySection};
 
 /// Render the Build Tools learning module demonstrating the full workflow.
 pub fn render<W: Write>(writer: &mut W) -> Result<()> {
@@ -143,11 +139,8 @@
             java_version: JavaTarget::Java25,
             ..BuildInfo::default()
         }),
-<<<<<<< HEAD
         logging: LoggingConfig::default(),
-=======
         maven: Default::default(),
->>>>>>> eae12a0b
     }
 }
 
