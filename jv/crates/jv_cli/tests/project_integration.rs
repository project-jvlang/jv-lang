--- conflicted
+++ resolved
@@ -366,10 +366,7 @@
 }
 mod jv_pm_phase2_e2e {
     include!("../../../../tests/e2e/jv_pm_phase2_e2e.rs");
-<<<<<<< HEAD
-=======
 }
 mod jvpm_wrapper_mode {
     include!("../../../../tests/e2e/jvpm_wrapper_mode.rs");
->>>>>>> 09f43ff8
 }