// jv_lsp - Language Server Protocol implementation
mod handlers;
mod services;

use handlers::imports::build_imports_response;
pub use handlers::imports::{ImportItem, ImportsParams, ImportsResponse};
use jv_ast::types::TypeLevelExpr;
use jv_ast::{
    Argument, ConcurrencyConstruct, ConstParameter, Expression, ForInStatement, GenericParameter,
    GenericSignature, LogBlock, LogItem, LoopStrategy, NumericRangeLoop, PatternOrigin, Program,
    RegexLiteral, ResourceManagement, Span, Statement, StringPart, TestDataset, TryCatchClause,
    TypeAnnotation,
    statement::{UnitTypeDefinition, UnitTypeMember},
};
use jv_build::BuildConfig;
use jv_build::metadata::{
    BuildContext as SymbolBuildContext, SymbolIndexBuilder, SymbolIndexCache,
};
use jv_checker::diagnostics::{
    DiagnosticSeverity as ToolingSeverity, DiagnosticStrategy, EnhancedDiagnostic,
    collect_raw_type_diagnostics, from_check_error, from_frontend_diagnostics, from_parse_error,
    from_transform_error,
};
use jv_checker::imports::{
    ImportResolutionService, ResolvedImport, ResolvedImportKind, diagnostics as import_diagnostics,
};
use jv_checker::regex::RegexValidator;
use jv_checker::{CheckError, RegexAnalysis, TypeChecker};
use jv_inference::{
    ParallelInferenceConfig, TypeFacts,
    service::{TypeFactsSnapshot, TypeLevelValue},
    solver::Variance,
    types::{SymbolId, TypeId},
};
use jv_ir::types::{IrImport, IrImportDetail};
use jv_ir::{TransformContext, transform_program_with_context};
use jv_lexer::{Token, TokenMetadata, TokenType};
use jv_parser_frontend::ParserPipeline;
use jv_parser_rowan::frontend::RowanPipeline;
use serde::{Deserialize, Serialize};
use services::completion::logging::{log_block_snippet_completions, manifest_logging_completions};
use services::diagnostics::logging::collect_logging_diagnostics;
use std::collections::{BTreeMap, HashMap, HashSet};
use std::fmt;
use std::sync::Arc;
use thiserror::Error;

const COMPLETION_TEMPLATES: &[&str] = &[
    "name = value",
    "var name = value",
    "data Point(x y)",
    "data Record(name: Type)",
    "fun name(params) { }",
];

const REGEX_COMPLETION_TEMPLATES: &[&str] =
    &[r"^\d+$", r"^[a-z0-9_]+$", r"^[\w\.-]+@[\w\.-]+\.\w+$"];

const MAX_REGEX_PREVIEW_LENGTH: usize = 48;
const HOVER_TEXT_MAX_LENGTH: usize = 160;
const CALL_ARGUMENT_COMMA_ERROR_MESSAGE: &str = "JV2102: 関数呼び出しでカンマ区切りはサポートされません。位置引数は空白または改行で区切ってください。\nJV2102: Function calls do not support comma separators. Separate positional arguments with whitespace or newlines.\nQuick Fix: calls.whitespace.remove-commas -> func a b c（例: plot(1, 2, 3) => plot(1 2 3))\nQuick Fix: calls.whitespace.remove-commas -> func a b c (Example: plot(1, 2, 3) => plot(1 2 3))\nDoc: docs/whitespace-arrays.md#function-calls";

struct SequenceOperationDoc {
    name: &'static str,
    description: &'static str,
    example: &'static str,
    java_output: &'static str,
    completion: &'static str,
    requires_lambda: bool,
}

const SEQUENCE_OPERATIONS: &[SequenceOperationDoc] = &[
    SequenceOperationDoc {
        name: "map",
        description: "遅延評価Sequenceへ変換し、各要素を変換します。",
        example: "numbers.map { value -> value * 2 }.toList()",
        java_output: ".stream().map(value -> value * 2)",
        completion: "map { value -> value * 2 }",
        requires_lambda: true,
    },
    SequenceOperationDoc {
        name: "filter",
        description: "述語に一致する要素だけを保持します。",
        example: "numbers.filter { value -> value % 2 == 0 }.toList()",
        java_output: ".stream().filter(value -> value % 2 == 0)",
        completion: "filter { value -> value % 2 == 0 }",
        requires_lambda: true,
    },
    SequenceOperationDoc {
        name: "flatMap",
        description: "各要素をイテラブルへ展開し、遅延的に平坦化します。",
        example: "groups.flatMap { entry -> entry.values }.toList()",
        java_output: ".stream().flatMap(entry -> entry.values.stream())",
        completion: "flatMap { value -> value }",
        requires_lambda: true,
    },
    SequenceOperationDoc {
        name: "take",
        description: "先頭から指定数の要素だけを取り出します。",
        example: "numbers.take(3).toList()",
        java_output: ".stream().limit(3)",
        completion: "take(3)",
        requires_lambda: false,
    },
    SequenceOperationDoc {
        name: "drop",
        description: "先頭から指定数の要素をスキップします。",
        example: "numbers.drop(2).toList()",
        java_output: ".stream().skip(2)",
        completion: "drop(2)",
        requires_lambda: false,
    },
    SequenceOperationDoc {
        name: "sorted",
        description: "自然順序でソートされた遅延シーケンスを返します。",
        example: "numbers.sorted().toList()",
        java_output: ".stream().sorted()",
        completion: "sorted()",
        requires_lambda: false,
    },
    SequenceOperationDoc {
        name: "sortedBy",
        description: "キー選択ラムダを用いてソート順を指定します。",
        example: "people.sortedBy { person -> person.age }.toList()",
        java_output: ".stream().sorted(Comparator.comparing(person -> person.age))",
        completion: "sortedBy { value -> value.key }",
        requires_lambda: true,
    },
    SequenceOperationDoc {
        name: "groupBy",
        description: "キーごとに要素を`LinkedHashMap`へ集約します。",
        example: "words.groupBy { word -> word.substring(0 1) }",
        java_output: ".stream().collect(Collectors.groupingBy(word -> word.substring(0, 1), LinkedHashMap::new, Collectors.toList()))",
        completion: "groupBy { value -> value.key() }",
        requires_lambda: true,
    },
    SequenceOperationDoc {
        name: "associate",
        description: "キーと値のペアからマップを生成します。",
        example: "entries.associate { entry -> Map.entry(entry.id entry.value) }",
        java_output: ".stream().collect(Collectors.toMap(entry -> entry.id, entry -> entry.value, (left, _right) -> left, LinkedHashMap::new))",
        completion: "associate { value -> Map.entry(value.key value.value) }",
        requires_lambda: true,
    },
    SequenceOperationDoc {
        name: "fold",
        description: "初期値とラムダで累積演算を行います。",
        example: "numbers.fold(0) { acc value -> acc + value }",
        java_output: ".stream().reduce(0, (acc, value) -> acc + value)",
        completion: "fold(initial) { acc value -> acc }",
        requires_lambda: true,
    },
    SequenceOperationDoc {
        name: "reduce",
        description: "先頭要素を初期値として累積演算を行います。",
        example: "numbers.reduce { left right -> left + right }",
        java_output: ".stream().reduce((left, right) -> left + right)",
        completion: "reduce { left right -> left }",
        requires_lambda: true,
    },
    SequenceOperationDoc {
        name: "count",
        description: "遅延チェーンを評価し要素数を返します。",
        example: "numbers.count()",
        java_output: ".stream().count()",
        completion: "count()",
        requires_lambda: false,
    },
    SequenceOperationDoc {
        name: "sum",
        description: "数値要素を合計し`long`として返します。",
        example: "numbers.map { value -> value + 1 }.sum()",
        java_output: ".stream().mapToLong(value -> value + 1).sum()",
        completion: "sum()",
        requires_lambda: false,
    },
    SequenceOperationDoc {
        name: "toList",
        description: "結果を`List`へ収集します。Java 25では`.toList()`、Java 21では`Collectors.toList()`が出力されます。",
        example: "numbers.map { value -> value * 2 }.toList()",
        java_output: ".stream().toList() // Java 21: .collect(Collectors.toList())",
        completion: "toList()",
        requires_lambda: false,
    },
    SequenceOperationDoc {
        name: "forEach",
        description: "各要素に副作用ラムダを適用します（引数は明示が必要です）。",
        example: "numbers.forEach { value -> println(value) }",
        java_output: ".stream().forEach(value -> System.out.println(value))",
        completion: "forEach { value -> /* side effects */ }",
        requires_lambda: true,
    },
];

#[derive(Debug, Clone, Copy, PartialEq, Eq)]
enum GenericSymbolKind {
    Function,
    Class,
    DataClass,
    Interface,
}

impl GenericSymbolKind {
    fn label(self) -> &'static str {
        match self {
            GenericSymbolKind::Function => "関数",
            GenericSymbolKind::Class => "クラス",
            GenericSymbolKind::DataClass => "dataクラス",
            GenericSymbolKind::Interface => "インターフェース",
        }
    }
}

#[derive(Debug, Clone)]
struct GenericSymbolInfo {
    name: String,
    path: Vec<String>,
    span: jv_ast::Span,
    signature: Option<GenericSignature>,
    fallback_type_parameters: Vec<String>,
    kind: GenericSymbolKind,
}

impl GenericSymbolInfo {
    fn contains(&self, position: &Position) -> bool {
        position_overlaps_span(position, &self.span)
    }

    fn declared_type_parameter_names(&self) -> Vec<String> {
        if let Some(signature) = &self.signature {
            signature
                .type_parameters()
                .iter()
                .map(|param| param.name.clone())
                .collect()
        } else {
            self.fallback_type_parameters.clone()
        }
    }

    fn type_parameters(&self) -> Option<Vec<GenericParameter>> {
        self.signature
            .as_ref()
            .map(|sig| sig.type_parameters().to_vec())
    }

    fn const_parameters(&self) -> Vec<ConstParameter> {
        self.signature
            .as_ref()
            .map(|sig| sig.const_parameters().to_vec())
            .unwrap_or_default()
    }

    fn symbol_candidates(&self, package: Option<&str>) -> Vec<String> {
        symbol_candidates(package, &self.path)
    }
}

#[derive(Debug, Clone, Default)]
struct GenericDocumentIndex {
    package: Option<String>,
    symbols: Vec<GenericSymbolInfo>,
}

impl GenericDocumentIndex {
    fn from_program(program: &Program) -> Self {
        let mut symbols = Vec::new();
        let mut path = Vec::new();
        for statement in &program.statements {
            collect_generic_symbols(statement, &mut path, &mut symbols);
        }
        Self {
            package: program.package.clone(),
            symbols,
        }
    }

    fn package(&self) -> Option<&str> {
        self.package.as_deref()
    }

    fn symbols(&self) -> &[GenericSymbolInfo] {
        &self.symbols
    }

    fn symbol_for<'a>(&'a self, word: &str, position: &Position) -> Option<&'a GenericSymbolInfo> {
        self.symbols
            .iter()
            .find(|info| info.name == word && info.contains(position))
    }
}

fn collect_generic_symbols(
    statement: &Statement,
    path: &mut Vec<String>,
    output: &mut Vec<GenericSymbolInfo>,
) {
    match statement {
        Statement::FunctionDeclaration {
            name,
            generic_signature,
            type_parameters,
            span,
            ..
        } => {
            let mut symbol_path = path.clone();
            symbol_path.push(name.clone());
            output.push(GenericSymbolInfo {
                name: name.clone(),
                path: symbol_path,
                span: span.clone(),
                signature: generic_signature.clone(),
                fallback_type_parameters: type_parameters.clone(),
                kind: GenericSymbolKind::Function,
            });
        }
        Statement::ClassDeclaration {
            name,
            type_parameters,
            generic_signature,
            methods,
            span,
            ..
        } => {
            path.push(name.clone());
            output.push(GenericSymbolInfo {
                name: name.clone(),
                path: path.clone(),
                span: span.clone(),
                signature: generic_signature.clone(),
                fallback_type_parameters: type_parameters.clone(),
                kind: GenericSymbolKind::Class,
            });
            for method in methods {
                collect_generic_symbols(method, path, output);
            }
            path.pop();
        }
        Statement::DataClassDeclaration {
            name,
            type_parameters,
            generic_signature,
            span,
            ..
        } => {
            let mut symbol_path = path.clone();
            symbol_path.push(name.clone());
            output.push(GenericSymbolInfo {
                name: name.clone(),
                path: symbol_path,
                span: span.clone(),
                signature: generic_signature.clone(),
                fallback_type_parameters: type_parameters.clone(),
                kind: GenericSymbolKind::DataClass,
            });
        }
        Statement::InterfaceDeclaration {
            name,
            type_parameters,
            generic_signature,
            methods,
            span,
            ..
        } => {
            path.push(name.clone());
            output.push(GenericSymbolInfo {
                name: name.clone(),
                path: path.clone(),
                span: span.clone(),
                signature: generic_signature.clone(),
                fallback_type_parameters: type_parameters.clone(),
                kind: GenericSymbolKind::Interface,
            });
            for method in methods {
                collect_generic_symbols(method, path, output);
            }
            path.pop();
        }
        Statement::ExtensionFunction(extension) => {
            path.push("<extension>".to_string());
            collect_generic_symbols(&extension.function, path, output);
            path.pop();
        }
        _ => {}
    }
}

fn symbol_candidates(package: Option<&str>, path: &[String]) -> Vec<String> {
    let mut candidates = Vec::new();
    if path.is_empty() {
        return candidates;
    }

    let name = path.last().cloned().unwrap_or_default();
    push_candidate(&mut candidates, name.clone());

    let colon_join = path.join("::");
    push_candidate(&mut candidates, colon_join.clone());

    if path.len() > 1 {
        push_candidate(&mut candidates, path.join("."));
        push_candidate(&mut candidates, path.join("$"));
    }

    if let Some(pkg) = package {
        if !pkg.is_empty() {
            if !colon_join.is_empty() {
                push_candidate(&mut candidates, format!("{pkg}::{colon_join}"));
            }
            let dot = path.join(".");
            if !dot.is_empty() {
                push_candidate(&mut candidates, format!("{pkg}::{dot}"));
            }
        }
    }

    candidates
}

fn push_candidate(candidates: &mut Vec<String>, value: String) {
    if value.is_empty() {
        return;
    }
    if !candidates.contains(&value) {
        candidates.push(value);
    }
}

const SEQUENCE_LAMBDA_OPERATIONS: &[&str] = &[
    "map",
    "filter",
    "flatMap",
    "sortedBy",
    "groupBy",
    "associate",
    "fold",
    "reduce",
    "forEach",
];

#[derive(Error, Debug)]
pub enum LspError {
    #[error("Protocol error: {0}")]
    ProtocolError(String),
    #[error("Parse error: {0}")]
    ParseError(String),
    #[error("IO error: {0}")]
    IoError(#[from] std::io::Error),
}

#[derive(Debug, Clone, Copy, PartialEq, Eq)]
pub enum CompletionKind {
    Keyword,
    Snippet,
    Value,
    Field,
}

#[derive(Debug, Clone, PartialEq, Eq)]
pub struct CompletionItemData {
    pub label: String,
    pub detail: Option<String>,
    pub documentation: Option<String>,
    pub insert_text: Option<String>,
    pub kind: CompletionKind,
    pub is_snippet: bool,
}

impl CompletionItemData {
    pub fn keyword(label: impl Into<String>) -> Self {
        Self {
            label: label.into(),
            detail: None,
            documentation: None,
            insert_text: None,
            kind: CompletionKind::Keyword,
            is_snippet: false,
        }
    }

    pub fn snippet(label: impl Into<String>, insert_text: impl Into<String>) -> Self {
        Self {
            label: label.into(),
            detail: None,
            documentation: None,
            insert_text: Some(insert_text.into()),
            kind: CompletionKind::Snippet,
            is_snippet: true,
        }
    }

    pub fn with_detail(mut self, detail: impl Into<String>) -> Self {
        self.detail = Some(detail.into());
        self
    }

    pub fn with_documentation(mut self, documentation: impl Into<String>) -> Self {
        self.documentation = Some(documentation.into());
        self
    }

    pub fn with_kind(mut self, kind: CompletionKind) -> Self {
        self.kind = kind;
        self
    }

    pub fn with_snippet(mut self, insert_text: impl Into<String>) -> Self {
        self.insert_text = Some(insert_text.into());
        self.is_snippet = true;
        self
    }
}

#[derive(Debug, Clone, Serialize, Deserialize)]
pub struct Position {
    pub line: u32,
    pub character: u32,
}

#[derive(Debug, Clone, Serialize, Deserialize)]
pub struct Range {
    pub start: Position,
    pub end: Position,
}

#[derive(Debug, Clone, Serialize, Deserialize)]
pub struct Location {
    pub uri: String,
    pub range: Range,
}

#[derive(Debug, Clone, Serialize, Deserialize)]
pub struct Diagnostic {
    pub range: Range,
    pub severity: Option<DiagnosticSeverity>,
    pub message: String,
    #[serde(skip_serializing_if = "Option::is_none")]
    pub code: Option<String>,
    #[serde(skip_serializing_if = "Option::is_none")]
    pub source: Option<String>,
    #[serde(skip_serializing_if = "Option::is_none")]
    pub help: Option<String>,
    #[serde(skip_serializing_if = "Vec::is_empty", default)]
    pub suggestions: Vec<String>,
    #[serde(skip_serializing_if = "Option::is_none")]
    pub strategy: Option<String>,
}

#[derive(Debug, Clone, Serialize, Deserialize)]
pub enum DiagnosticSeverity {
    Error = 1,
    Warning = 2,
    Information = 3,
    Hint = 4,
}

#[derive(Debug, Clone)]
pub struct HoverResult {
    pub contents: String,
    pub range: Range,
}

pub struct JvLanguageServer {
    documents: HashMap<String, String>,
    type_facts: HashMap<String, TypeFactsSnapshot>,
    regex_metadata: HashMap<String, Vec<RegexAnalysis>>,
    programs: HashMap<String, Program>,
    generics: HashMap<String, GenericDocumentIndex>,
    parallel_config: ParallelInferenceConfig,
}

#[derive(Debug, Clone)]
pub struct ImportPlanError {
    message: String,
}

impl ImportPlanError {
    pub fn new(message: String) -> Self {
        Self { message }
    }

    pub fn message(&self) -> &str {
        &self.message
    }
}

impl fmt::Display for ImportPlanError {
    fn fmt(&self, f: &mut fmt::Formatter<'_>) -> fmt::Result {
        self.message.fmt(f)
    }
}

impl std::error::Error for ImportPlanError {}

impl JvLanguageServer {
    pub fn new() -> Self {
        Self::with_parallel_config(ParallelInferenceConfig::default())
    }

    pub fn with_parallel_config(config: ParallelInferenceConfig) -> Self {
        Self {
            documents: HashMap::new(),
            type_facts: HashMap::new(),
            regex_metadata: HashMap::new(),
            programs: HashMap::new(),
            generics: HashMap::new(),
            parallel_config: config,
        }
    }

    pub fn set_parallel_config(&mut self, config: ParallelInferenceConfig) {
        self.parallel_config = config;
    }

    pub fn import_plan_from_content(
        &self,
        content: &str,
    ) -> Result<Vec<IrImport>, ImportPlanError> {
        let pipeline = RowanPipeline::default();
        let frontend_output = pipeline.parse(content).map_err(|error| {
            from_parse_error(&error)
                .map(|diagnostic| ImportPlanError::new(diagnostic.message))
                .unwrap_or_else(|| ImportPlanError::new(format!("Parser error: {error}")))
        })?;
        let frontend_diagnostics =
            from_frontend_diagnostics(frontend_output.diagnostics().final_diagnostics());
        if let Some(error_diag) = frontend_diagnostics
            .iter()
            .find(|diag| diag.severity == ToolingSeverity::Error)
        {
            return Err(ImportPlanError::new(error_diag.message.clone()));
        }
        let program = frontend_output.into_program();

        if program.imports.is_empty() {
            return Ok(Vec::new());
        }

        let build_config = BuildConfig::default();
        let symbol_context = SymbolBuildContext::from_config(&build_config);
        let cache = SymbolIndexCache::with_default_location();
        let builder = SymbolIndexBuilder::new(&symbol_context);
        let symbol_index = builder.build_with_cache(&cache).map_err(|error| {
            ImportPlanError::new(format!(
                "シンボルインデックスの構築に失敗しました: {error}\nSymbol index build failed: {error}"
            ))
        })?;
        let symbol_index = Arc::new(symbol_index);

        let import_service =
            ImportResolutionService::new(Arc::clone(&symbol_index), build_config.target);
        let mut resolved_imports = Vec::new();
        for import_stmt in &program.imports {
            match import_service.resolve(import_stmt) {
                Ok(resolved) => resolved_imports.push(resolved),
                Err(error) => {
                    if let Some(diagnostic) = import_diagnostics::from_error(&error) {
                        return Err(ImportPlanError::new(diagnostic.message));
                    }
                    return Err(ImportPlanError::new(format!(
                        "Import resolution error: {error}"
                    )));
                }
            }
        }

        Ok(lowered_import_plan(&resolved_imports))
    }

    pub fn imports_response(&self, content: &str) -> Result<ImportsResponse, ImportPlanError> {
        let plan = self.import_plan_from_content(content)?;
        Ok(build_imports_response(&plan))
    }

    pub fn open_document(&mut self, uri: String, content: String) {
        self.documents.insert(uri.clone(), content);
        self.type_facts.remove(&uri);
        self.regex_metadata.remove(&uri);
        self.programs.remove(&uri);
        self.generics.remove(&uri);
    }

    pub fn close_document(&mut self, uri: &str) {
        self.documents.remove(uri);
        self.type_facts.remove(uri);
        self.regex_metadata.remove(uri);
        self.programs.remove(uri);
        self.generics.remove(uri);
    }

    pub fn get_diagnostics(&mut self, uri: &str) -> Vec<Diagnostic> {
        let Some(content) = self.documents.get(uri) else {
            return Vec::new();
        };

        let pipeline = RowanPipeline::default();
        let frontend_output = match pipeline.parse(content) {
            Ok(output) => output,
            Err(error) => {
                self.type_facts.remove(uri);
                self.regex_metadata.remove(uri);
                self.programs.remove(uri);
                self.generics.remove(uri);
                return match from_parse_error(&error) {
                    Some(diagnostic) => vec![tooling_diagnostic_to_lsp(
                        uri,
                        diagnostic.with_strategy(DiagnosticStrategy::Interactive),
                    )],
                    None => vec![fallback_diagnostic(uri, "Parser error")],
                };
            }
        };

        let (program, tokens, diagnostics_view) = frontend_output.into_parts();

        let mut diagnostics = Vec::new();
        let mut regex_analyses: Vec<RegexAnalysis> = Vec::new();
<<<<<<< HEAD
        let has_regex_tokens = Self::tokens_include_regex_literals(&tokens);
        let mut regex_features_present = has_regex_tokens;
        if !regex_features_present {
            regex_features_present = Self::program_contains_regex_features(&program);
        }
=======
        let has_regex_literals = tokens.iter().any(|token| {
            token
                .metadata
                .iter()
                .any(|metadata| matches!(metadata, TokenMetadata::RegexLiteral { .. }))
        });
>>>>>>> 4d844dce

        let frontend_diagnostics = from_frontend_diagnostics(diagnostics_view.final_diagnostics());
        for diagnostic in &frontend_diagnostics {
            diagnostics.push(tooling_diagnostic_to_lsp(
                uri,
                diagnostic
                    .clone()
                    .with_strategy(DiagnosticStrategy::Interactive),
            ));
        }
        if frontend_diagnostics
            .iter()
            .any(|diag| diag.severity == ToolingSeverity::Error)
        {
            self.type_facts.remove(uri);
            self.regex_metadata.remove(uri);
            self.programs.remove(uri);
            self.generics.remove(uri);
            return diagnostics;
        }

        self.programs.insert(uri.to_string(), program.clone());
        self.generics.insert(
            uri.to_string(),
            GenericDocumentIndex::from_program(&program),
        );

        let mut resolved_imports = Vec::new();
        let mut symbol_index: Option<Arc<_>> = None;
        if !program.imports.is_empty() {
            let build_config = BuildConfig::default();
            let symbol_context = SymbolBuildContext::from_config(&build_config);
            let cache = SymbolIndexCache::with_default_location();
            let builder = SymbolIndexBuilder::new(&symbol_context);
            let index = match builder.build_with_cache(&cache) {
                Ok(index) => Arc::new(index),
                Err(error) => {
                    diagnostics.push(fallback_diagnostic(
                        uri,
                        &format!("Symbol index build failed: {error}"),
                    ));
                    self.type_facts.remove(uri);
                    self.regex_metadata.remove(uri);
                    return diagnostics;
                }
            };
            let import_service =
                ImportResolutionService::new(Arc::clone(&index), build_config.target);
            for import_stmt in &program.imports {
                match import_service.resolve(import_stmt) {
                    Ok(resolved) => resolved_imports.push(resolved),
                    Err(error) => {
                        self.type_facts.remove(uri);
                        self.regex_metadata.remove(uri);
                        return vec![match import_diagnostics::from_error(&error) {
                            Some(diagnostic) => tooling_diagnostic_to_lsp(
                                uri,
                                diagnostic.with_strategy(DiagnosticStrategy::Interactive),
                            ),
                            None => fallback_diagnostic(uri, "Import resolution error"),
                        }];
                    }
                }
            }
            symbol_index = Some(index);
        }

        let import_plan = lowered_import_plan(&resolved_imports);

        let mut checker = TypeChecker::with_parallel_config(self.parallel_config);
        if let Some(index) = symbol_index.as_ref() {
            checker.set_imports(Arc::clone(index), resolved_imports.clone());
        }
        let check_result = checker.check_program(&program);

<<<<<<< HEAD
        if regex_features_present {
            if let Some(analyses) = checker.regex_analyses() {
                regex_analyses = analyses.to_vec();
            }

            if regex_analyses.is_empty() {
=======
        if let Some(analyses) = checker.regex_analyses() {
            regex_analyses = analyses.to_vec();
        }

        if regex_analyses.is_empty() && has_regex_literals {
            let mut validator = RegexValidator::new();
            let regex_program = checker.normalized_program().unwrap_or(&program);
            let _ = validator.validate_program(regex_program);
            regex_analyses = validator.take_analyses();
        }

        if regex_analyses.is_empty() && has_regex_literals {
            if let Some(regex_program) = Self::regex_program_from_tokens(&tokens) {
>>>>>>> 4d844dce
                let mut validator = RegexValidator::new();
                let regex_program = checker.normalized_program().unwrap_or(&program);
                let _ = validator.validate_program(regex_program);
                regex_analyses = validator.take_analyses();
            }

            if regex_analyses.is_empty() && has_regex_tokens {
                if let Some(regex_program) = Self::regex_program_from_tokens(&tokens) {
                    let mut validator = RegexValidator::new();
                    let _ = validator.validate_program(&regex_program);
                    regex_analyses = validator.take_analyses();
                }
            }
        }

        match check_result {
            Ok(_) => {
                let null_safety_warnings = if let Some(normalized) = checker.normalized_program() {
                    let cloned = normalized.clone();
                    checker.check_null_safety(&cloned, None)
                } else {
                    checker.check_null_safety(&program, None)
                };
                if let Some(snapshot) = checker.take_inference_snapshot() {
                    self.type_facts
                        .insert(uri.to_string(), snapshot.type_facts().clone());
                } else {
                    self.type_facts.remove(uri);
                }
                diagnostics.extend(
                    null_safety_warnings
                        .into_iter()
                        .map(|warning| warning_diagnostic(uri, warning)),
                );
            }
            Err(errors) => {
                self.type_facts.remove(uri);
                if regex_analyses.is_empty() {
                    self.regex_metadata.remove(uri);
                } else {
                    self.regex_metadata
                        .insert(uri.to_string(), regex_analyses.clone());
                }

                for analysis in &regex_analyses {
                    for diagnostic in &analysis.diagnostics {
                        diagnostics.push(tooling_diagnostic_to_lsp(
                            uri,
                            diagnostic
                                .clone()
                                .with_strategy(DiagnosticStrategy::Interactive),
                        ));
                    }
                }

                diagnostics.extend(
                    errors
                        .into_iter()
                        .map(|error| type_error_to_diagnostic(uri, error)),
                );
                diagnostics.extend(sequence_lambda_diagnostics(content));

                return diagnostics;
            }
        }

        let lowering_input = checker
            .take_normalized_program()
            .unwrap_or_else(|| program.clone());
        let mut context = TransformContext::new();
        if !import_plan.is_empty() {
            context.set_resolved_imports(import_plan.clone());
        }
        let ir_program = match transform_program_with_context(lowering_input, &mut context) {
            Ok(ir) => Some(ir),
            Err(error) => {
                diagnostics.push(match from_transform_error(&error) {
                    Some(diagnostic) => tooling_diagnostic_to_lsp(
                        uri,
                        diagnostic.with_strategy(DiagnosticStrategy::Interactive),
                    ),
                    None => fallback_diagnostic(uri, "IR transformation error"),
                });
                None
            }
        };

        let mut emitted_raw_comment_diagnostics = false;
        if let Some(ir_program) = ir_program.as_ref() {
            let raw_type_diagnostics = collect_raw_type_diagnostics(ir_program);
            if !raw_type_diagnostics.is_empty() {
                emitted_raw_comment_diagnostics = true;
            }
            diagnostics.extend(raw_type_diagnostics.into_iter().map(|diagnostic| {
                tooling_diagnostic_to_lsp(
                    uri,
                    diagnostic.with_strategy(DiagnosticStrategy::Interactive),
                )
            }));
        }

        if !emitted_raw_comment_diagnostics {
            diagnostics.extend(fallback_raw_comment_diagnostics(&tokens));
        }

        for analysis in &regex_analyses {
            for diagnostic in &analysis.diagnostics {
                diagnostics.push(tooling_diagnostic_to_lsp(
                    uri,
                    diagnostic
                        .clone()
                        .with_strategy(DiagnosticStrategy::Interactive),
                ));
            }
        }

        if let Some(index) = self.generics.get(uri) {
            let facts_ref = self.type_facts.get(uri);
            enrich_generic_diagnostics(&mut diagnostics, facts_ref, index);
        }

        if regex_analyses.is_empty() {
            self.regex_metadata.remove(uri);
        } else {
            self.regex_metadata
                .insert(uri.to_string(), regex_analyses.clone());
        }

        if !diagnostics
            .iter()
            .any(|diagnostic| diagnostic.code.as_deref() == Some("JV2102"))
        {
            diagnostics.extend(call_argument_diagnostics(&program, &tokens));
        }

        diagnostics.extend(sequence_lambda_diagnostics(content));
        diagnostics.extend(collect_logging_diagnostics(&program));

        diagnostics
    }

    pub fn get_completions(&self, uri: &str, position: Position) -> Vec<CompletionItemData> {
        if uri.ends_with(".toml") {
            if let Some(content) = self.documents.get(uri) {
                let mut items = manifest_logging_completions(content, &position);
                deduplicate_completions(&mut items);
                return items;
            }
            return Vec::new();
        }

        let mut items: Vec<CompletionItemData> = COMPLETION_TEMPLATES
            .iter()
            .map(|template| CompletionItemData::keyword((*template).to_string()))
            .collect();

        if let Some(content) = self.documents.get(uri) {
            if should_offer_sequence_completions(content, &position) {
                items.extend(SEQUENCE_OPERATIONS.iter().map(sequence_completion_item));
            }
            items.extend(log_block_snippet_completions(content, &position));
        }

        if let Some(analyses) = self.regex_metadata.get(uri) {
            items.extend(REGEX_COMPLETION_TEMPLATES.iter().map(|template| {
                CompletionItemData::keyword(format!("regex template: {}", template))
                    .with_kind(CompletionKind::Snippet)
            }));
            for analysis in analyses {
                if analysis.pattern.trim().is_empty() && analysis.raw.trim().is_empty() {
                    continue;
                }
                let preview = sanitize_regex_preview(&analysis.raw, &analysis.pattern);
                items.push(
                    CompletionItemData::keyword(format!("regex literal: {}", preview))
                        .with_kind(CompletionKind::Snippet),
                );
            }
        }

        if let Some(index) = self.generics.get(uri) {
            let facts = self.type_facts(uri);
            items.extend(build_generic_completions(index, facts));
        }

        deduplicate_completions(&mut items);
        items
    }

    pub fn type_facts(&self, uri: &str) -> Option<&TypeFactsSnapshot> {
        self.type_facts.get(uri)
    }

    pub fn get_hover(&self, uri: &str, position: Position) -> Option<HoverResult> {
        if let Some(hover) = self.sequence_hover(uri, &position) {
            return Some(hover);
        }

        if let Some(hover) = self.generic_hover(uri, &position) {
            return Some(hover);
        }

        let analyses = self.regex_metadata.get(uri)?;
        let analysis = analyses
            .iter()
            .find(|analysis| position_overlaps_span(&position, &analysis.span))?;
        let range = span_to_range(&analysis.span);
        let contents = format_hover_contents(analysis);
        Some(HoverResult { contents, range })
    }

    pub fn regex_metadata(&self, uri: &str) -> Option<&[RegexAnalysis]> {
        self.regex_metadata
            .get(uri)
            .map(|entries| entries.as_slice())
    }

    fn regex_program_from_tokens(tokens: &[Token]) -> Option<Program> {
        let mut statements = Vec::new();
        for token in tokens {
            for metadata in &token.metadata {
                if let TokenMetadata::RegexLiteral { raw, pattern } = metadata {
                    let end_column = token.column + raw.chars().count();
                    let span = Span::new(token.line, token.column, token.line, end_column);
                    let literal = RegexLiteral {
                        pattern: pattern.clone(),
                        raw: raw.clone(),
                        span: span.clone(),
                        origin: Some(PatternOrigin::literal(span.clone())),
                        const_key: None,
                        template_segments: Vec::new(),
                    };
                    statements.push(Statement::Expression {
                        expr: Expression::RegexLiteral(literal),
                        span,
                    });
                }
            }
        }

        if statements.is_empty() {
            return None;
        }

        Some(Program {
            package: None,
            imports: Vec::new(),
            statements,
            span: Span::dummy(),
        })
    }

    fn tokens_include_regex_literals(tokens: &[Token]) -> bool {
        tokens.iter().any(|token| {
            token
                .metadata
                .iter()
                .any(|metadata| matches!(metadata, TokenMetadata::RegexLiteral { .. }))
        })
    }

    fn program_contains_regex_features(program: &Program) -> bool {
        program
            .statements
            .iter()
            .any(statement_contains_regex_features)
    }

    fn sequence_hover(&self, uri: &str, position: &Position) -> Option<HoverResult> {
        let content = self.documents.get(uri)?;
        let (start, end, word) = word_at_position(content, position)?;
        let operation = SEQUENCE_OPERATIONS
            .iter()
            .find(|candidate| candidate.name == word)?;
        let contents = build_sequence_hover(operation);
        Some(HoverResult {
            contents,
            range: Range {
                start: Position {
                    line: position.line,
                    character: start as u32,
                },
                end: Position {
                    line: position.line,
                    character: end as u32,
                },
            },
        })
    }

    fn generic_hover(&self, uri: &str, position: &Position) -> Option<HoverResult> {
        let content = self.documents.get(uri)?;
        let (start, end, word) = word_at_position(content, position)?;
        let index = self.generics.get(uri)?;
        let symbol = index.symbol_for(&word, position)?;
        let facts = self.type_facts(uri);
        let contents = build_generic_hover(symbol, facts, index.package());
        if contents.is_empty() {
            return None;
        }
        Some(HoverResult {
            contents,
            range: Range {
                start: Position {
                    line: position.line,
                    character: start as u32,
                },
                end: Position {
                    line: position.line,
                    character: end as u32,
                },
            },
        })
    }
}

impl Default for JvLanguageServer {
    fn default() -> Self {
        Self::new()
    }
}

#[derive(Default)]
struct SymbolSummary {
    symbol_key: Option<String>,
    type_params: Vec<TypeParamSummary>,
    const_params: Vec<ConstParamSummary>,
    type_level_results: Vec<(String, String)>,
}

#[derive(Default)]
struct TypeParamSummary {
    name: String,
    attributes: Vec<String>,
}

#[derive(Default)]
struct ConstParamSummary {
    name: String,
    ty: String,
    attributes: Vec<String>,
}

#[derive(Clone)]
struct ResolvedSymbolData {
    key: String,
    type_ids: Vec<TypeId>,
    variance: HashMap<TypeId, Variance>,
    bounds: HashMap<TypeId, String>,
}

fn build_generic_hover(
    info: &GenericSymbolInfo,
    facts: Option<&TypeFactsSnapshot>,
    package: Option<&str>,
) -> String {
    let summary = summarize_symbol(info, facts, package);
    if summary.type_params.is_empty()
        && summary.const_params.is_empty()
        && summary.type_level_results.is_empty()
    {
        return String::new();
    }

    let mut lines = Vec::new();
    lines.push(format!(
        "{} `{}` のジェネリクス情報",
        info.kind.label(),
        info.name
    ));
    if let Some(pkg) = package {
        if !pkg.is_empty() {
            lines.push(format!("パッケージ: {}", pkg));
        }
    }

    if !summary.type_params.is_empty() {
        lines.push("型パラメータ:".to_string());
        for param in summary.type_params {
            if param.attributes.is_empty() {
                lines.push(format!("• `{}`", param.name));
            } else {
                lines.push(format!(
                    "• `{}` ({})",
                    param.name,
                    param.attributes.join(", ")
                ));
            }
        }
    }

    if !summary.const_params.is_empty() {
        lines.push("const パラメータ:".to_string());
        for param in summary.const_params {
            if param.attributes.is_empty() {
                lines.push(format!("• `{}`: {}", param.name, param.ty));
            } else {
                lines.push(format!(
                    "• `{}`: {} ({})",
                    param.name,
                    param.ty,
                    param.attributes.join(", ")
                ));
            }
        }
    }

    if !summary.type_level_results.is_empty() {
        lines.push("型レベル計算結果:".to_string());
        for (slot, value) in summary.type_level_results {
            lines.push(format!("• `{}` = {}", slot, value));
        }
    }

    if let Some(facts) = facts {
        let telemetry = facts.telemetry();
        lines.push(format!(
            "Telemetry: kind検証={} / const評価={} / キャッシュ={} entries",
            telemetry.kind_checks_count,
            telemetry.const_evaluations,
            telemetry.type_level_cache_size
        ));
    }

    lines.join("\n")
}

fn build_generic_completions(
    index: &GenericDocumentIndex,
    facts: Option<&TypeFactsSnapshot>,
) -> Vec<CompletionItemData> {
    let mut entries = Vec::new();
    for info in index.symbols() {
        let summary = summarize_symbol(info, facts, index.package());
        if summary.type_params.is_empty() && summary.const_params.is_empty() {
            continue;
        }
        for param in &summary.type_params {
            let mut label = format!("{} · 型パラメータ `{}`", info.name, param.name);
            if !param.attributes.is_empty() {
                label.push_str(&format!(" ({})", param.attributes.join(", ")));
            }
            entries.push(
                CompletionItemData::keyword(label)
                    .with_kind(CompletionKind::Field)
                    .with_documentation("ジェネリクス型パラメータ候補です。"),
            );
        }
        for param in &summary.const_params {
            let mut label = format!("{} · const `{}`", info.name, param.name);
            if !param.attributes.is_empty() {
                label.push_str(&format!(" ({})", param.attributes.join(", ")));
            }
            entries.push(
                CompletionItemData::keyword(label)
                    .with_kind(CompletionKind::Field)
                    .with_documentation("const パラメータ候補です。"),
            );
        }
        for (slot, value) in &summary.type_level_results {
            entries.push(
                CompletionItemData::keyword(format!(
                    "{} · type-level `{}` = {}",
                    info.name, slot, value
                ))
                .with_kind(CompletionKind::Value)
                .with_documentation("型レベル式の評価結果"),
            );
        }
    }
    entries
}

fn enrich_generic_diagnostics(
    diagnostics: &mut [Diagnostic],
    facts: Option<&TypeFactsSnapshot>,
    index: &GenericDocumentIndex,
) {
    let _ = (facts, index);
    for diagnostic in diagnostics {
        let Some(code) = diagnostic.code.as_deref() else {
            continue;
        };
        if !matches!(code, "JV2008" | "JV3101" | "JV3102" | "JV3202") {
            continue;
        }
        if !diagnostic.suggestions.is_empty() {
            continue;
        }

        let suggestion = match code {
            "JV2008" => {
                "型引数のkind注釈か部分適用を調整し、推論されたkindと一致させてください。ホバーで期待kindを確認できます。"
            }
            "JV3101" => {
                "型レベル式の入力とconstパラメータを見直し、評価が収束するように境界やデフォルト値を修正してください。"
            }
            "JV3102" => "型レベル式の上下限・比較対象を揃え、同じ型に統一してください。",
            "JV3202" => {
                "raw型を避けるようにconstパラメータや境界を補い、安全な型情報を提供してください。"
            }
            _ => continue,
        };

        diagnostic.suggestions.push(suggestion.to_string());
    }
}

fn summarize_symbol(
    info: &GenericSymbolInfo,
    facts: Option<&TypeFactsSnapshot>,
    package: Option<&str>,
) -> SymbolSummary {
    let mut summary = SymbolSummary::default();
    let candidates = info.symbol_candidates(package);
    let resolved = facts.and_then(|snapshot| resolve_type_metadata(snapshot, &candidates));

    if let Some(data) = resolved.clone() {
        summary.symbol_key = Some(data.key.clone());
    }

    let type_params = info.type_parameters();
    if let Some(params) = type_params.as_ref() {
        let type_ids = resolved
            .as_ref()
            .map(|data| data.type_ids.clone())
            .unwrap_or_default();
        let mut variance_map = resolved
            .as_ref()
            .map(|data| data.variance.clone())
            .unwrap_or_default();
        let bounds_map = resolved
            .as_ref()
            .map(|data| data.bounds.clone())
            .unwrap_or_default();

        if let Some(facts) = facts {
            for id in &type_ids {
                if let Some(recorded) = facts.recorded_variance(*id) {
                    variance_map.entry(*id).or_insert(recorded);
                }
            }
        }

        for (idx, param) in params.iter().enumerate() {
            let mut attributes = Vec::new();
            if let Some(kind) = &param.kind {
                attributes.push(format!("宣言kind: {:?}", kind));
            }
            if let Some(bounds) = format_annotation_list(&param.bounds) {
                attributes.push(format!("宣言境界: {}", bounds));
            }
            if let Some(type_id) = type_ids.get(idx) {
                if let Some(facts) = facts {
                    if let Some(kind) = facts.kind_for(*type_id) {
                        attributes.push(format!("推論kind: {:?}", kind));
                    }
                }
                if let Some(variance) = variance_map.get(type_id) {
                    attributes.push(format!("変位: {:?}", variance));
                }
                if let Some(bound) = bounds_map.get(type_id) {
                    attributes.push(format!("推論境界: {}", bound));
                }
            }
            summary.type_params.push(TypeParamSummary {
                name: param.name.clone(),
                attributes,
            });
        }
    } else {
        for name in info.declared_type_parameter_names() {
            summary.type_params.push(TypeParamSummary {
                name,
                attributes: Vec::new(),
            });
        }
    }

    for param in info.const_parameters() {
        let mut attributes = Vec::new();
        if let Some(default) = param.default.as_ref() {
            attributes.push(format!("デフォルト: {}", format_type_level_expr(default)));
        }
        if let (Some(facts), Some(key)) = (facts, summary.symbol_key.as_ref()) {
            let symbol = SymbolId::from(key.as_str());
            if let Some(value) = facts.const_binding(&symbol, &param.name) {
                attributes.push(format!("推論値: {}", format_type_level_value(value)));
            }
        }
        summary.const_params.push(ConstParamSummary {
            name: param.name.clone(),
            ty: format_type_annotation(&param.type_annotation),
            attributes,
        });
    }

    if let (Some(facts), Some(key)) = (facts, summary.symbol_key.as_ref()) {
        let symbol = SymbolId::from(key.as_str());
        if let Some(results) = facts.type_level_results_for(&symbol) {
            summary.type_level_results.extend(
                results
                    .iter()
                    .map(|(slot, value)| (slot.clone(), format_type_level_value(value))),
            );
        }
    }

    summary
}

fn resolve_type_metadata(
    facts: &TypeFactsSnapshot,
    candidates: &[String],
) -> Option<ResolvedSymbolData> {
    for candidate in candidates {
        if let Some(signature) = facts.function_signature(candidate) {
            let mut bounds = HashMap::new();
            for type_id in &signature.generics {
                if let Some(recorded) = facts.recorded_bounds(*type_id) {
                    bounds.insert(*type_id, format!("{:?}", recorded));
                }
            }
            return Some(ResolvedSymbolData {
                key: candidate.clone(),
                type_ids: signature.generics.clone(),
                variance: signature.variance.clone(),
                bounds,
            });
        }

        if let Some(scheme) = facts.scheme_for(candidate) {
            let mut variance = scheme
                .variance()
                .iter()
                .map(|(id, variance)| (*id, *variance))
                .collect::<HashMap<_, _>>();
            let mut bounds = HashMap::new();
            for type_id in scheme.generics() {
                if let Some(bound) = scheme.bounds_for(*type_id) {
                    bounds.insert(*type_id, format!("{:?}", bound));
                }
                if let Some(recorded) = facts.recorded_bounds(*type_id) {
                    bounds
                        .entry(*type_id)
                        .or_insert_with(|| format!("{:?}", recorded));
                }
                if let Some(recorded) = facts.recorded_variance(*type_id) {
                    variance.entry(*type_id).or_insert(recorded);
                }
            }
            return Some(ResolvedSymbolData {
                key: candidate.clone(),
                type_ids: scheme.generics().to_vec(),
                variance,
                bounds,
            });
        }
    }

    if let Some(first) = candidates.first() {
        return Some(ResolvedSymbolData {
            key: first.clone(),
            type_ids: Vec::new(),
            variance: HashMap::new(),
            bounds: HashMap::new(),
        });
    }

    None
}

fn format_annotation_list(annotations: &[TypeAnnotation]) -> Option<String> {
    if annotations.is_empty() {
        None
    } else {
        Some(
            annotations
                .iter()
                .map(format_type_annotation)
                .collect::<Vec<_>>()
                .join(" + "),
        )
    }
}

fn format_type_annotation(annotation: &TypeAnnotation) -> String {
    format!("{:?}", annotation)
}

fn format_type_level_expr(expr: &TypeLevelExpr) -> String {
    format!("{:?}", expr)
}

fn format_type_level_value(value: &TypeLevelValue) -> String {
    value.to_string()
}

fn tooling_diagnostic_to_lsp(uri: &str, diagnostic: EnhancedDiagnostic) -> Diagnostic {
    let range = diagnostic
        .span
        .as_ref()
        .map(span_to_range)
        .unwrap_or_else(default_range);

    Diagnostic {
        range,
        severity: Some(map_severity(diagnostic.severity)),
        message: format!(
            "{code}: {title}\nSource: {uri}\n{detail}",
            code = diagnostic.code,
            title = diagnostic.title,
            uri = uri,
            detail = diagnostic.message,
        ),
        code: Some(diagnostic.code.to_string()),
        source: Some("jv-lsp".to_string()),
        help: Some(diagnostic.help.to_string()),
        suggestions: diagnostic.suggestions.clone(),
        strategy: Some(format!("{:?}", diagnostic.strategy)),
    }
}

fn fallback_diagnostic(uri: &str, label: &str) -> Diagnostic {
    let message = format!("{}: unable to analyse {}", label, uri);
    Diagnostic {
        range: default_range(),
        severity: Some(DiagnosticSeverity::Warning),
        message,
        code: None,
        source: Some("jv-lsp".to_string()),
        help: None,
        suggestions: Vec::new(),
        strategy: Some("Immediate".to_string()),
    }
}

fn warning_diagnostic(uri: &str, warning: CheckError) -> Diagnostic {
    Diagnostic {
        range: default_range(),
        severity: Some(DiagnosticSeverity::Warning),
        message: format!("Warning ({uri}): {warning}"),
        code: None,
        source: Some("jv-lsp".to_string()),
        help: None,
        suggestions: Vec::new(),
        strategy: Some("Deferred".to_string()),
    }
}

fn type_error_to_diagnostic(uri: &str, error: CheckError) -> Diagnostic {
    if let Some(diagnostic) = from_check_error(&error) {
        tooling_diagnostic_to_lsp(
            uri,
            diagnostic.with_strategy(DiagnosticStrategy::Interactive),
        )
    } else {
        let mut message = format!("Type error: {error}");
        if matches_call_target_mismatch(&error) {
            message.push_str(
                "\nambiguous function signature detected; add annotations or defaults to disambiguate.",
            );
        }
        Diagnostic {
            range: default_range(),
            severity: Some(DiagnosticSeverity::Error),
            message,
            code: None,
            source: Some("jv-lsp".to_string()),
            help: None,
            suggestions: Vec::new(),
            strategy: Some("Immediate".to_string()),
        }
    }
}

fn matches_call_target_mismatch(error: &CheckError) -> bool {
    matches!(error, CheckError::TypeError(message) if message.contains("call target must be compatible with argument list"))
}

fn lowered_import_plan(resolved_imports: &[ResolvedImport]) -> Vec<IrImport> {
    let mut imports = Vec::new();
    let mut module_sources: BTreeMap<String, Span> = BTreeMap::new();
    let mut explicit_modules = HashSet::new();

    for resolved in resolved_imports {
        let detail = match &resolved.kind {
            ResolvedImportKind::Type { fqcn } => IrImportDetail::Type { fqcn: fqcn.clone() },
            ResolvedImportKind::Package { name } => IrImportDetail::Package { name: name.clone() },
            ResolvedImportKind::StaticMember { owner, member } => IrImportDetail::Static {
                owner: owner.clone(),
                member: member.clone(),
            },
            ResolvedImportKind::Module { name } => {
                explicit_modules.insert(name.clone());
                IrImportDetail::Module { name: name.clone() }
            }
        };

        if let Some(module) = &resolved.module_dependency {
            module_sources
                .entry(module.clone())
                .or_insert_with(|| resolved.source_span.clone());
        }

        imports.push(IrImport {
            original: resolved.original_path.clone(),
            alias: resolved.alias.clone(),
            detail,
            module_dependency: resolved.module_dependency.clone(),
            span: resolved.source_span.clone(),
        });
    }

    for (module, span) in module_sources {
        if explicit_modules.contains(&module) {
            continue;
        }
        imports.push(IrImport {
            original: module.clone(),
            alias: None,
            detail: IrImportDetail::Module { name: module },
            module_dependency: None,
            span,
        });
    }

    imports
}

fn map_severity(severity: jv_checker::diagnostics::DiagnosticSeverity) -> DiagnosticSeverity {
    match severity {
        jv_checker::diagnostics::DiagnosticSeverity::Error => DiagnosticSeverity::Error,
        jv_checker::diagnostics::DiagnosticSeverity::Warning => DiagnosticSeverity::Warning,
        jv_checker::diagnostics::DiagnosticSeverity::Information => DiagnosticSeverity::Information,
        jv_checker::diagnostics::DiagnosticSeverity::Hint => DiagnosticSeverity::Hint,
    }
}

fn default_range() -> Range {
    Range {
        start: Position {
            line: 0,
            character: 0,
        },
        end: Position {
            line: 0,
            character: 1,
        },
    }
}

fn fallback_raw_comment_diagnostics(tokens: &[Token]) -> Vec<Diagnostic> {
    let mut diagnostics = Vec::new();
    for token in tokens {
        match &token.token_type {
            TokenType::LineComment(text) | TokenType::BlockComment(text) => {
                if let Some((mode, owner)) = parse_raw_comment_directive(text) {
                    let span = comment_span_from_token(token, text);
                    diagnostics.push(build_raw_comment_diagnostic(mode, owner, span));
                }
            }
            _ => {}
        }
    }
    diagnostics
}

fn parse_raw_comment_directive(text: &str) -> Option<(RawDirectiveMode, String)> {
    let trimmed = text.trim();
    let content = if let Some(rest) = trimmed.strip_prefix("//") {
        rest.trim_start_matches('*').trim()
    } else if let Some(rest) = trimmed.strip_prefix("/*") {
        rest.trim_end_matches("*/").trim()
    } else {
        trimmed
    };

    let (mode, payload) = if let Some(rest) = content.strip_prefix("jv:raw-allow") {
        (RawDirectiveMode::AllowContinuation, rest.trim())
    } else if let Some(rest) = content.strip_prefix("jv:raw-default") {
        (RawDirectiveMode::DefaultPolicy, rest.trim())
    } else {
        return None;
    };

    let owner_token = payload.split_whitespace().next().unwrap_or("");
    let normalized_owner = owner_token
        .split('.')
        .map(|segment| segment.trim())
        .filter(|segment| !segment.is_empty())
        .collect::<Vec<_>>()
        .join(".");

    if normalized_owner.is_empty() {
        return None;
    }

    Some((mode, normalized_owner))
}

fn comment_span_from_token(token: &Token, text: &str) -> Span {
    let mut end_line = token.line;
    let mut end_column = token.column;

    for ch in text.chars() {
        if ch == '\n' {
            end_line += 1;
            end_column = 1;
        } else {
            end_column += 1;
        }
    }

    Span::new(token.line, token.column, end_line, end_column)
}

fn build_raw_comment_diagnostic(mode: RawDirectiveMode, owner: String, span: Span) -> Diagnostic {
    let (code, message, severity) = match mode {
        RawDirectiveMode::DefaultPolicy => (
            "JV3202",
            format!(
                "Raw型 `{owner}` を検出し、防御コードを挿入しました。ジェネリクス型を明示して警告を解消してください。/ Raw type `{owner}` detected; defensive guards were emitted. Provide explicit generics to address the warning."
            ),
            Some(DiagnosticSeverity::Warning),
        ),
        RawDirectiveMode::AllowContinuation => (
            "JV3203",
            format!(
                "Raw型 `{owner}` はコメントによって継続されています。影響範囲を再確認してください。/ Raw type `{owner}` is continued via comment; verify that the trade-offs are acceptable."
            ),
            Some(DiagnosticSeverity::Information),
        ),
    };

    Diagnostic {
        range: span_to_range(&span),
        severity,
        message,
        code: Some(code.to_string()),
        source: Some("jv-lsp".to_string()),
        help: None,
        suggestions: Vec::new(),
        strategy: Some("Interactive".to_string()),
    }
}

enum RawDirectiveMode {
    DefaultPolicy,
    AllowContinuation,
}

fn call_argument_diagnostics(program: &Program, tokens: &[Token]) -> Vec<Diagnostic> {
    let mut diagnostics = Vec::new();
    for statement in &program.statements {
        collect_call_diagnostics_from_statement(statement, tokens, &mut diagnostics);
    }
    diagnostics
}

fn collect_call_diagnostics_from_statement(
    statement: &Statement,
    tokens: &[Token],
    diagnostics: &mut Vec<Diagnostic>,
) {
    match statement {
        Statement::ValDeclaration { initializer, .. } => {
            collect_call_diagnostics_from_expression(initializer, tokens, diagnostics);
        }
        Statement::VarDeclaration { initializer, .. } => {
            if let Some(expr) = initializer {
                collect_call_diagnostics_from_expression(expr, tokens, diagnostics);
            }
        }
        Statement::FunctionDeclaration {
            body, parameters, ..
        } => {
            for parameter in parameters {
                if let Some(default) = &parameter.default_value {
                    collect_call_diagnostics_from_expression(default, tokens, diagnostics);
                }
            }
            collect_call_diagnostics_from_expression(body, tokens, diagnostics);
        }
        Statement::ClassDeclaration {
            properties,
            methods,
            ..
        }
        | Statement::InterfaceDeclaration {
            properties,
            methods,
            ..
        } => {
            for property in properties {
                if let Some(initializer) = &property.initializer {
                    collect_call_diagnostics_from_expression(initializer, tokens, diagnostics);
                }
                if let Some(getter) = &property.getter {
                    collect_call_diagnostics_from_expression(getter, tokens, diagnostics);
                }
                if let Some(setter) = &property.setter {
                    collect_call_diagnostics_from_expression(setter, tokens, diagnostics);
                }
            }
            for method in methods {
                collect_call_diagnostics_from_statement(method, tokens, diagnostics);
            }
        }
        Statement::DataClassDeclaration { parameters, .. } => {
            for parameter in parameters {
                if let Some(default) = &parameter.default_value {
                    collect_call_diagnostics_from_expression(default, tokens, diagnostics);
                }
            }
        }
        Statement::TestDeclaration(declaration) => {
            if let Some(dataset) = &declaration.dataset {
                collect_call_diagnostics_from_dataset(dataset, tokens, diagnostics);
            }
            collect_call_diagnostics_from_expression(&declaration.body, tokens, diagnostics);
        }
        Statement::ExtensionFunction(extension) => {
            collect_call_diagnostics_from_statement(&extension.function, tokens, diagnostics);
        }
        Statement::Expression { expr, .. } => {
            collect_call_diagnostics_from_expression(expr, tokens, diagnostics);
        }
        Statement::Return { value, .. } => {
            if let Some(expr) = value {
                collect_call_diagnostics_from_expression(expr, tokens, diagnostics);
            }
        }
        Statement::Throw { expr, .. } => {
            collect_call_diagnostics_from_expression(expr, tokens, diagnostics);
        }
        Statement::Assignment { value, .. } => {
            collect_call_diagnostics_from_expression(value, tokens, diagnostics);
        }
        Statement::ForIn(for_in) => {
            collect_call_diagnostics_from_expression(&for_in.iterable, tokens, diagnostics);
            collect_call_diagnostics_from_expression(&for_in.body, tokens, diagnostics);
        }
        Statement::UnitTypeDefinition(definition) => {
            collect_call_diagnostics_from_unit_definition(definition, tokens, diagnostics);
        }
        Statement::Concurrency(construct) => match construct {
            jv_ast::ConcurrencyConstruct::Spawn { body, .. }
            | jv_ast::ConcurrencyConstruct::Async { body, .. } => {
                collect_call_diagnostics_from_expression(body, tokens, diagnostics)
            }
            jv_ast::ConcurrencyConstruct::Await { expr, .. } => {
                collect_call_diagnostics_from_expression(expr, tokens, diagnostics)
            }
        },
        Statement::ResourceManagement(resource) => match resource {
            jv_ast::ResourceManagement::Use { resource, body, .. } => {
                collect_call_diagnostics_from_expression(resource, tokens, diagnostics);
                collect_call_diagnostics_from_expression(body, tokens, diagnostics);
            }
            jv_ast::ResourceManagement::Defer { body, .. } => {
                collect_call_diagnostics_from_expression(body, tokens, diagnostics);
            }
        },
        Statement::Break(..)
        | Statement::Continue(..)
        | Statement::Import { .. }
        | Statement::Package { .. }
        | Statement::Comment(_) => {}
    }
}

fn collect_call_diagnostics_from_dataset(
    dataset: &TestDataset,
    tokens: &[Token],
    diagnostics: &mut Vec<Diagnostic>,
) {
    if let TestDataset::InlineArray { rows, .. } = dataset {
        for row in rows {
            for value in &row.values {
                collect_call_diagnostics_from_expression(value, tokens, diagnostics);
            }
        }
    }
}

fn collect_call_diagnostics_from_expression(
    expression: &Expression,
    tokens: &[Token],
    diagnostics: &mut Vec<Diagnostic>,
) {
    match expression {
        Expression::Call {
            function,
            args,
            span,
            ..
        } => {
            if call_expression_contains_comma(span, tokens) {
                diagnostics.push(build_call_argument_diagnostic(span));
            }
            collect_call_diagnostics_from_expression(function, tokens, diagnostics);
            for argument in args {
                match argument {
                    Argument::Positional(expr) => {
                        collect_call_diagnostics_from_expression(expr, tokens, diagnostics)
                    }
                    Argument::Named { value, .. } => {
                        collect_call_diagnostics_from_expression(value, tokens, diagnostics)
                    }
                }
            }
        }
        Expression::Binary { left, right, .. } => {
            collect_call_diagnostics_from_expression(left, tokens, diagnostics);
            collect_call_diagnostics_from_expression(right, tokens, diagnostics);
        }
        Expression::Unary { operand, .. } | Expression::TypeCast { expr: operand, .. } => {
            collect_call_diagnostics_from_expression(operand, tokens, diagnostics);
        }
        Expression::MemberAccess { object, .. }
        | Expression::NullSafeMemberAccess { object, .. } => {
            collect_call_diagnostics_from_expression(object, tokens, diagnostics);
        }
        Expression::IndexAccess { object, index, .. }
        | Expression::NullSafeIndexAccess { object, index, .. } => {
            collect_call_diagnostics_from_expression(object, tokens, diagnostics);
            collect_call_diagnostics_from_expression(index, tokens, diagnostics);
        }
        Expression::Array { elements, .. } => {
            for element in elements {
                collect_call_diagnostics_from_expression(element, tokens, diagnostics);
            }
        }
        Expression::Tuple { elements, .. } => {
            for element in elements {
                collect_call_diagnostics_from_expression(element, tokens, diagnostics);
            }
        }
        Expression::Lambda {
            parameters, body, ..
        } => {
            for parameter in parameters {
                if let Some(default) = &parameter.default_value {
                    collect_call_diagnostics_from_expression(default, tokens, diagnostics);
                }
            }
            collect_call_diagnostics_from_expression(body, tokens, diagnostics);
        }
        Expression::Block { statements, .. } => {
            for statement in statements {
                collect_call_diagnostics_from_statement(statement, tokens, diagnostics);
            }
        }
        Expression::LogBlock(block) => {
            collect_call_diagnostics_from_log_block(block, tokens, diagnostics);
        }
        Expression::When {
            expr,
            arms,
            else_arm,
            ..
        } => {
            if let Some(condition) = expr {
                collect_call_diagnostics_from_expression(condition, tokens, diagnostics);
            }
            for arm in arms {
                if let Some(guard) = &arm.guard {
                    collect_call_diagnostics_from_expression(guard, tokens, diagnostics);
                }
                collect_call_diagnostics_from_expression(&arm.body, tokens, diagnostics);
            }
            if let Some(else_branch) = else_arm {
                collect_call_diagnostics_from_expression(else_branch, tokens, diagnostics);
            }
        }
        Expression::If {
            condition,
            then_branch,
            else_branch,
            ..
        } => {
            collect_call_diagnostics_from_expression(condition, tokens, diagnostics);
            collect_call_diagnostics_from_expression(then_branch, tokens, diagnostics);
            if let Some(branch) = else_branch {
                collect_call_diagnostics_from_expression(branch, tokens, diagnostics);
            }
        }
        Expression::Try {
            body,
            catch_clauses,
            finally_block,
            ..
        } => {
            collect_call_diagnostics_from_expression(body, tokens, diagnostics);
            for clause in catch_clauses {
                collect_call_diagnostics_from_expression(&clause.body, tokens, diagnostics);
            }
            if let Some(finally_block) = finally_block {
                collect_call_diagnostics_from_expression(finally_block, tokens, diagnostics);
            }
        }
        Expression::UnitLiteral { value, .. } => {
            collect_call_diagnostics_from_expression(value, tokens, diagnostics);
        }
        Expression::JsonLiteral(_) => {}
        Expression::StringInterpolation { parts, .. } => {
            for part in parts {
                if let StringPart::Expression(expr) = part {
                    collect_call_diagnostics_from_expression(expr, tokens, diagnostics);
                }
            }
        }
        Expression::MultilineString(_)
        | Expression::Literal(_, _)
        | Expression::RegexLiteral(_)
        | Expression::RegexCommand(_)
        | Expression::Identifier(_, _)
        | Expression::This(_)
        | Expression::Super(_) => {}
    }
}

fn collect_call_diagnostics_from_unit_definition(
    definition: &UnitTypeDefinition,
    tokens: &[Token],
    diagnostics: &mut Vec<Diagnostic>,
) {
    for member in &definition.members {
        match member {
            UnitTypeMember::Dependency(dependency) => {
                if let Some(expr) = dependency.value.as_ref() {
                    collect_call_diagnostics_from_expression(expr, tokens, diagnostics);
                }
            }
            UnitTypeMember::Conversion(block) => {
                for statement in &block.body {
                    collect_call_diagnostics_from_statement(statement, tokens, diagnostics);
                }
            }
            UnitTypeMember::NestedStatement(statement) => {
                collect_call_diagnostics_from_statement(statement, tokens, diagnostics);
            }
        }
    }
}

fn collect_call_diagnostics_from_log_block(
    block: &LogBlock,
    tokens: &[Token],
    diagnostics: &mut Vec<Diagnostic>,
) {
    for item in &block.items {
        match item {
            LogItem::Statement(statement) => {
                collect_call_diagnostics_from_statement(statement, tokens, diagnostics);
            }
            LogItem::Expression(expr) => {
                collect_call_diagnostics_from_expression(expr, tokens, diagnostics);
            }
            LogItem::Nested(nested) => {
                collect_call_diagnostics_from_log_block(nested, tokens, diagnostics);
            }
        }
    }
}

fn build_call_argument_diagnostic(span: &Span) -> Diagnostic {
    Diagnostic {
        range: span_to_range(span),
        severity: Some(DiagnosticSeverity::Error),
        message: CALL_ARGUMENT_COMMA_ERROR_MESSAGE.to_string(),
        code: Some("JV2102".to_string()),
        source: Some("jv-lsp".to_string()),
        help: None,
        suggestions: Vec::new(),
        strategy: Some("Interactive".to_string()),
    }
}

fn call_expression_contains_comma(span: &Span, tokens: &[Token]) -> bool {
    tokens
        .iter()
        .any(|token| matches!(token.token_type, TokenType::Comma) && token_within_span(token, span))
}

fn token_within_span(token: &Token, span: &Span) -> bool {
    let start_line = span.start_line;
    let end_line = span.end_line;
    if token.line < start_line || token.line > end_line {
        return false;
    }

    if token.line == start_line && token.column < span.start_column {
        return false;
    }

    if token.line == end_line && token.column > span.end_column.saturating_add(1) {
        return false;
    }

    true
}

pub(crate) fn span_to_range(span: &jv_ast::Span) -> Range {
    Range {
        start: Position {
            line: span.start_line.saturating_sub(1) as u32,
            character: span.start_column.saturating_sub(1) as u32,
        },
        end: Position {
            line: span.end_line.saturating_sub(1) as u32,
            character: span.end_column.saturating_sub(1) as u32,
        },
    }
}

fn format_hover_contents(analysis: &RegexAnalysis) -> String {
    let pattern = sanitize_for_inline(&analysis.pattern, HOVER_TEXT_MAX_LENGTH);
    let raw = sanitize_for_inline(&analysis.raw, HOVER_TEXT_MAX_LENGTH);
    let mut lines = vec![
        format!("Regex pattern: `{pattern}`"),
        format!("Raw literal: `{raw}`"),
        format!("Validation time: {:.2} ms", analysis.validation_duration_ms),
    ];

    if analysis.diagnostics.is_empty() {
        lines.push("Validation: passed".to_string());
    } else {
        lines.push("Validation issues:".to_string());
        for diagnostic in &analysis.diagnostics {
            lines.push(format!("- {}: {}", diagnostic.code, diagnostic.title));
            if !diagnostic.message.trim().is_empty() {
                lines.push(format!("  {}", diagnostic.message.trim()));
            }
            if !diagnostic.help.trim().is_empty() {
                lines.push(format!("  Help: {}", diagnostic.help.trim()));
            }
            for suggestion in &diagnostic.suggestions {
                lines.push(format!("  Suggestion: {}", suggestion));
            }
            if let Some(hint) = &diagnostic.learning_hints {
                if !hint.trim().is_empty() {
                    lines.push(format!("  Hint: {}", hint.trim()));
                }
            }
        }
    }

    lines.join("\n")
}

fn position_overlaps_span(position: &Position, span: &jv_ast::Span) -> bool {
    let range = span_to_range(span);
    position_in_range(position, &range)
}

fn position_in_range(position: &Position, range: &Range) -> bool {
    if position.line < range.start.line || position.line > range.end.line {
        return false;
    }
    if range.start.line == range.end.line {
        return position.character >= range.start.character
            && position.character <= range.end.character;
    }
    if position.line == range.start.line {
        return position.character >= range.start.character;
    }
    if position.line == range.end.line {
        return position.character <= range.end.character;
    }
    true
}

fn sanitize_regex_preview(raw: &str, pattern: &str) -> String {
    let candidate = if raw.trim().is_empty() { pattern } else { raw };
    sanitize_for_inline(candidate, MAX_REGEX_PREVIEW_LENGTH)
}

fn sanitize_for_inline(input: &str, max: usize) -> String {
    let compact = compact_whitespace(input);
    let truncated = truncate_with_ellipsis(&compact, max);
    escape_inline_code(&truncated)
}

fn compact_whitespace(input: &str) -> String {
    let mut result = String::with_capacity(input.len());
    let mut last_space = true;
    for ch in input.chars() {
        let normalized = match ch {
            '\n' | '\r' | '\t' => ' ',
            _ => ch,
        };
        if normalized == ' ' {
            if last_space {
                continue;
            }
            last_space = true;
            result.push(' ');
        } else {
            last_space = false;
            result.push(normalized);
        }
    }
    result.trim().to_string()
}

fn truncate_with_ellipsis(input: &str, max: usize) -> String {
    if max == 0 {
        return String::new();
    }
    let mut chars = input.chars();
    let mut collected = String::new();
    for _ in 0..max {
        match chars.next() {
            Some(ch) => collected.push(ch),
            None => return collected,
        }
    }
    if chars.next().is_some() {
        collected.push_str("...");
    }
    collected
}

fn escape_inline_code(input: &str) -> String {
    input.replace('`', "\\`")
}

fn sequence_completion_item(operation: &SequenceOperationDoc) -> CompletionItemData {
    let mut label = format!("{} · {}", operation.name, operation.completion);
    if operation.requires_lambda {
        label.push_str(" // 明示引数必須");
    }
    label.push_str(&format!(" — {}", operation.description));
    CompletionItemData::keyword(label)
        .with_kind(CompletionKind::Snippet)
        .with_detail(operation.java_output)
        .with_documentation(operation.description)
}

fn deduplicate_completions(items: &mut Vec<CompletionItemData>) {
    let mut seen: HashSet<(String, Option<String>)> = HashSet::new();
    items.retain(|item| seen.insert((item.label.clone(), item.insert_text.clone())));
}

fn should_offer_sequence_completions(content: &str, position: &Position) -> bool {
    let line_index = position.line as usize;
    let lines: Vec<&str> = content.split('\n').collect();
    if line_index >= lines.len() {
        return false;
    }

    let line = lines[line_index];
    let mut char_index = position.character as usize;
    if char_index > line.len() {
        char_index = line.len();
    }
    if char_index == 0 {
        return false;
    }

    let prefix = &line[..char_index];
    let Some(dot_index) = prefix.rfind('.') else {
        return false;
    };

    if dot_index + 1 != prefix.len() {
        return false;
    }

    let identifier = prefix[..dot_index]
        .chars()
        .rev()
        .take_while(|ch| ch.is_ascii_alphanumeric() || *ch == '_')
        .collect::<Vec<_>>();

    !identifier.is_empty()
}

pub(crate) fn word_at_position(
    content: &str,
    position: &Position,
) -> Option<(usize, usize, String)> {
    let line_index = position.line as usize;
    let lines: Vec<&str> = content.split('\n').collect();
    if line_index >= lines.len() {
        return None;
    }

    let line = lines[line_index];
    let mut char_index = position.character as usize;
    if char_index > line.len() {
        char_index = line.len();
    }

    let bytes = line.as_bytes();
    let mut start = char_index;
    while start > 0 && is_word_byte(bytes[start - 1]) {
        start -= 1;
    }

    let mut end = char_index;
    while end < line.len() && is_word_byte(bytes[end]) {
        end += 1;
    }

    if start == end {
        return None;
    }

    Some((start, end, line[start..end].to_string()))
}

fn build_sequence_hover(operation: &SequenceOperationDoc) -> String {
    let mut sections = Vec::new();
    sections.push(operation.description.to_string());
    sections.push(format!("**使用例:**\n```jv\n{}\n```", operation.example));
    if operation.requires_lambda {
        sections.push("**注意:** ラムダ引数は明示必須です。".to_string());
    }
    sections.push(format!("**Java出力:** `{}`", operation.java_output));
    sections.join("\n\n")
}

fn sequence_lambda_diagnostics(content: &str) -> Vec<Diagnostic> {
    sequence_lambda_issue_ranges(content)
        .into_iter()
        .map(|(start, end)| Diagnostic {
            range: offset_range(content, start, end),
            severity: Some(DiagnosticSeverity::Error),
            message: "ラムダ式の引数を明示してください。jvでは暗黙の `it` パラメータはサポートしていません。\n\n例: `{ x -> x > 0 }`"
                .to_string(),
            code: Some("E1001".to_string()),
            source: Some("jv-lsp".to_string()),
            help: Some("Sequenceチェーンのラムダでは名前付きパラメータを宣言してください。".to_string()),
            suggestions: vec![
                "コードアクション: `{ it ->` を `{ value ->` に置き換えてください。".to_string()
            ],
            strategy: Some("Immediate".to_string()),
        })
        .collect()
}

fn sequence_lambda_issue_ranges(content: &str) -> Vec<(usize, usize)> {
    let mut issues = Vec::new();
    let mut search_index = 0usize;
    while let Some(relative) = content[search_index..].find('{') {
        let brace_index = search_index + relative;
        if let Some(identifier) = preceding_identifier(content, brace_index) {
            if SEQUENCE_LAMBDA_OPERATIONS.contains(&identifier.as_str()) {
                if let Some((start, end)) = detect_implicit_it(content, brace_index) {
                    issues.push((start, end));
                }
            }
        }
        search_index = brace_index + 1;
    }
    issues
}

fn preceding_identifier(content: &str, brace_index: usize) -> Option<String> {
    if brace_index == 0 {
        return None;
    }
    let bytes = content.as_bytes();
    let mut index = brace_index;
    while index > 0 && bytes[index - 1].is_ascii_whitespace() {
        index -= 1;
    }
    let end = index;
    while index > 0 && is_word_byte(bytes[index - 1]) {
        index -= 1;
    }
    if index == end {
        return None;
    }
    Some(content[index..end].to_string())
}

fn detect_implicit_it(content: &str, brace_index: usize) -> Option<(usize, usize)> {
    let bytes = content.as_bytes();
    let mut index = brace_index + 1;
    while index < bytes.len() && bytes[index].is_ascii_whitespace() {
        index += 1;
    }
    if index + 1 > bytes.len() {
        return None;
    }
    if index >= bytes.len() || !is_word_byte(bytes[index]) {
        return None;
    }
    let start = index;
    while index < bytes.len() && is_word_byte(bytes[index]) {
        index += 1;
    }
    if &content[start..index] != "it" {
        return None;
    }
    Some((start, index))
}

fn offset_range(content: &str, start: usize, end: usize) -> Range {
    Range {
        start: offset_to_position(content, start),
        end: offset_to_position(content, end),
    }
}

fn offset_to_position(content: &str, offset: usize) -> Position {
    let mut line = 0u32;
    let mut character = 0u32;
    let mut index = 0usize;

    for ch in content.chars() {
        if index >= offset {
            break;
        }
        if ch == '\n' {
            line += 1;
            character = 0;
        } else {
            character += 1;
        }
        index += ch.len_utf8();
    }

    Position { line, character }
}

fn is_word_byte(byte: u8) -> bool {
    byte.is_ascii_alphanumeric() || byte == b'_'
}

fn statement_contains_regex_features(statement: &Statement) -> bool {
    match statement {
        Statement::ValDeclaration { initializer, .. } => {
            expression_contains_regex_features(initializer)
        }
        Statement::VarDeclaration { initializer, .. } => initializer
            .as_ref()
            .is_some_and(expression_contains_regex_features),
        Statement::FunctionDeclaration {
            parameters, body, ..
        } => {
            parameters
                .iter()
                .filter_map(|param| param.default_value.as_ref())
                .any(expression_contains_regex_features)
                || expression_contains_regex_features(body)
        }
        Statement::ClassDeclaration {
            properties,
            methods,
            ..
        }
        | Statement::InterfaceDeclaration {
            properties,
            methods,
            ..
        } => {
            let property_has_regex = properties.iter().any(|property| {
                property
                    .initializer
                    .as_ref()
                    .is_some_and(expression_contains_regex_features)
                    || property.getter.as_ref().map_or(false, |expr| {
                        expression_contains_regex_features(expr.as_ref())
                    })
                    || property.setter.as_ref().map_or(false, |expr| {
                        expression_contains_regex_features(expr.as_ref())
                    })
            });
            property_has_regex
                || methods
                    .iter()
                    .any(|method| statement_contains_regex_features(method.as_ref()))
        }
        Statement::DataClassDeclaration { parameters, .. } => parameters
            .iter()
            .filter_map(|param| param.default_value.as_ref())
            .any(expression_contains_regex_features),
        Statement::TestDeclaration(declaration) => {
            let dataset_has_regex = declaration
                .dataset
                .as_ref()
                .is_some_and(dataset_contains_regex_features);
            dataset_has_regex || expression_contains_regex_features(&declaration.body)
        }
        Statement::ExtensionFunction(extension) => {
            statement_contains_regex_features(extension.function.as_ref())
        }
        Statement::Expression { expr, .. } => expression_contains_regex_features(expr),
        Statement::Return { value, .. } => value
            .as_ref()
            .is_some_and(expression_contains_regex_features),
        Statement::Throw { expr, .. } => expression_contains_regex_features(expr),
        Statement::Assignment { target, value, .. } => {
            expression_contains_regex_features(target) || expression_contains_regex_features(value)
        }
        Statement::UnitTypeDefinition(definition) => definition
            .members
            .iter()
            .any(unit_member_contains_regex_features),
        Statement::ForIn(for_in) => for_in_contains_regex_features(for_in),
        Statement::Concurrency(construct) => concurrency_contains_regex_features(construct),
        Statement::ResourceManagement(resource) => {
            resource_management_contains_regex_features(resource)
        }
        Statement::Package { .. }
        | Statement::Import { .. }
        | Statement::Comment(_)
        | Statement::Break(_)
        | Statement::Continue(_) => false,
    }
}

fn unit_member_contains_regex_features(member: &UnitTypeMember) -> bool {
    match member {
        UnitTypeMember::Dependency(dependency) => dependency
            .value
            .as_ref()
            .is_some_and(expression_contains_regex_features),
        UnitTypeMember::Conversion(block) => {
            block.body.iter().any(statement_contains_regex_features)
        }
        UnitTypeMember::NestedStatement(statement) => {
            statement_contains_regex_features(statement.as_ref())
        }
    }
}

fn for_in_contains_regex_features(for_in: &ForInStatement) -> bool {
    expression_contains_regex_features(&for_in.iterable)
        || match &for_in.strategy {
            LoopStrategy::NumericRange(NumericRangeLoop { start, end, .. }) => {
                expression_contains_regex_features(start) || expression_contains_regex_features(end)
            }
            LoopStrategy::LazySequence { .. } | LoopStrategy::Iterable | LoopStrategy::Unknown => {
                false
            }
        }
        || expression_contains_regex_features(for_in.body.as_ref())
}

fn concurrency_contains_regex_features(construct: &ConcurrencyConstruct) -> bool {
    match construct {
        ConcurrencyConstruct::Spawn { body, .. } | ConcurrencyConstruct::Async { body, .. } => {
            expression_contains_regex_features(body.as_ref())
        }
        ConcurrencyConstruct::Await { expr, .. } => {
            expression_contains_regex_features(expr.as_ref())
        }
    }
}

fn resource_management_contains_regex_features(resource: &ResourceManagement) -> bool {
    match resource {
        ResourceManagement::Use { resource, body, .. } => {
            expression_contains_regex_features(resource.as_ref())
                || expression_contains_regex_features(body.as_ref())
        }
        ResourceManagement::Defer { body, .. } => expression_contains_regex_features(body.as_ref()),
    }
}

fn dataset_contains_regex_features(dataset: &TestDataset) -> bool {
    if let TestDataset::InlineArray { rows, .. } = dataset {
        rows.iter()
            .flat_map(|row| row.values.iter())
            .any(expression_contains_regex_features)
    } else {
        false
    }
}

fn expression_contains_regex_features(expression: &Expression) -> bool {
    match expression {
        Expression::RegexLiteral(_) | Expression::RegexCommand(_) => true,
        Expression::Literal(_, _)
        | Expression::Identifier(_, _)
        | Expression::MultilineString(_)
        | Expression::JsonLiteral(_)
        | Expression::This(_)
        | Expression::Super(_) => false,
        Expression::Binary { left, right, .. } => {
            expression_contains_regex_features(left) || expression_contains_regex_features(right)
        }
        Expression::Unary { operand, .. } | Expression::TypeCast { expr: operand, .. } => {
            expression_contains_regex_features(operand)
        }
        Expression::Call { function, args, .. } => {
            expression_contains_regex_features(function)
                || args.iter().any(argument_contains_regex_features)
        }
        Expression::MemberAccess { object, .. }
        | Expression::NullSafeMemberAccess { object, .. } => {
            expression_contains_regex_features(object)
        }
        Expression::IndexAccess { object, index, .. }
        | Expression::NullSafeIndexAccess { object, index, .. } => {
            expression_contains_regex_features(object) || expression_contains_regex_features(index)
        }
        Expression::UnitLiteral { value, .. } => expression_contains_regex_features(value),
        Expression::StringInterpolation { parts, .. } => parts.iter().any(|part| match part {
            StringPart::Expression(expr) => expression_contains_regex_features(expr),
            StringPart::Text(_) => false,
        }),
        Expression::Array { elements, .. } => {
            elements.iter().any(expression_contains_regex_features)
        }
        Expression::Lambda {
            parameters, body, ..
        } => {
            parameters
                .iter()
                .filter_map(|param| param.default_value.as_ref())
                .any(expression_contains_regex_features)
                || expression_contains_regex_features(body)
        }
        Expression::When {
            expr,
            arms,
            else_arm,
            ..
        } => {
            expr.as_ref().map_or(false, |expr| {
                expression_contains_regex_features(expr.as_ref())
            }) || arms.iter().any(|arm| {
                arm.guard
                    .as_ref()
                    .is_some_and(expression_contains_regex_features)
                    || expression_contains_regex_features(&arm.body)
            }) || else_arm.as_ref().map_or(false, |expr| {
                expression_contains_regex_features(expr.as_ref())
            })
        }
        Expression::If {
            condition,
            then_branch,
            else_branch,
            ..
        } => {
            expression_contains_regex_features(condition)
                || expression_contains_regex_features(then_branch)
                || else_branch.as_ref().map_or(false, |expr| {
                    expression_contains_regex_features(expr.as_ref())
                })
        }
        Expression::Block { statements, .. } => {
            statements.iter().any(statement_contains_regex_features)
        }
        Expression::LogBlock(block) => log_block_contains_regex_features(block),
        Expression::Try {
            body,
            catch_clauses,
            finally_block,
            ..
        } => {
            expression_contains_regex_features(body)
                || catch_clauses
                    .iter()
                    .any(catch_clause_contains_regex_features)
                || finally_block.as_ref().map_or(false, |expr| {
                    expression_contains_regex_features(expr.as_ref())
                })
        }
    }
}

fn log_block_contains_regex_features(block: &LogBlock) -> bool {
    block.items.iter().any(|item| match item {
        LogItem::Statement(statement) => statement_contains_regex_features(statement),
        LogItem::Expression(expr) => expression_contains_regex_features(expr),
        LogItem::Nested(nested) => log_block_contains_regex_features(nested),
    })
}

fn catch_clause_contains_regex_features(clause: &TryCatchClause) -> bool {
    clause
        .parameter
        .as_ref()
        .and_then(|param| param.default_value.as_ref())
        .is_some_and(expression_contains_regex_features)
        || expression_contains_regex_features(clause.body.as_ref())
}

fn argument_contains_regex_features(argument: &Argument) -> bool {
    match argument {
        Argument::Positional(expr) => expression_contains_regex_features(expr),
        Argument::Named { value, .. } => expression_contains_regex_features(value),
    }
}

#[cfg(test)]
mod tests;<|MERGE_RESOLUTION|>--- conflicted
+++ resolved
@@ -715,20 +715,12 @@
 
         let mut diagnostics = Vec::new();
         let mut regex_analyses: Vec<RegexAnalysis> = Vec::new();
-<<<<<<< HEAD
         let has_regex_tokens = Self::tokens_include_regex_literals(&tokens);
         let mut regex_features_present = has_regex_tokens;
         if !regex_features_present {
             regex_features_present = Self::program_contains_regex_features(&program);
         }
-=======
-        let has_regex_literals = tokens.iter().any(|token| {
-            token
-                .metadata
-                .iter()
-                .any(|metadata| matches!(metadata, TokenMetadata::RegexLiteral { .. }))
-        });
->>>>>>> 4d844dce
+        let has_regex_literals = has_regex_tokens;
 
         let frontend_diagnostics = from_frontend_diagnostics(diagnostics_view.final_diagnostics());
         for diagnostic in &frontend_diagnostics {
@@ -804,35 +796,19 @@
         }
         let check_result = checker.check_program(&program);
 
-<<<<<<< HEAD
         if regex_features_present {
             if let Some(analyses) = checker.regex_analyses() {
                 regex_analyses = analyses.to_vec();
             }
 
-            if regex_analyses.is_empty() {
-=======
-        if let Some(analyses) = checker.regex_analyses() {
-            regex_analyses = analyses.to_vec();
-        }
-
-        if regex_analyses.is_empty() && has_regex_literals {
-            let mut validator = RegexValidator::new();
-            let regex_program = checker.normalized_program().unwrap_or(&program);
-            let _ = validator.validate_program(regex_program);
-            regex_analyses = validator.take_analyses();
-        }
-
-        if regex_analyses.is_empty() && has_regex_literals {
-            if let Some(regex_program) = Self::regex_program_from_tokens(&tokens) {
->>>>>>> 4d844dce
+            if regex_analyses.is_empty() && has_regex_literals {
                 let mut validator = RegexValidator::new();
                 let regex_program = checker.normalized_program().unwrap_or(&program);
                 let _ = validator.validate_program(regex_program);
                 regex_analyses = validator.take_analyses();
             }
 
-            if regex_analyses.is_empty() && has_regex_tokens {
+            if regex_analyses.is_empty() && has_regex_literals {
                 if let Some(regex_program) = Self::regex_program_from_tokens(&tokens) {
                     let mut validator = RegexValidator::new();
                     let _ = validator.validate_program(&regex_program);
@@ -2637,6 +2613,9 @@
         Expression::Array { elements, .. } => {
             elements.iter().any(expression_contains_regex_features)
         }
+        Expression::Tuple { elements, .. } => {
+            elements.iter().any(expression_contains_regex_features)
+        }
         Expression::Lambda {
             parameters, body, ..
         } => {
